from __future__ import absolute_import, division, print_function
from NuRadioReco.utilities import units
from NuRadioMC.SignalProp.propagation import solution_types, solution_types_revert
import numpy as np
import logging
logging.basicConfig()

"""
Structure of a ray-tracing module. For documentation and development purposes.
"""

class ray_tracing_base:
    """
    base class of ray tracer. All ray tracing modules need to prodide the following functions
    """


    def __init__(self, medium, attenuation_model=None, log_level=logging.WARNING, 
                 n_frequencies_integration=None, n_reflections=None, config=None, 
                 detector = None):
        """
        class initilization

        Parameters
        ----------
        medium: medium class
            class describing the index-of-refraction profile
        attenuation_model: string
            signal attenuation model (so far only "SP1" is implemented)
        log_level: logging object
            specify the log level of the ray tracing class

            * logging.ERROR
            * logging.WARNING
            * logging.INFO
            * logging.DEBUG

            default is WARNING
        n_frequencies_integration: int
            the number of frequencies for which the frequency dependent attenuation
            length is being calculated. The attenuation length for all other frequencies
            is obtained via linear interpolation.
        n_reflections: int (default 0)
            in case of a medium with a reflective layer at the bottom, how many reflections should be considered
        config: nested dictionary
            loaded yaml config file
        detector: detector object
        """
        self._logger = logging.getLogger(self.__class__.__name__)
        self._logger.setLevel(log_level)

        self._medium = medium
        self._attenuation_model = attenuation_model
        self._n_frequencies_integration = n_frequencies_integration
        if(n_reflections):
            if(not hasattr(self._medium, "reflection") or self._medium.reflection is None):
                self._logger.warning("ray paths with bottom reflections requested medium does not have any reflective layer, setting number of reflections to zero.")
                n_reflections = 0
        self._n_reflections = n_reflections

        self._config = config
        self._detector = detector
        self._max_detector_frequency = None
        if self._detector is not None:
            for station_id in self._detector.get_station_ids():
                sampling_frequency = self._detector.get_sampling_frequency(station_id, 0)
                if self._max_detector_frequency is None or sampling_frequency * .5 > self._max_detector_frequency:
                    self._max_detector_frequency = sampling_frequency * .5

        self._X1 = None
        self._X2 = None
        self._results = None

    def reset_solutions(self):
        self._X1 = None
        self._X2 = None
        self._results = None

    def set_start_and_end_point(self, x1, x2):
        """
        Set the start and end points between which raytracing solutions shall be found
        It is recommended to also reset the solutions from any previous raytracing to avoid
        confusing them with the current solution

        Parameters
        ----------
<<<<<<< HEAD
        x1: np.array of shape (3,), default unit
            start point of the ray
        x2: np.array of shape (3,), default unit 
            stop point of the ray
        """
        self.reset_solutions()
        self._X1 = np.array(x1, dtype =np.float)
        self._X2 = np.array(x2, dtype = np.float)
        if (self._n_reflections):
            if (self._X1[2] < self._medium.reflection or self._X2[2] < self._medium.reflection):
                self._logger.error("start or stop point is below the reflective bottom layer at {:.1f}m".format(
                    self._medium.reflection / units.m))
                raise AttributeError("start or stop point is below the reflective bottom layer at {:.1f}m".format(
                    self._medium.reflection / units.m))
=======
        x1: 3D array
            Start point of the ray
        x2: 3D array
            End point of the ray
        """
        pass
>>>>>>> 14b47e2b

    def use_optional_function(self, function_name, *args, **kwargs):
        """
        Use optional function which may be different for each ray tracer. 
        If the name of the function is not present for the ray tracer this function does nothing.

        Parameters
        ----------
        function_name: string
                       name of the function to use
        *args: type of the argument required by function
               all the neseccary arguments for the function separated by a comma
        **kwargs: type of keyword argument of function
                  all all the neseccary keyword arguments for the function in the
                  form of key=argument and separated by a comma

        Examples
        --------
        .. code-block::
        
            use_optional_function('set_shower_axis',np.array([0,0,1]))
            use_optional_function('set_iterative_sphere_sizes',sphere_sizes=np.aray([3,1,.5]))
        
        """
        if not hasattr(self,function_name):
            pass
        else:
            getattr(self,function_name)(*args,**kwargs)

    def find_solutions(self):
        """
        find all solutions between x1 and x2
        """
        self._logger.error('function not defined')
        raise NotImplementedError

    def has_solution(self):
        """
        checks if ray tracing solution exists
        """
        return len(self._results) > 0

    def get_number_of_solutions(self):
        """
        returns the number of solutions
        """
        return len(self._results)

    def get_results(self):
        """

        """
        return self._results

    def get_solution_type(self, iS):
        """ returns the type of the solution

        Parameters
        ----------
        iS: int
            choose for which solution to compute the launch vector, counting
            starts at zero

        Returns
        -------
        solution_type: int
<<<<<<< HEAD
                       integer corresponding to the types in the dictionary solution_types
=======

            * 1: 'direct'
            * 2: 'refracted'
            * 3: 'reflected
            
>>>>>>> 14b47e2b
        """
        self._logger.error('function not defined')
        raise NotImplementedError

    def get_path(self, iS, n_points=1000):
        """
        helper function that returns the 3D ray tracing path of solution iS

        Parameters
        ----------
        iS: int
            ray tracing solution
        n_points: int
            number of points of path
        """
        self._logger.error('function not defined')
        raise NotImplementedError

    def get_launch_vector(self, iS):
        """
        calculates the launch vector (in 3D) of solution iS

        Parameters
        ----------
        iS: int
            choose for which solution to compute the launch vector, counting
            starts at zero

        Returns
        -------
        launch_vector: 3dim np.array
            the launch vector
        """
        self._logger.error('function not defined')
        raise NotImplementedError

    def get_receive_vector(self, iS):
        """
        calculates the receive vector (in 3D) of solution iS

        Parameters
        ----------
        iS: int
            choose for which solution to compute the launch vector, counting
            starts at zero

        Returns
        -------
        receive_vector: 3dim np.array
            the receive vector
        """
        self._logger.error('function not defined')
        raise NotImplementedError

    def get_reflection_angle(self, iS):
        """
        calculates the angle of reflection at the surface (in case of a reflected ray)

        Parameters
        ----------
        iS: int
            choose for which solution to compute the launch vector, counting
            starts at zero

        Returns
        -------
        reflection_angle: float or None
            the reflection angle (for reflected rays) or None for direct and refracted rays
        """
        self._logger.error('function not defined')
        raise NotImplementedError

    def get_path_length(self, iS, analytic=True):
        """
        calculates the path length of solution iS

        Parameters
        ----------
        iS: int
            choose for which solution to compute the launch vector, counting
            starts at zero

        analytic: bool
            If True the analytic solution is used. If False, a numerical integration is used. (default: True)

        Returns
        -------
        distance: float
            distance from x1 to x2 along the ray path
        """
        self._logger.error('function not defined')
        raise NotImplementedError

    def get_travel_time(self, iS, analytic=True):
        """
        calculates the travel time of solution iS

        Parameters
        ----------
        iS: int
            choose for which solution to compute the launch vector, counting
            starts at zero

        analytic: bool
            If True the analytic solution is used. If False, a numerical integration is used. (default: True)

        Returns
        -------
        time: float
            travel time
        """
        self._logger.error('function not defined')
        raise NotImplementedError

    def get_attenuation(self, iS, frequency, max_detector_freq=None):
        """
        calculates the signal attenuation due to attenuation in the medium (ice)

        Parameters
        ----------
        iS: int
            choose for which solution to compute the launch vector, counting
            starts at zero

        frequency: array of floats
            the frequencies for which the attenuation is calculated

        max_detector_freq: float or None
            the maximum frequency of the final detector sampling
            (the simulation is internally run with a higher sampling rate, but the relevant part of the attenuation length
            calculation is the frequency interval visible by the detector, hence a finer calculation is more important)

        Returns
        -------
        attenuation: array of floats
            the fraction of the signal that reaches the observer
            (only ice attenuation, the 1/R signal falloff not considered here)
        """
        self._logger.error('function not defined')
        raise NotImplementedError

    def apply_propagation_effects(self, efield, i_solution):
        """
        Apply propagation effects to the electric field
        Note that the 1/r weakening of the electric field is already accounted for in the signal generation

        Parameters
        ----------
        efield: ElectricField object
            The electric field that the effects should be applied to
        i_solution: int
            Index of the raytracing solution the propagation effects should be based on

        Returns
        -------------
        efield: ElectricField object
            The modified ElectricField object
        """
        self._logger.error('function not defined')
        raise NotImplementedError

    def get_output_parameters(self):
        """
        Returns a list with information about parameters to include in the output data structure that are specific
        to this raytracer

        ! be sure that the first entry is specific to your raytracer !

        Returns
        -------
        list with entries of form [{'name': str, 'ndim': int}]
            ! be sure that the first entry is specific to your raytracer !
            'name': Name of the new parameter to include in the data structure
            'ndim': Dimension of the data structure for the parameter
        """
        self._logger.error('function not defined')
        raise NotImplementedError

    def get_raytracing_output(self, i_solution):
        """
        Write parameters that are specific to this raytracer into the output data.

        Parameters
        ----------
        i_solution: int
            The index of the raytracing solution

        Returns
        -------
        dictionary with the keys matching the parameter names specified in get_output_parameters and the values being
        the results from the raytracing
        """
        self._logger.error('function not defined')
        raise NotImplementedError

    def get_number_of_raytracing_solutions(self):
        """
        Function that returns the maximum number of raytracing solutions that can exist between each given
        pair of start and end points
        """
        return 2 + 4 * self._n_reflections # number of possible ray-tracing solutions

    def get_config(self):
        """
        Function that returns the configuration currently used by the raytracer
        """
        return self._config

    def set_config(self, config):
        """
        Function to change the configuration file used by the raytracer

        Parameters
        ----------
        config: dict
            The new configuration settings
        """
        self._config = config<|MERGE_RESOLUTION|>--- conflicted
+++ resolved
@@ -84,7 +84,6 @@
 
         Parameters
         ----------
-<<<<<<< HEAD
         x1: np.array of shape (3,), default unit
             start point of the ray
         x2: np.array of shape (3,), default unit 
@@ -99,14 +98,6 @@
                     self._medium.reflection / units.m))
                 raise AttributeError("start or stop point is below the reflective bottom layer at {:.1f}m".format(
                     self._medium.reflection / units.m))
-=======
-        x1: 3D array
-            Start point of the ray
-        x2: 3D array
-            End point of the ray
-        """
-        pass
->>>>>>> 14b47e2b
 
     def use_optional_function(self, function_name, *args, **kwargs):
         """
@@ -173,15 +164,7 @@
         Returns
         -------
         solution_type: int
-<<<<<<< HEAD
-                       integer corresponding to the types in the dictionary solution_types
-=======
-
-            * 1: 'direct'
-            * 2: 'refracted'
-            * 3: 'reflected
-            
->>>>>>> 14b47e2b
+            integer corresponding to the types in the dictionary solution_types
         """
         self._logger.error('function not defined')
         raise NotImplementedError
