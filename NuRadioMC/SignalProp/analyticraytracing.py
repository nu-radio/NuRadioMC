--- conflicted
+++ resolved
@@ -959,10 +959,7 @@
 
                     # define the width of the vertical (!) segments over which we sum.
                     # Since we use linspace the actual width will differ slightly
-<<<<<<< HEAD
-=======
                     # The data for the attenuation length of GL3 is also spaced by 10m.
->>>>>>> 09e23666
                     dx = 10 * units.m
                     # define the vertical window around a turning point within we will fall back to a numerical integration
                     integration_window_size = 20 * units.m
