--- conflicted
+++ resolved
@@ -1967,13 +1967,10 @@
         if use_cpp:
             self.__logger.status("Using CPP version of ray tracer")
         else:
-<<<<<<< HEAD
             # If we do not want to or can not use CPP, by default we try to use numba
             if compile_numba is None:
                 compile_numba = True
 
-=======
->>>>>>> 03b50d7d
             if compile_numba and numba_available:
                 self.__logger.status("Using python with numba version of ray tracer")
             else:
