from NuRadioReco.utilities import units, geometryUtilities
from NuRadioMC.utilities import attenuation as attenuation_util, medium

from NuRadioReco.framework.parameters import electricFieldParameters as efp
from NuRadioReco.framework import base_trace

from NuRadioMC.SignalProp.propagation_base_class import ray_tracing_base
from NuRadioMC.SignalProp.propagation import solution_types, solution_types_revert

from radiotools import helper as hp

from scipy import optimize, integrate, constants
from operator import itemgetter
from functools import lru_cache
import numpy as np
import copy

import logging
logger = logging.getLogger("NuRadioMC.analytic_ray_tracing")

# check if CPP implementation is available
cpp_available = False

try:
    from NuRadioMC.SignalProp.CPPAnalyticRayTracing import wrapper as cpp_wrapper
    cpp_available = True
    logger.status("CPP version of ray tracer is available")
except Exception:
    logger.info("trying to compile the CPP extension on-the-fly")
    try:
        import subprocess
        import os
        subprocess.call(os.path.join(os.path.dirname(os.path.abspath(__file__)), "install.sh"))
        from NuRadioMC.SignalProp.CPPAnalyticRayTracing import wrapper as cpp_wrapper
        cpp_available = True
        logger.status("compilation was successful, CPP version of ray tracer is available")
    except Exception:
        logger.warning(
            "Compilation was not successful, using python version of ray tracer. "
            "Check NuRadioMC/NuRadioMC/SignalProp/CPPAnalyticRayTracing for manual compilation.")
        cpp_available = False

numba_available = False

try:
    from numba import jit, njit
    numba_available = True
    logger.status("Numba version of raytracer is available")
except ImportError:
    logger.warning("Numba is not available")
    numba_available = False

"""
analytic ray tracing solution
"""
speed_of_light = constants.c * units.m / units.s

"""
Models in the following list will use the speed-optimized algorithm to calculate the attenuation along the path.
Can be overwritten by init.
"""
speedup_attenuation_models = ["GL3"]


def get_n_steps(x1, x2, dx):
    """ Returns number of segments necessary for width to be approx dx """
    return max(int(abs(x1 - x2) // dx), 3)


def get_equidistant_steps(x1, x2, dx):
    """ Returns equi.dist. segments (np.linspace). Choose number of segments such that
        width of segments is approx. dx
    """
    if x1 == x2:
        return [x1]
    return np.linspace(x1, x2, get_n_steps(x1, x2, dx))


@lru_cache(maxsize=32)
def get_z_deep(ice_params):
    """
    Calculates the z_deep needed for integral along the homogeneous ice
    to know the path length or the times. We obtain the depth for which
    the index of refraction is 0.035% away of that of deep ice. This
    calculation assumes a monotonically increasing index of refraction
    with negative depth.
    """
    n_ice, z_0, delta_n = ice_params

    def diff_n_ice(z):

        rel_diff = 2e-5
        return delta_n * np.exp(z / z_0) / n_ice - rel_diff

    res = optimize.root(diff_n_ice, -100 * units.m).x[0]
    return res


def get_C0_from_log(logC0, n_ice):
    """
    transforms the fit parameter C_0 so that the likelihood looks better
    """
    return np.exp(logC0) + 1. / n_ice

def get_y(gamma, C_0, C_1, n_ice, b, z_0):
    """
    analytic form of the ray tracing part given an exponential index of refraction profile

    Parameters
    ----------
    gamma: (float or array)
        gamma is a function of the depth z
    C_0: (float)
        first parameter
    C_1: (float)
        second parameter
    """
    c = n_ice ** 2 - C_0 ** -2
    # we take the absolute number here but we only evaluate the equation for
    # positive outcome. This is to prevent rounding errors making the root
    # negative
    root = np.abs(gamma ** 2 - gamma * b + c)
    logargument = gamma / (2 * c ** 0.5 * (root) ** 0.5 - b * gamma + 2 * c)
    result = z_0 * (n_ice ** 2 * C_0 ** 2 - 1) ** -0.5 * np.log(logargument) + C_1
    return result

def get_gamma(z, delta_n, z_0):
    """
    transforms z coordinate into gamma
    """
    return delta_n * (np.exp(z / z_0))

def get_turning_point(c, b, z_0, delta_n):
    """
    calculate the turning point, i.e. the maximum of the ray tracing path;
    parameter is c = self.medium.n_ice ** 2 - C_0 ** -2

    This is either the point of reflection off the ice surface
    or the point where the saddle point of the ray (transition from upward to downward going)

    Technically, the turning point is set to z=0 if the saddle point is above the surface.

    Parameters
    ----------
    c: float
        related to C_0 parameter via c = self.medium.n_ice ** 2 - C_0 ** -2

    Returns
    -------
    typle (gamma, z coordinate of turning point)
    """
    gamma2 = np.array([b * 0.5 - (0.25 * b ** 2 - c) ** 0.5])  # first solution discarded
    z2 = np.log(gamma2 / delta_n) * z_0
    if(z2 > 0):
        z2 = np.array([0], dtype=np.float64)  # a reflection is just a turning point at z = 0, i.e. cases 2) and 3) are the same
        gamma2 = get_gamma(z2, delta_n, z_0)

    return gamma2, z2

def get_y_with_z_mirror(z, C_0, n_ice, b, delta_n, z_0, C_1=0.0):
    """
    analytic form of the ray tracing part given an exponential index of refraction profile

    this function automatically mirrors z values that are above the turning point,
    so that this function is defined for all z

    Parameters
    ----------
    z: (float or array)
        depth z
    C_0: (float)
        first parameter
    C_1: (float)
        second parameter
    """
    c = n_ice ** 2 - C_0 ** -2
    gamma_turn, z_turn = get_turning_point(c, b, z_0, delta_n)
    y_turn = get_y(gamma_turn, C_0, C_1, n_ice, b, z_0)
    if(z < z_turn):
        gamma = get_gamma(np.array([1])*z, delta_n, z_0)
        return get_y(gamma, C_0, C_1, n_ice, b, z_0)
    else:
        gamma = get_gamma(2 * z_turn - z, delta_n, z_0)
        return 2 * y_turn - get_y(gamma, C_0, C_1, n_ice, b, z_0)

def get_y_turn( C_0, x1, n_ice, b, delta_n, z_0):
    """
    calculates the y-coordinate of the turning point. This is either the point of reflection off the ice surface
    or the point where the saddle point of the ray (transition from upward to downward going)

    Parameters
    ----------
    C_0: float
        C_0 parameter of function
    x1: typle
        (y, z) start position of ray
    """
    c = n_ice ** 2 - C_0 ** -2
    gamma_turn, z_turn = get_turning_point(c, b, z_0, delta_n)
    C_1 = x1[0] - get_y_with_z_mirror(x1[1], C_0, n_ice, b, delta_n, z_0)[0]
    y_turn = get_y(gamma_turn[0], C_0, C_1, n_ice, b, z_0)
    return y_turn

def get_delta_y(C_0, x1, x2, n_ice, b, delta_n, z_0, medium_reflection, C0range=(-1.0,-1.0), reflection=0, reflection_case=2):
    """
    calculates the difference in the y position between the analytic ray tracing path
    specified by C_0 at the position x2
    """
    C_0_first = C_0

    if C0range[0] == -1.0 and C0range[1] == -1.0:
        C0range = (1. / n_ice, np.inf)
    else:
        C0range = (float(C0range[0]), float(C0range[1]))
    Corange_array = np.array(C0range ,  dtype=np.float64)
    if((C_0_first < Corange_array[0]) or(C_0_first > Corange_array[1])):
        return -np.inf
    c = n_ice ** 2 - C_0 ** -2
    # we consider two cases here,
    # 1) the rays start rising -> the default case
    # 2) the rays start decreasing -> we need to find the position left of the start point that
    #    that has rising rays that go through the point x1
    if(reflection > 0 and reflection_case == 2):
        y_turn = get_y_turn(C_0_first, x1, n_ice, b, delta_n, z_0)
        dy = y_turn - x1[0]
        x1[0] = x1[0] - 2.0 * dy

    for i in range(reflection):
        # we take account reflections at the bottom layer into account via
        # 1) calculating the point where the reflection happens
        # 2) starting a ray tracing from this new point

        # determine y translation first
        C_1 = x1[0] - get_y_with_z_mirror(x1[1], C_0_first, n_ice, b, delta_n, z_0)[0]

        x1 = get_reflection_point(C_0, C_1, n_ice, medium_reflection, b, z_0, delta_n)

    # determine y translation first
    C_1 = x1[0] - get_y_with_z_mirror(x1[1], C_0_first, n_ice, b, delta_n, z_0)[0]

    # for a given c_0, 3 cases are possible to reach the y position of x2
    # 1) direct ray, i.e., before the turning point
    # 2) refracted ray, i.e. after the turning point but not touching the surface
    # 3) reflected ray, i.e. after the ray reaches the surface
    gamma_turn, z_turn = get_turning_point(c, b, z_0, delta_n)
    y_turn = get_y(gamma_turn, C_0_first, C_1, n_ice, b, z_0)
    if(z_turn < x2[1]):  # turning points is deeper that x2 positions, can't reach target
        # the minimizer has problems finding the minimum if inf is returned here. Therefore, we return the distance
        # between the turning point and the target point + 10 x the distance between the z position of the turning points
        # and the target position. This results in a objective function that has the solutions as the only minima and
        # is smooth in C_0
        diff = ((z_turn - x2[1]) ** 2 + (y_turn - x2[0]) ** 2) ** 0.5 + 10 * np.abs(z_turn - x2[1])
        return -diff[0]
#             return -np.inf
    if(y_turn > x2[0]):  # we always propagate from left to right
        # direct ray
        y2_fit = get_y(get_gamma(x2[1], delta_n, z_0), C_0_first, C_1, n_ice, b, z_0)  # calculate y position at get_path position
        diff = (x2[0] - y2_fit)
        #if(hasattr(diff, '__len__')):
        #    diff = diff[0]

        return diff
    else:
        # now it's a bit more complicated. we need to transform the coordinates to
        # be on the mirrored part of the function
        z_mirrored = x2[1]
        gamma = get_gamma(z_mirrored, delta_n, z_0)
        y2_raw = get_y(gamma, C_0_first, C_1, n_ice, b, z_0)
        y2_fit = 2 * y_turn - y2_raw
        diff = (x2[0] - y2_fit)

        return -1 * diff[0]

def obj_delta_y_square( logC_0, x1, x2, n_ice, b, delta_n, z_0, medium_reflection, reflection=0, reflection_case=2):
    """
    objective function to find solution for C0
    """
    C_0 = get_C0_from_log(logC_0[0], n_ice)
    return get_delta_y(C_0, x1, x2, n_ice, b, delta_n, z_0, medium_reflection, (-1.0,-1.0), reflection=reflection, reflection_case=reflection_case) ** 2

def get_reflection_point(C_0, C_1, n_ice, medium_reflection, b, z_0, delta_n):
    """
    calculates the point where the signal gets reflected off the bottom of the ice shelf

    Returns tuple (y,z)
    """
    c = n_ice ** 2 - C_0 ** -2
    _gamma_turn, z_turn = get_turning_point(c, b, z_0, delta_n)
    x2 = np.array([0, medium_reflection],dtype = np.float64)
    x2[0]  = get_y_with_z_mirror(-x2[1] + 2 * z_turn, C_0, n_ice, b, delta_n, z_0, C_1)[0]
    return x2

def get_z_unmirrored(z, C_0, n_ice, b, z_0, delta_n):
    """
    calculates the unmirrored z position
    """
    c = n_ice ** 2 - C_0 ** -2
    gamma_turn, z_turn = get_turning_point(c, b, z_0, delta_n)
    gamma_turn = gamma_turn[0]
    z_turn = z_turn[0]
    z_unmirrored = z
    if(z > z_turn):
        z_unmirrored = 2 * z_turn - z
    return z_unmirrored

def get_y_diff(z_raw, C_0, n_ice, b, z_0, delta_n, in_air=False):
    """
    derivative dy(z)/dz

    Uses equation C.12 from [1]_

    References
    ----------
    .. [1] https://arxiv.org/abs/1906.01670
    """
    correct_for_air = False
    # if we are above the ice surface, the analytic expression below
    # does not apply. Therefore, we instead calculate dy/dz at z=0 where it is still valid
    # and then correct this using Snell's law
    if (not in_air) or (z_raw < 0):
        z = get_z_unmirrored(z_raw, C_0, n_ice, b, z_0, delta_n)
    else: # we are above the ice surface, where the below expression does not apply
        z = 0
        correct_for_air = True
    # There are two expressions for dy/dz in the NuRadioMC paper: C.12 and C.38
    # For some reason, C.38 was used initially, and is still included below in
    # case someone wants to verify they're equivalent. C.12 is much simpler and therefore used currently.
    #
    # c = n_ice ** 2 - C_0 ** -2
    # B = (0.2e1 * np.sqrt(c) * np.sqrt(-b * delta_n * np.exp(z / z_0) + delta_n **
    #                                   2 * np.exp(0.2e1 * z / z_0) + c) - b * delta_n * np.exp(z / z_0) + 0.2e1 * c)
    # D = n_ice ** 2 * C_0 ** 2 - 1
    # E1 = -b * delta_n * np.exp(z / z_0)
    # E2 = delta_n ** 2 * np.exp(0.2e1 * z / z_0)
    # E = (E1 + E2 + c)
    # res = (-np.sqrt(c) * np.exp(z / z_0) * b * delta_n + 0.2e1 * np.sqrt(-b * delta_n * np.exp(z /
    #          z_0) + delta_n ** 2 * np.exp(0.2e1 * z / z_0) + c) * c + 0.2e1 * c ** 1.5) / B * E ** -0.5 * (D ** (-0.5))

    n_z = n(z, n_ice, delta_n, z_0)

    if C_0**2 * n_z**2 > 1:
        res = 1 / np.sqrt(C_0**2 * n_z**2 - 1)
    else:
        res = np.inf

    if correct_for_air:
        n_surface = n(0, n_ice, delta_n, z_0)
        theta_ice = np.arctan(res)
        theta_air = np.arcsin(n_surface * np.sin(theta_ice))
        res = np.tan(theta_air)

    if z != z_raw:
        res *= -1

    return res


def n(z, n_ice, delta_n, z_0):
    """
    refractive index as a function of depth
    """
    res = n_ice - delta_n * np.exp(z / z_0)
#     if(type(z) is float):
#         if(z > 0):
#             return 1.
#         else:
#             return res
#     else:
#         res[z > 0] = 1.
    return res

class ray_tracing_2D(ray_tracing_base):

    def __init__(self, medium, attenuation_model=None,
                 log_level=logging.NOTSET,
                 n_frequencies_integration=None,
                 use_optimized_start_values=False,
                 overwrite_speedup=None,
                 use_cpp=cpp_available,
                 compile_numba=False):
        """
        initialize 2D analytic ray tracing class

        Parameters
        ----------
        medium: NuRadioMC.utilities.medium class
            details of the medium
        attenuation_model: string
            specifies which attenuation model to use
            (default: None -> 'SP1' (see `ray_tracing_base._set__set_arguments`))
        log_level: logging.loglevel object
            Overrides verbosity (default NOTSET)
        n_frequencies_integration: int
            specifies for how many frequencies the signal attenuation is being calculated
            (default: None -> 100 (see `ray_tracing_base._set__set_arguments`))
        use_optimized_start_value: bool
            if True, the initial C_0 paramter (launch angle) is set to the ray that skims the surface
            (default: False)
        overwrite_speedup: bool
            The signal attenuation is calculated using a numerical integration
            along the ray path. This calculation can be computational inefficient depending on the details of
            the ice model. An optimization is implemented approximating the integral with a discrete sum with the loss
            of some accuracy, See PR #507. This optimization is used for all ice models listed in
            speedup_attenuation_models (i.e., "GL3"). With this argument you can explicitly activate or deactivate
            (True or False) if you want to use the optimization. (Default: None, i.e., use optimization if ice model is
            listed in speedup_attenuation_models)
        use_cpp: bool
            if True, use CPP implementation of minimization routines
            default: True if CPP version is available

        """
        self.__logger = logging.getLogger('NuRadioMC.ray_tracing_2D')
        self.__logger.setLevel(log_level)
        if cpp_available:
            if not use_cpp:
                self.__logger.info('C++ raytracer is available, but Python raytracer was requested. Using Python raytracer')
            else:
                self.__logger.info('Using C++ raytracer')
        else:
            self.__logger.warning('C++ raytracer is not available. Using Python raytracer.')
            self.__logger.warning("check NuRadioMC/NuRadioMC/SignalProp/CPPAnalyticRayTracing for manual compilation")

        self.medium = medium
        if not hasattr(self.medium, "reflection"):
            self.medium.reflection = None

        # This variable is needed for numba optimization as numba cannot associate None to a type
        self.reflection = 100
        if self.medium.reflection is not None:
            self.reflection = self.medium.reflection

        self.attenuation_model = attenuation_model or "SP1"
        if self.attenuation_model not in attenuation_util.model_to_int:
            raise NotImplementedError("attenuation model {} is not implemented".format(self.attenuation_model))

        self.attenuation_model_int = attenuation_util.model_to_int[self.attenuation_model]
        self.__b = 2 * self.medium.n_ice

        self.__n_frequencies_integration = n_frequencies_integration
        self.__use_optimized_start_values = use_optimized_start_values

        self._use_optimized_calculation = self.attenuation_model in speedup_attenuation_models
        if overwrite_speedup is not None:
            self._use_optimized_calculation = overwrite_speedup

        self.use_cpp = use_cpp
        if compile_numba:
            if numba_available:
                global get_reflection_point,obj_delta_y_square,get_delta_y
                global get_y_turn, get_y_with_z_mirror,get_turning_point
                global get_gamma, get_y, get_C0_from_log
                global get_z_unmirrored, n, get_y_diff
                try:
                    get_reflection_point = jit(get_reflection_point, nopython=True, cache=True)
                    obj_delta_y_square = jit(obj_delta_y_square, nopython=True, cache=True)
                    get_delta_y = jit(get_delta_y, nopython=True, cache=True)
                    get_y_turn = jit(get_y_turn, nopython=True, cache=True)
                    get_y_with_z_mirror = jit(get_y_with_z_mirror, nopython=True, cache=True)
                    get_turning_point = jit(get_turning_point, nopython=True, cache=True)
                    get_gamma = jit(get_gamma, nopython=True, cache=True)
                    get_y = jit(get_y, nopython=True, cache=True)
                    get_C0_from_log = jit(get_C0_from_log, nopython=True, cache=True)
                    get_z_unmirrored = jit(get_z_unmirrored, nopython=True, cache=True)
                    get_y_diff = jit(get_y_diff, nopython=True, cache=True)
                    n = jit(n, nopython=True, cache=True)
                    self.use_cpp = False
                except Exception:
                    self.__logger.warning("Error in compiling methods using jit - proceeding without numba")
                    compile_numba = False

    def get_C_1(self, x1, C_0):
        """
        calculates constant C_1 for a given C_0 and start point x1
        """
        return x1[0] - get_y_with_z_mirror(x1[1], C_0, self.medium.n_ice, self.__b, self.medium.delta_n, self.medium.z_0)[0]

    def get_c(self, C_0):
        return self.medium.n_ice ** 2 - C_0 ** -2

    def get_z_mirrored(self, x1, x2, C_0):
        """
        calculates the mirrored x2 position so that y(z) can be used as a continuous function
        """
        c = self.medium.n_ice ** 2 - C_0 ** -2
        C_1 = x1[0] - get_y_with_z_mirror(x1[1], C_0, self.medium.n_ice, self.__b, self.medium.delta_n, self.medium.z_0)[0]
        gamma_turn, z_turn = get_turning_point(c, self.__b, self.medium.z_0, self.medium.delta_n)
        gamma_turn = gamma_turn[0]
        z_turn = z_turn[0]
        y_turn = get_y(gamma_turn, C_0, C_1, self.medium.n_ice, self.__b, self.medium.z_0)
        zstart = x1[1]
        zstop = x2[1]
        if(y_turn < x2[0]):
            zstop = zstart + np.abs(z_turn - x1[1]) + np.abs(z_turn - x2[1])
        x2_mirrored = [x2[0], zstop]
        return x2_mirrored

    def ds(self, t, C_0):
        """
        helper to calculate line integral
        """
        return (get_y_diff(t, C_0, self.medium.n_ice, self.__b, self.medium.z_0, self.medium.delta_n) ** 2 + 1) ** 0.5

    def get_path_length(self, x1, x2, C_0, reflection=0, reflection_case=1):
        tmp = 0
        for iS, segment in enumerate(self.get_path_segments(x1, x2, C_0, reflection, reflection_case)):
            if(iS == 0 and reflection_case == 2):  # we can only integrate upward going rays, so if the ray starts downwardgoing, we need to mirror
                x11, x1, x22, x2, C_0, C_1 = segment
                x1t = copy.copy(x11)
                x2t = copy.copy(x2)
                x1t[1] = x2[1]
                x2t[1] = x11[1]
                x2 = x2t
                x1 = x1t
            else:
                x11, x1, x22, x2, C_0, C_1 = segment

            # first treat special case of ice to air propagation
            z_int = None
            points = None
            if(x2[1] > 0):
                # we need to integrat only until the ray touches the surface
                z_turn = 0
                y_turn = get_y(get_gamma(z_turn, self.medium.delta_n, self.medium.z_0), C_0, self.get_C_1(x1, C_0), self.medium.n_ice, self.__b, self.medium.z_0)
                d_air = ((x2[0] - y_turn) ** 2 + (x2[1]) ** 2) ** 0.5
                tmp += d_air
                z_int = z_turn
                self.__logger.info(f"adding additional propagation path through air of {d_air/units.m:.1f}m")
            else:
                x2_mirrored = self.get_z_mirrored(x1, x2, C_0)
                gamma_turn, z_turn = get_turning_point(self.medium.n_ice ** 2 - C_0 ** -2,self.__b, self.medium.z_0, self.medium.delta_n)
                z_turn = z_turn[0]
                if(x1[1] < z_turn and z_turn < x2_mirrored[1]):
                    points = [z_turn]
                z_int = x2_mirrored[1]
            path_length = integrate.quad(self.ds, x1[1], z_int, args=(C_0), points=points,
                                         epsabs=1e-4, epsrel=1.49e-08, limit=50)
            self.__logger.info(f"calculating path length ({solution_types[self.determine_solution_type(x1, x2, C_0)]}) \
                                from ({x1[0]:.0f}, {x1[1]:.0f}) to ({x2[0]:.2f}, {x2[1]:.2f}) = {path_length[0] / units.m:.2f} m")
            tmp += path_length[0]
        return tmp


    def get_travel_time(self, x1, x2, C_0, reflection=0, reflection_case=1):
        tmp = 0
        for iS, segment in enumerate(self.get_path_segments(x1, x2, C_0, reflection, reflection_case)):
            if(iS == 0 and reflection_case == 2):  # we can only integrate upward going rays, so if the ray starts downwardgoing, we need to mirror
                x11, x1, x22, x2, C_0, C_1 = segment
                x1t = copy.copy(x11)
                x2t = copy.copy(x2)
                x1t[1] = x2[1]
                x2t[1] = x11[1]
                x2 = x2t
                x1 = x1t
            else:
                x11, x1, x22, x2, C_0, C_1 = segment

            # first treat special case of ice to air propagation
            z_int = None
            points = None
            x2_mirrored = self.get_z_mirrored(x1, x2, C_0)
            if(x2[1] > 0):
                # we need to integrat only until the ray touches the surface
                z_turn = 0
                y_turn = get_y(get_gamma(z_turn, self.medium.delta_n, self.medium.z_0), C_0, self.get_C_1(x1, C_0), self.medium.n_ice, self.__b, self.medium.z_0)
                T_air = ((x2[0] - y_turn) ** 2 + (x2[1]) ** 2) ** 0.5 / speed_of_light
                tmp += T_air
                z_int = z_turn
                self.__logger.info(f"adding additional propagation path through air of {T_air/units.ns:.1f}ns")
            else:
                gamma_turn, z_turn = get_turning_point(self.medium.n_ice ** 2 - C_0 ** -2,self.__b, self.medium.z_0, self.medium.delta_n)
                z_turn = z_turn[0]
                if(x1[1] < z_turn and z_turn < x2_mirrored[1]):
                    points = [z_turn]
                z_int = x2_mirrored[1]
            def dt(t, C_0):
                z = get_z_unmirrored(t, C_0, self.medium.n_ice, self.__b, self.medium.z_0, self.medium.delta_n)
                return self.ds(t, C_0) / speed_of_light * n(z, self.medium.n_ice, self.medium.delta_n, self.medium.z_0)
            travel_time = integrate.quad(dt, x1[1], z_int, args=(C_0), points=points,
                                         epsabs=1e-10, epsrel=1.49e-08, limit=500)
            self.__logger.info("calculating travel time from ({:.0f}, {:.0f}) to ({:.0f}, {:.0f}) = ({:.0f}, {:.0f}) = {:.2f} ns".format(
                x1[0], x1[1], x2[0], x2[1], x2_mirrored[0], x2_mirrored[1], travel_time[0] / units.ns))
            tmp += travel_time[0]
        return tmp


    def get_path_length_analytic(self, x1, x2, C_0, reflection=0, reflection_case=1):
        r"""
        Analytic solution for the path length

        Notes
        -----
        Based on the equation in Sjoerd Bouma's PhD thesis, reproduced below.
        For an analytic ice model :math:`n(z) = n_\mathrm{ice} - \Delta n e^{z/z_0}`,
        a ray launched from depth :math:`z_s` at angle :math:`\theta_s`, and using the notation

        .. math::

          \beta &= n(z_s) \sin \theta_s, \\
	      \alpha &= n^2_\mathrm{ice} - \beta^2,\\
	      \gamma(z) &= n(z)^2 - \beta^2, \\
	      k_1(z) &= \sqrt{\alpha\gamma(z)} + n_\mathrm{ice} n(z) - \beta^2,

        the path length for one segment is given by

        .. math::

          s &= \int \frac{dz}{\cos{\theta}} = \int dz \sec\left[\arcsin\left(\frac{\beta}{n(z)}\right)\right] \\
	      &= \frac{n_\mathrm{ice}}{\sqrt{\alpha}} \left[z - z_0 \log \left(k_1(z)\right)\right] + z_0 \log \left(\sqrt{\gamma(z)} + n(z)\right) + C.


        """
        s = 0
        for iS, segment in enumerate(self.get_path_segments(x1, x2, C_0, reflection, reflection_case)):
            if(iS == 0 and reflection_case == 2):  # we can only integrate upward going rays, so if the ray starts downwardgoing, we need to mirror
                x11, x1, x22, x2, C_0, C_1 = segment
                x1t = copy.copy(x11)
                x2t = copy.copy(x2)
                x1t[1] = x2[1]
                x2t[1] = x11[1]
                x2 = x2t
                x1 = x1t
            else:
                x11, x1, x22, x2, C_0, C_1 = segment

            z1 = x1[1]
            z2 = x2[1]
            solution_type = self.determine_solution_type(x1, x2, C_0)

            # if x1, x2 are swapped, launch_angle and receive_angle might also be swapped
            # Fortunately, the path length is symmetric, so this does not matter
            launch_angle = self.get_launch_angle(x1, C_0, reflection, reflection_case)

            # define some constants and helper functions
            n_ice = self.medium.n_ice
            delta_n = self.medium.delta_n
            z_0 = self.medium.z_0
            n1 = n(x1[1], n_ice, delta_n, z_0)
            beta = n1 * np.sin(launch_angle)
            alpha = n_ice**2 - beta**2

            def gamma(z):
                return np.max([0, n(z, n_ice, delta_n, z_0)**2 - beta**2]) # due to numerical precision, could otherwise get slightly negative

            def l1(z):
                return np.sqrt(alpha * gamma(z)) + n_ice * n(z, n_ice, delta_n, z_0) - beta**2

            def l2(z):
                return np.sqrt(gamma(z)) + n(z, n_ice, delta_n, z_0)

            def get_s(z):
                s = n_ice / np.sqrt(alpha) * (z - z_0 * np.log(l1(z))) + z_0 * np.log(l2(z))
                return s

            if(x2[1] > 0): # ice-to-air case
                # we need to integrate only until the ray touches the surface
                z_turn = 0
                y_turn = get_y(get_gamma(z_turn, delta_n, z_0), C_0, self.get_C_1(x1, C_0), self.__b, z_0)
                d_air = ((x2[0] - y_turn) ** 2 + (x2[1]) ** 2) ** 0.5

                s += get_s(0) - get_s(z1) + d_air

            else:
                if(solution_type == 1):
                    s += get_s(z2) - get_s(z1)
                else:
                    if(solution_type == 3):
                        z_turn = 0
                    else:
                        gamma_turn, z_turn = get_turning_point(n_ice ** 2 - C_0 ** -2, self.__b, z_0, delta_n)
                        z_turn = z_turn[0]
        #             print('solution type {:d}, zturn = {:.1f}'.format(solution_type, z_turn))
                    s += 2 * get_s(z_turn) - get_s(z1) - get_s(z2)

        return s

    def get_travel_time_analytic(self, x1, x2, C_0, reflection=0, reflection_case=1):
        r"""
        Analytic solution for the travel time

        Notes
        -----
        Based on the equation in Sjoerd Bouma's PhD thesis, reproduced below.
        For an analytic ice model :math:`n(z) = n_\mathrm{ice} - \Delta n e^{z/z_0}`,
        a ray launched from depth :math:`z_s` at angle :math:`\theta_s`, and using the notation

        .. math::

          \beta &= n(z_s) \sin \theta_s, \\
	      \alpha &= n^2_\mathrm{ice} - \beta^2,\\
	      \gamma(z) &= n(z)^2 - \beta^2, \\
	      k_1(z) &= \sqrt{\alpha\gamma(z)} + n_\mathrm{ice} n(z) - \beta^2,

        the propagation time along one ray segment is given by:

        .. math::

            ct &= \int \frac{n(z)dz}{\cos{\theta}} \\
            &= \frac{n_\mathrm{ice}^2}{\sqrt{\alpha}} \left[z - z_0 \log \left(k_1(z)\right) \right]
            + z_0 \left[\sqrt{\gamma(z)} + n_\mathrm{ice} \log\left(\sqrt{\gamma(z)} + n(z) \right)\right] + C'.

        """
        ct = 0
        for iS, segment in enumerate(self.get_path_segments(x1, x2, C_0, reflection, reflection_case)):
            if(iS == 0 and reflection_case == 2):  # we can only integrate upward going rays, so if the ray starts downwardgoing, we need to mirror
                x11, x1, x22, x2, C_0, C_1 = segment
                x1t = copy.copy(x11)
                x2t = copy.copy(x2)
                x1t[1] = x2[1]
                x2t[1] = x11[1]
                x2 = x2t
                x1 = x1t
            else:
                x11, x1, x22, x2, C_0, C_1 = segment

            z1 = x1[1]
            z2 = x2[1]
            solution_type = self.determine_solution_type(x1, x2, C_0)
            # if x1, x2 are swapped, launch_angle and receive_angle might also be swapped
            # Fortunately, the path length is symmetric, so this does not matter
            launch_angle = self.get_launch_angle(x1, C_0, reflection, reflection_case)

            # define some constants and helper functions
            n_ice = self.medium.n_ice
            delta_n = self.medium.delta_n
            z_0 = self.medium.z_0
            n1 = n(x1[1], n_ice=n_ice, delta_n=delta_n, z_0=z_0)
            beta = n1 * np.sin(launch_angle)
            alpha = n_ice**2 - beta**2

            def gamma(z):
                return np.max([n(z, n_ice, delta_n, z_0)**2 - beta**2, 0])

            def l1(z):
                return np.sqrt(alpha * gamma(z)) + n_ice * n(z, n_ice, delta_n, z_0) - beta**2

            def l2(z):
                return np.sqrt(gamma(z)) + n(z, n_ice, delta_n, z_0)

            def get_ct(z):
                ct = z_0 * (
                    np.sqrt(gamma(z)) - n_ice**2/np.sqrt(alpha) * np.log(l1(z))
                    + n_ice * np.log(l2(z))
                ) + n_ice**2 * z / np.sqrt(alpha)
                return ct

            if(x2[1] > 0): # ice-to-air case
                # we need to integrate only until the ray touches the surface
                z_turn = 0
                y_turn = get_y(get_gamma(z_turn, delta_n, z_0), C_0, self.get_C_1(x1, C_0), n_ice, self.__b, z_0)
                d_air = ((x2[0] - y_turn) ** 2 + (x2[1]) ** 2) ** 0.5

                ct += get_ct(0) - get_ct(z1) + d_air

            else:
                if(solution_type == 1):
                    ct += get_ct(z2) - get_ct(z1)
                else:
                    if(solution_type == 3):
                        z_turn = 0
                    else:
                        gamma_turn, z_turn = get_turning_point(n_ice ** 2 - C_0 ** -2, self.__b, z_0, delta_n)
                        z_turn = z_turn[0]
        #             print('solution type {:d}, zturn = {:.1f}'.format(solution_type, z_turn))

                    ct += 2 * get_ct(z_turn) - get_ct(z1) - get_ct(z2)

        return ct / speed_of_light


    def get_focusing_analytic(self, x1, x2, C_0, reflection=0, reflection_case=1):
        """
        Analytic solution to calculate the focusing factor

        .. warning::

            Note that this solution is unstable for a refracted ray trajectory
            as the focusing integral diverges when the ray trajectory becomes horizontal!

        Based on the appendix of Sjoerd Bouma's PhD thesis.

        """

        s = self.get_path_length_analytic(x1, x2, C_0, reflection, reflection_case)
        # if x1, x2 are swapped, launch_angle and receive_angle might also be swapped
        # Fortunately, the focusing factor is symmetric, so this does not matter
        launch_angle = self.get_launch_angle(x1, C_0, reflection, reflection_case)
        receive_angle = self.get_receive_angle(x1, x2, C_0, reflection, reflection_case)

        w_phi = 0
        w_theta = 0


        n_ice = self.medium.n_ice
        delta_n = self.medium.delta_n
        z_0 = self.medium.z_0
        n1 = n(x1[1], n_ice, delta_n, z_0)
        n2 = n(x2[1], n_ice, delta_n, z_0)
        beta = n1 * np.sin(launch_angle)
        alpha = n_ice**2 - beta**2

        def gamma(z):
            return np.max([0, self.n(z)**2 - beta**2])

        def phi_focusing_width(z):
            w_phi = 1/np.sqrt(alpha) * (
                z - z_0 * np.log(
                    np.sqrt(alpha * gamma(z)) + n_ice*self.n(z) - beta**2
                )
            )
            return w_phi

        def theta_focusing_width(z):
            w_theta = (
                n_ice**2 * z / alpha**(3/2)
                + z_0 * (n_ice * self.n(z) + beta**2) / (alpha * np.sqrt(gamma(z)))
                - n_ice**2 * z_0 / alpha**(3/2) * np.log(
                    np.sqrt(alpha * gamma(z)) + n_ice*self.n(z) - beta**2
                )
            )
            return w_theta

        for iS, segment in enumerate(self.get_path_segments(x1, x2, C_0, reflection, reflection_case)):
            if(iS == 0 and reflection_case == 2):  # we can only integrate upward going rays, so if the ray starts downwardgoing, we need to mirror
                x11, x1, x22, x2, C_0, C_1 = segment
                x1t = copy.copy(x11)
                x2t = copy.copy(x2)
                x1t[1] = x2[1]
                x2t[1] = x11[1]
                x2 = x2t
                x1 = x1t
            else:
                x11, x1, x22, x2, C_0, C_1 = segment

            z1 = x1[1]
            z2 = x2[1]
            solution_type = self.determine_solution_type(x1, x2, C_0)


            if(x2[1] > 0): # ice-to-air case
                w_theta += theta_focusing_width(0) - theta_focusing_width(z1)
                w_phi += phi_focusing_width(0) - phi_focusing_width(z1)

                w_theta += z2 / (np.cos(receive_angle)**3)
                w_phi += z2 / np.cos(receive_angle)

            else:
                if(solution_type == 1):
                    w_theta += theta_focusing_width(z2) - theta_focusing_width(z1)
                    w_phi += phi_focusing_width(z2) - phi_focusing_width(z1)
                else:
                    if(solution_type == 3):
                        z_turn = 0
                    else:
                        gamma_turn, z_turn = self.get_turning_point(self.medium.n_ice ** 2 - C_0 ** -2)
        #             print('solution type {:d}, zturn = {:.1f}'.format(solution_type, z_turn))
                        self.__logger.info("Analytic focusing factor not valid for refracted trajectories, use numerical one instead...")
                        return np.nan

                    w_theta += 2 * theta_focusing_width(z_turn) - theta_focusing_width(z1) - theta_focusing_width(z2)
                    w_phi += 2 * phi_focusing_width(z_turn) - phi_focusing_width(z1) - phi_focusing_width(z2)


        f_inverse_squared = n1 * n2 * np.abs(np.cos(launch_angle) * np.cos(receive_angle)) * (
            w_theta * w_phi / s**2
        )

        return np.sqrt(1/f_inverse_squared)

    def __get_frequencies_for_attenuation(self, frequency, max_detector_freq=None):
        """ Returns a frequency vector for the attenuation calculation.

        It takes the frequency vector of a simulated electric field and makes it sparser.
        This function is used to reduce the number of frequencies for which the attenuation
        is calculated (which is time consuming). Afterwards the attenuation factors for the
        missing frequencies can be interpolated.

        If max_detector_freq is None, the function will return a frequency vector (0, f_max] with
        self.__n_frequencies_integration frequencies (unless the original frequency vector is already sparser).
        If max_detector_freq is not None, the function will return a frequency vector (0, max_detector_freq] + (max_detector_freq, f_max]
        with the first part having self.__n_frequencies_integration frequencies and the second part having
        self.__n_frequencies_integration // 2 frequencies.

        Parameters
        ----------
        frequency: array
            Frequency vector of the simulated electric field
        max_detector_freq: float
            Maximum frequency of the detector (the nyquist frequency)

        Returns
        -------
        freqs: array
            Sparse frequency vector for the attenuation calculation
        """

        non_null_freqs = frequency > 0
        n_freqs = min(self.__n_frequencies_integration, np.sum(non_null_freqs))

        freqs = np.linspace(frequency[non_null_freqs].min(), frequency[non_null_freqs].max(), n_freqs)

        if (n_freqs < np.sum(non_null_freqs)  # original frequency vector is already sparse
            and max_detector_freq is not None):

            det_mask = frequency <= max_detector_freq
            total_mask = det_mask & non_null_freqs

            n_freqs = min(self.__n_frequencies_integration, np.sum(total_mask))
            freqs = np.linspace(frequency[total_mask].min(), frequency[total_mask].max(), n_freqs)
            # Append n_freqs // 2 frequencies between detector nyquist frequency and simulated nyquist frequency
            if np.sum(~det_mask) > 1:
                freqs = np.append(freqs, np.linspace(frequency[~det_mask].min(), frequency[~det_mask].max(), n_freqs // 2))


        self.__logger.debug("Frequency vector for attenuation calculation: {}".format(freqs))
        return freqs

    def get_attenuation_along_path(self, x1, x2, C_0, frequency, max_detector_freq,
                                   reflection=0, reflection_case=1):

        attenuation_factor = np.ones_like(frequency)

        output = f"calculating attenuation for n_ref = {int(reflection):d}: "
        for iS, segment in enumerate(self.get_path_segments(x1, x2, C_0, reflection, reflection_case)):

            # we can only integrate upward going rays, so if the ray starts downwardgoing,
            # we need to mirror
            if iS == 0 and reflection_case == 2:
                x11, x1, x22, x2, C_0, C_1 = segment
                x1t = copy.copy(x11)
                x2t = copy.copy(x2)
                x1t[1] = x2[1]
                x2t[1] = x11[1]
                x2 = x2t
                x1 = x1t
            else:
                _, x1, _, x2, C_0, C_1 = segment

            # treat special ice to air case. Attenuation in air can be neglected, so only
            # calculate attenuation until the ray reaches the surface
            if x2[1] > 0:
                z_turn = 0
                y_turn = get_y(get_gamma(z_turn, self.medium.delta_n, self.medium.z_0), C_0, self.get_C_1(x1, C_0), self.medium.n_ice, self.__b, self.medium.z_0)
                x2 = [y_turn, z_turn]

            if self.use_cpp:
                mask = frequency > 0
                freqs = self.__get_frequencies_for_attenuation(frequency, max_detector_freq)

                tmp_attenuation_factor = np.zeros_like(freqs)
                for i, f in enumerate(freqs):
                    tmp_attenuation_factor[i] = cpp_wrapper.get_attenuation_along_path(
                        x1, x2, C_0, f, self.medium.n_ice, self.medium.delta_n,
                        self.medium.z_0, self.attenuation_model_int)

                n_inf_freqs = np.sum(np.isnan(tmp_attenuation_factor))
                if n_inf_freqs > 0:
                    self.__logger.warning(
                        f"CPP wrapper: Attenuation calculation failed for {n_inf_freqs} / {len(tmp_attenuation_factor)} frequencies, "
                        "setting attenuation (factor) to 0, i.e., inf attenuation in these bins")
                    tmp_attenuation_factor[np.isnan(tmp_attenuation_factor)] = 0

                self.__logger.debug(tmp_attenuation_factor)
                attenuation_factor_segment = np.ones_like(frequency)
                attenuation_factor_segment[mask] = np.interp(frequency[mask], freqs, tmp_attenuation_factor)

            else:

                x2_mirrored = self.get_z_mirrored(x1, x2, C_0)

                def dt(t, C_0, frequency):
                    z = get_z_unmirrored(t, C_0, self.medium.n_ice, self.__b, self.medium.z_0, self.medium.delta_n)
                    return self.ds(t, C_0) / attenuation_util.get_attenuation_length(z, frequency, self.attenuation_model)

                # to speed up things we only calculate the attenuation for a few frequencies
                # and interpolate linearly between them
                mask = frequency > 0
                freqs = self.__get_frequencies_for_attenuation(frequency, max_detector_freq)
                gamma_turn, z_turn = get_turning_point(self.medium.n_ice ** 2 - C_0 ** -2,self.__b, self.medium.z_0, self.medium.delta_n)
                z_turn = z_turn[0]
                self.__logger.info("_use_optimized_calculation {}".format(self._use_optimized_calculation))

                if self._use_optimized_calculation:
                    # The integration of the attenuation factor along the path with scipy.quad is inefficient. The
                    # reason for this is that attenuation profile is varying a lot with depth. Hence, to improve
                    # performance we sum over discrete segments with loss of some accuracy.
                    # However, when a path becomes to horizontal (i.e., at the turning point of an refracted ray)
                    # the calculation via a discrete sum becomes to inaccurate. This is because we describe the
                    # path as a function of dz (vertical distance) and have the sum over discrete bins in dz. To avoid that
                    # we fall back to a numerical integration with scipy.quad only around the turning point. However, instead
                    # of integrating over dt (the exponent of the attenuation factor), we integrate only over ds (the path length)
                    # and evaluate the attenuation (as function of depth and frequency) for the central depth of this segment
                    # (because this is what takes time)
                    # For more details and comparisons see PR #507 : https://github.com/nu-radio/NuRadioMC/pull/507

                    # define the width of the vertical (!) segments over which we sum.
                    # Since we use linspace the actual width will differ slightly
                    # The data for the attenuation length of GL3 is also spaced by 10m.
                    dx = 10 * units.m
                    # define the vertical window around a turning point within we will fall back to a numerical integration
                    integration_window_size = 20 * units.m

                    # Check if a turning point "z_turn" is within our ray path or close to it (i.e., right behind the antenna)
                    # if so we need to fallback to numerical integration
                    fallback = False
                    if x1[1] - integration_window_size / 2 < z_turn and z_turn < x2_mirrored[1] + integration_window_size / 2:
                        fallback = True

                    if fallback:
                        # If we need the fallback, make sure that the turning point is in the middle of a segment (unless it is at
                        # the edge of a path). Otherwise the segment next to the turning point will be inaccurate
                        integration_window = [max(x1[1], z_turn - integration_window_size / 2),
                            min(z_turn + integration_window_size / 2, x2_mirrored[1])]

                        # Merge two arrays which start and stop at integration_window (and thus include it). The width might be slightly different
                        path_steps = np.append(get_equidistant_steps(x1[1], integration_window[0], dx), get_equidistant_steps(integration_window[1], x2_mirrored[1], dx))
                    else:
                        path_steps = get_equidistant_steps(x1[1], x2_mirrored[1], dx)

                    # get the actual width of each segment and their center
                    dx_actuals = np.diff(path_steps)
                    mid_points = path_steps[:-1] + dx_actuals / 2

                    # calculate attenuation for the different sub segments using the middle depth of the segment
                    # has the shape (#path_steps, #frequencies)
                    attenuation_factor_exponent_tmp = np.array(
                        [[dt(x, C_0, f) * dx_actual for x, dx_actual in zip(mid_points, dx_actuals)]
                        for f in freqs])
                    # attenuation_factor_exponent_tmp = dt(mid_points, C_0, freqs) * dx_actuals

                    if fallback:
                        # for the segment around z_turn fall back to integration. We only integrate ds (and not dt) for performance reasons

                        # find segment which contains z_turn
                        idx = np.digitize(z_turn, path_steps) - 1

                        # if z_turn is outside of segments
                        if idx == len(path_steps) - 1:
                            idx -= 1
                        elif idx == -1:
                            idx = 0

                        integrand = integrate.quad(self.ds, path_steps[idx], path_steps[idx + 1], args=(C_0), epsrel=1e-2, points=[z_turn])[0]
                        attenuation = attenuation_util.get_attenuation_length(z_turn, freqs, self.attenuation_model)

                        attenuation_factor_exponent_tmp[:, idx] = integrand / attenuation

                    # sum over all path_steps -> only remaining dimension is frequency
                    attenuation_factor_exponent = np.sum(attenuation_factor_exponent_tmp, axis=1)

                else:
                    points = None
                    if x1[1] < z_turn and z_turn < x2_mirrored[1]:
                        points = [z_turn]

                    attenuation_factor_exponent = np.array([integrate.quad(dt, x1[1], x2_mirrored[1], args=(
                        C_0, f), epsrel=1e-2, points=points)[0] for f in freqs])

                # Function of the frequency (shape = n_freqs)
                attenuation_factor_segment_tmp = np.exp(-1 * attenuation_factor_exponent)

                attenuation_factor_segment = np.ones_like(frequency)
                attenuation_factor_segment[mask] = np.interp(frequency[mask], freqs, attenuation_factor_segment_tmp)
                self.__logger.info("calculating attenuation from ({:.0f}, {:.0f}) to ({:.0f}, {:.0f}) = ({:.0f}, {:.0f}) =  a factor {}".format(
                    x1[0], x1[1], x2[0], x2[1], x2_mirrored[0], x2_mirrored[1],  attenuation_factor_segment))

            iF = len(frequency) // 3
            output += "adding attenuation for path segment {:d} -> {:.2g} at {:.0f} MHz, ".format(
                iS, attenuation_factor_segment[iF], frequency[iF] / units.MHz)

            attenuation_factor *= attenuation_factor_segment

        self.__logger.info(output)
        return attenuation_factor

    def get_path_segments(self, x1, x2, C_0, reflection=0, reflection_case=1):
        """
        Calculates the different segments of the path that makes up the full ray tracing path
        One segment per bottom reflection.

        Parameters
        ----------
        x1: tuple
            (y, z) coordinate of start value
        x2: tuple
            (y, z) coordinate of stop value
        C_0: float
            C_0 parameter of analytic ray path function
        reflection: int (default 0)
            the number of bottom reflections to consider
        reflection_case: int (default 1)
            only relevant if `reflection` is larger than 0

            * 1: rays start upwards
            * 2: rays start downwards

        Returns
        -------
        segments: list
            list of segments, each segment is a list with the following elements:

                * x1: original x1
                * x1 of path segment
                * x2: original x2
                * x2 of path segment
                * C_0: C_0 of path segment
                * C_1: C_1 of path segment

        """
        x1 = copy.copy(x1)
        x2 = copy.copy(x2)
        x1_orig = copy.copy(x1)
        x2_orig = copy.copy(x2)

        if reflection == 0:
            C_1 = self.get_C_1(x1, C_0)
            return [[x1_orig, x1, x2_orig, x2, C_0, C_1]]

        if reflection_case == 2:
            # the code only allows upward going rays, thus we find a point left from x1 that has an upward going ray
            # that will produce a downward going ray through x1
            y_turn = get_y_turn(C_0, x1, self.medium.n_ice, self.__b, self.medium.delta_n, self.medium.z_0)
            dy = y_turn - x1[0]
            self.__logger.debug("relaction case 2: shifting x1 {} to {}".format(x1, x1[0] - 2 * dy))
            x1[0] = x1[0] - 2 * dy

        segments = []
        for i in range(reflection + 1):
            self.__logger.debug("calculation path for reflection = {}".format(i + 1))
            C_1 = self.get_C_1(x1, C_0)
            x2 = get_reflection_point(C_0, C_1, self.medium.n_ice, self.reflection, self.__b, self.medium.z_0, self.medium.delta_n)
            stop_loop = False
            if x2[0] > x2_orig[0]:
                stop_loop = True
                x2 = x2_orig

            segments.append([x1_orig, x1, x2_orig, x2, C_0, C_1])
            if stop_loop:
                break

            self.__logger.debug("setting x1 from {} to {}".format(x1, x2))
            x1 = x2

        return segments

    def get_angle(self, x, x_start, C_0, reflection=0, reflection_case=1, in_air=False):
        """
        calculates the angle with respect to the positive z-axis of the ray path at position x

        Parameters
        ----------
        x: tuple
            (y, z) coordinate to calculate the angle
        x_start: tuple
            (y, z) start position of the ray
        C_0: float
            C_0 parameter of analytic ray path function
        reflection: int (default 0)
            the number of bottom reflections to consider
        reflection_case: int (default 1)
            only relevant if `reflection` is larger than 0

            * 1: rays start upwards
            * 2: rays start downwards

        """
        last_segment = self.get_path_segments(x_start, x, C_0, reflection, reflection_case)[-1]
        x_start = last_segment[1]

        if in_air:
            z = x[1]
        else:
            z = self.get_z_mirrored(x_start, x, C_0)[1]
        dy = get_y_diff(z, C_0, self.medium.n_ice, self.__b, self.medium.z_0, self.medium.delta_n, in_air=in_air)
        angle = np.arctan(dy)
        if(angle < 0):
            angle = np.pi + angle
        return angle

    def get_launch_angle(self, x1, C_0, reflection=0, reflection_case=1):
        return self.get_angle(x1, x1, C_0, reflection, reflection_case, in_air=x1[1]>0)

    def get_receive_angle(self, x1, x2, C_0, reflection=0, reflection_case=1):
        return np.pi - self.get_angle(x2, x1, C_0, reflection, reflection_case, in_air=x2[1]>0)

    def get_reflection_angle(self, x1, x2, C_0, reflection=0, reflection_case=1):
        """
        calculates the angle under which the ray reflects off the surface. If not reflection occurs, None is returned

        If reflections off the bottom (e.g. Moore's Bay) are simulated, an array with reflection angles (one for
        each track segment) is returned

        Parameters
        ----------
        x1: tuple
            (y, z) start position of ray
        x2: tuple
            (y, z) stop position of the ray
        C_0: float
            C_0 parameter of analytic ray path function
        reflection: int (default 0)
            the number of bottom reflections to consider
        reflection_case: int (default 1)
            only relevant if `reflection` is larger than 0
            * 1: rays start upwards
            * 2: rays start downwards
        """
        output = []
        c = self.medium.n_ice ** 2 - C_0 ** -2
        for segment in self.get_path_segments(x1, x2, C_0, reflection, reflection_case):
            x11, x1, x22, x2, C_0, C_1 = segment
            gamma_turn, z_turn = get_turning_point(c,self.__b, self.medium.z_0, self.medium.delta_n)
            z_turn = z_turn[0]
            y_turn = get_y_turn(C_0, x1, self.medium.n_ice, self.__b, self.medium.delta_n, self.medium.z_0)
            if((z_turn >= 0) and (y_turn > x11[0]) and (y_turn < x22[0])):  # for the first track segment we need to check if turning point is right of start point (otherwise we have a downward going ray that does not have a turning point), and for the last track segment we need to check that the turning point is left of the stop position.
                r = self.get_angle(np.array([y_turn, 0]), x1, C_0)
                self.__logger.debug(
                    "reflecting off surface at y = {:.1f}m, reflection angle = {:.1f}deg".format(y_turn, r / units.deg))
                output.append(r)
            else:
                output.append(None)
        return np.squeeze(output)

    def get_path(self, x1, x2, C_0, n_points=1000):
        """
        for plotting purposes only, returns the ray tracing path between x1 and x2

        the result is only valid if C_0 is a solution to the ray tracing problem

        Parameters
        ----------
        x1: array
            start position (y, z)
        x2: array
            stop position (y, z)
        C_0: (float)
            first parameter
        n_points: integer (optional)
            the number of coordinates to calculate

        Returns
        -------
        yy: array
            the y coordinates of the ray tracing path
        zz: array
            the z coordinates of the ray tracing path
        """
        c = self.medium.n_ice ** 2 - C_0 ** -2
        C_1 = x1[0] - get_y_with_z_mirror(x1[1], C_0, self.medium.n_ice, self.__b, self.medium.delta_n, self.medium.z_0)[0]
        gamma_turn, z_turn = get_turning_point(c, self.__b, self.medium.z_0, self.medium.delta_n)
        gamma_turn = gamma_turn[0]
        z_turn = z_turn[0]
        y_turn = get_y(gamma_turn, C_0, C_1, self.medium.n_ice, self.__b, self.medium.z_0)
        zstart = x1[1]
        zstop = self.get_z_mirrored(x1, x2, C_0)[1]
        z = np.linspace(zstart, zstop, n_points)
        mask = z < z_turn
        res = np.zeros_like(z)
        zs = np.zeros_like(z)
        gamma = get_gamma(z[mask], self.medium.delta_n, self.medium.z_0)
        zs[mask] = z[mask]
        res[mask] = get_y(gamma, C_0, C_1, self.medium.n_ice, self.__b, self.medium.z_0)
        if x2[1] > 0:  # treat ice to air case
            zenith_reflection = self.get_reflection_angle(x1, x2, C_0)
            n_1 = self.medium.get_index_of_refraction([y_turn, 0, z_turn])
            zenith_air = geometryUtilities.get_fresnel_angle(zenith_reflection, n_1=n_1, n_2=1)
            zs[~mask] = z[~mask]
            res[~mask] = zs[~mask] * np.tan(zenith_air) + y_turn
        else:
            gamma = get_gamma(2 * z_turn - z[~mask], self.medium.delta_n, self.medium.z_0)
            res[~mask] = 2 * y_turn - get_y(gamma, C_0, C_1, self.medium.n_ice, self.__b, self.medium.z_0)
            zs[~mask] = 2 * z_turn - z[~mask]

        self.__logger.debug('turning points for C_0 = {:.2f}, b= {:.2f}, gamma = {:.4f}, z = {:.1f}, y_turn = {:.0f}'.format(
            C_0, self.__b, gamma_turn, z_turn, y_turn))
        return res, zs

    def get_path_reflections(self, x1, x2, C_0, n_points=1000, reflection=0, reflection_case=1):
        """
        calculates the ray path in the presence of reflections at the bottom
        The full path is constructed by multiple calls to the `get_path()` function to put together the full path

        Parameters
        ----------
        x1: tuple
            (y, z) coordinate of start value
        x2: tuple
            (y, z) coordinate of stop value
        C_0: float
            C_0 parameter of analytic ray path function
        n_points: int (default 1000)
            the number of points of the numeric path
        reflection: int (default 0)
            the number of bottom reflections to consider
        reflection_case: int (default 1)
            only relevant if `reflection` is larger than 0

            * 1: rays start upwards
            * 2: rays start downwards

        Returns
        -------
        yy: array
            the y coordinates of the ray tracing path
        zz: array
            the z coordinates of the ray tracing path
        """
        yy = []
        zz = []
        x1 = copy.copy(x1)
        x11 = copy.copy(x1)

        if(reflection and reflection_case == 2):
            # the code only allows upward going rays, thus we find a point left from x1 that has an upward going ray
            # that will produce a downward going ray through x1
            y_turn = get_y_turn(C_0, x1, self.medium.n_ice, self.__b, self.medium.delta_n, self.medium.z_0)
            dy = y_turn - x1[0]
            self.__logger.debug("relaction case 2: shifting x1 {} to {}".format(x1, x1[0] - 2 * dy))
            x1[0] = x1[0] - 2 * dy

        if(reflection == 0):
            # in case of no bottom reflections, return path right away
            return self.get_path(x1, x2, C_0, n_points)
        x22 = copy.copy(x2)
        for i in range(reflection + 1):
            self.__logger.debug("calculation path for reflection = {}".format(i))
            C_1 = x1[0] - get_y_with_z_mirror(x1[1], C_0,self.medium.n_ice, self.__b, self.medium.delta_n, self.medium.z_0)[0]
            x2 = get_reflection_point(C_0, C_1,  self.medium.n_ice, self.reflection, self.__b, self.medium.z_0, self.medium.delta_n)
            if(x2[0] > x22[0]):
                x2 = x22
            yyy, zzz = self.get_path(x1, x2, C_0, n_points)
            yy.extend(yyy)
            zz.extend(zzz)
            self.__logger.debug("setting x1 from {} to {}".format(x1, x2))
            x1 = x2

        yy = np.array(yy)
        zz = np.array(zz)
        mask = yy > x11[0]
        return yy[mask], zz[mask]

    def obj_delta_y(self, logC_0, x1, x2, reflection=0, reflection_case=2):
        """
        function to find solution for C0, returns distance in y between function and x2 position
        result is signed! (important to use a root finder)
        """
        C_0 = get_C0_from_log(logC_0,self.medium.n_ice)
        return get_delta_y(C_0, np.array(x1), np.array(x2),self.medium.n_ice, self.__b, self.medium.delta_n, self.medium.z_0, self.reflection, (-1.0,-1.0), reflection, reflection_case)

    def determine_solution_type(self, x1, x2, C_0):
        """ returns the type of the solution

        Parameters
        ----------
        x1: 2dim np.array
            start position
        x2: 2dim np.array
            stop position
        C_0: float
            C_0 value of ray tracing solution

        Returns
        -------
        solution_type: int

            * 1: 'direct'
            * 2: 'refracted'
            * 3: 'reflected

        """
        c = self.medium.n_ice ** 2 - C_0 ** -2
        C_1 = x1[0] - get_y_with_z_mirror(x1[1], C_0, self.medium.n_ice, self.__b, self.medium.delta_n, self.medium.z_0)[0]
        gamma_turn, z_turn = get_turning_point(c, self.__b, self.medium.z_0, self.medium.delta_n)
        gamma_turn = gamma_turn[0]
        z_turn = z_turn[0]
        y_turn = get_y(gamma_turn, C_0, C_1, self.medium.n_ice, self.__b, self.medium.z_0)
        if(x2[0] < y_turn):
            return solution_types_revert['direct']
        else:
            if(z_turn == 0):
                return solution_types_revert['reflected']
            else:
                return solution_types_revert['refracted']

    def find_solutions(self, x1, x2, plot=False, reflection=0, reflection_case=1):
        """
        this function finds all ray tracing solutions

        prerequesite is that x2 is above and to the right of x1, this is not a violation of universality
        because this requirement can be achieved with a simple coordinate transformation

        Parameters
        ----------
        x1: tuple
            (y,z) coordinate of start point
        x2: tuple
            (y,z) coordinate of stop point
        reflection: int (default 0)
            how many reflections off the reflective layer (bottom of ice shelf) should be simulated


        returns an array of the C_0 paramters of the solutions (the array might be empty)

        """

        if(reflection > 0 and self.medium.reflection is None):
            self.__logger.error("a solution for {:d} reflection(s) off the bottom reflective layer is requested, but ice model does not specify a reflective layer".format(reflection))
            raise AttributeError("a solution for {:d} reflection(s) off the bottom reflective layer is requested, but ice model does not specify a reflective layer".format(reflection))

        if(self.use_cpp):
            tmp_reflection = copy.copy(self.medium.reflection)
            if(tmp_reflection is None):
                tmp_reflection = 100  # this parameter will never be used but is required to be an into to be able to pass it to the C++ module, so set it to a positive number, i.e., a reflective layer above the ice
            solutions = cpp_wrapper.find_solutions(x1, x2, self.medium.n_ice, self.medium.delta_n, self.medium.z_0, reflection, reflection_case, tmp_reflection)
            return solutions
        else:

            tol = 1e-6
            results = []
            C0s = []  # intermediate storage of results

            if(x2[1] > 0):
                # special case of ice to air ray tracing. There is always one unique solution between C_0 = inf and C_0 that
                # skims the surface. Therefore, we can find the solution using an efficient root finding algorithm.
                logC0_start = 100  # infinity is bad, 100 is steep enough
                C_0_stop = self.get_C_0_from_angle(np.arcsin(1/self.medium.get_index_of_refraction([0, x1[0], x1[1]])), x1[1]).x[0]
                logC0_stop = np.log(C_0_stop - 1/self.medium.n_ice)
                delta_ys = [self.obj_delta_y(logC0, x1, x2, reflection, reflection_case) for logC0 in [logC0_start, logC0_stop]]
                self.__logger.debug("Looking for ice-air solutions between log(C0) ({}, {}) with delta_y ({}, {})".format(logC0_start, logC0_stop, *delta_ys))
                if(np.sign(delta_ys[0]) == np.sign(delta_ys[1])):
                    self.__logger.warning(f"can't find a solution for ice/air propagation. The trajectory might be too vertical! This is currently not"\
                                          " supported because of numerical instabilities.")
                    return results
                result = optimize.brentq(self.obj_delta_y, logC0_start, logC0_stop, args=(x1, x2, reflection, reflection_case))

                C_0 = get_C0_from_log(result, self.medium.n_ice)
                C0s.append(C_0)
                solution_type = self.determine_solution_type(x1, x2, C_0)
                self.__logger.info("found {} solution C0 = {:.2f} (internal logC = {:.2f})".format(solution_types[solution_type], C_0, result))
                results.append({'type': solution_type,
                                'C0': C_0,
                                'C1': self.get_C_1(x1, C_0),
                                'reflection': reflection,
                                'reflection_case': reflection_case})
                return results

            # calculate optimal start value. The objective function becomes infinity if the turning point is below the z
            # position of the observer. We calculate the corresponding value so that the minimization starts at one edge
            # of the objective function
            # c = self.__b ** 2 / 4 - (0.5 * self.__b - np.exp(x2[1] / self.medium.z_0) * self.medium.n_ice) ** 2
            # C_0_start = (1 / (self.medium.n_ice ** 2 - c)) ** 0.5
            # R.L. March 15, 2019: This initial condition does not find a solution for e.g.:
            # emitter  at [-400.0*units.m,-732.0*units.m], receiver at [0., -2.0*units.m]

            if(self.__use_optimized_start_values):
                # take surface skimming ray as start value
                C_0_start, th_start = self.get_surf_skim_angle(x1)
                logC_0_start = np.log(C_0_start - 1. / self.medium.n_ice)
                self.__logger.debug(
                    'starting optimization with x0 = {:.2f} -> C0 = {:.3f}'.format(logC_0_start, C_0_start))
            else:
                logC_0_start = -1
            obj_delta_y_sqr = obj_delta_y_square
            result = optimize.root(obj_delta_y_sqr, x0=logC_0_start, args=(np.array(x1), np.array(x2),self.medium.n_ice,self.__b, self.medium.delta_n, self.medium.z_0, self.reflection, reflection, reflection_case), tol=tol)
            if(plot):
                import matplotlib.pyplot as plt
                fig, ax = plt.subplots(1, 1)
            if(result.fun < 1e-7):
                if(plot):
                    self.plot_result(x1, x2, get_C0_from_log(result.x[0], self.medium.n_ice), ax)
                if(np.round(result.x[0], 3) not in np.round(C0s, 3)):
                    C_0 = get_C0_from_log(result.x[0], self.medium.n_ice)
                    C0s.append(C_0)
                    solution_type = self.determine_solution_type(x1, x2, C_0)
                    self.__logger.info("found {} solution C0 = {:.2f}".format(solution_types[solution_type], C_0))
                    results.append({'type': solution_type,
                                    'C0': C_0,
                                    'C1': self.get_C_1(x1, C_0),
                                    'reflection': reflection,
                                    'reflection_case': reflection_case})

            # check if another solution with higher logC0 exists
            logC0_start = result.x[0] + 0.0001
            logC0_stop = 100
            delta_start = self.obj_delta_y(logC0_start, x1, x2, reflection, reflection_case)
            delta_stop = self.obj_delta_y(logC0_stop, x1, x2, reflection, reflection_case)
            if(np.sign(delta_start) != np.sign(delta_stop)):
                self.__logger.info("solution with logC0 > {:.3f} exists".format(result.x[0]))
                result2 = optimize.brentq(self.obj_delta_y, logC0_start, logC0_stop, args=(x1, x2, reflection, reflection_case))
                if(plot):
                    self.plot_result(x1, x2, get_C0_from_log(result2, self.medium.n_ice), ax)
                if(np.round(result2, 3) not in np.round(C0s, 3)):
                    C_0 = get_C0_from_log(result2, self.medium.n_ice)
                    C0s.append(C_0)
                    solution_type = self.determine_solution_type(x1, x2, C_0)
                    self.__logger.info("found {} solution C0 = {:.2f}".format(solution_types[solution_type], C_0))
                    results.append({'type': solution_type,
                                    'C0': C_0,
                                    'C1': self.get_C_1(x1, C_0),
                                    'reflection': reflection,
                                    'reflection_case': reflection_case})
            else:
                self.__logger.info("no solution with logC0 > {:.3f} exists".format(result.x[0]))

            logC0_start = -100
            logC0_stop = result.x[0] - 0.0001
            delta_start = self.obj_delta_y(logC0_start, x1, x2, reflection, reflection_case)
            delta_stop = self.obj_delta_y(logC0_stop, x1, x2, reflection, reflection_case)
            if(np.sign(delta_start) != np.sign(delta_stop)):
                self.__logger.info("solution with logC0 < {:.3f} exists".format(result.x[0]))
                result3 = optimize.brentq(self.obj_delta_y, logC0_start, logC0_stop, args=(x1, x2, reflection, reflection_case))

                if(plot):
                    self.plot_result(x1, x2, get_C0_from_log(result3, self.medium.n_ice), ax)
                if(np.round(result3, 3) not in np.round(C0s, 3)):
                    C_0 = get_C0_from_log(result3, self.medium.n_ice)
                    C0s.append(C_0)
                    solution_type = self.determine_solution_type(x1, x2, C_0)
                    self.__logger.info("found {} solution C0 = {:.2f}".format(solution_types[solution_type], C_0))
                    results.append({'type': solution_type,
                                    'C0': C_0,
                                    'C1': self.get_C_1(x1, C_0),
                                    'reflection': reflection,
                                    'reflection_case': reflection_case})
            else:
                self.__logger.info("no solution with logC0 < {:.3f} exists".format(result.x[0]))

            if(plot):
                import matplotlib.pyplot as plt
                plt.show()

            return sorted(results, key=itemgetter('reflection', 'C0'))

    def plot_result(self, x1, x2, C_0, ax):
        """
        helper function to visualize results
        """
        C_1 = self.get_C_1(x1, C_0)

        zs = np.linspace(x1[1], x1[1] + np.abs(x1[1]) + np.abs(x2[1]), 1000)
        yz = get_y_with_z_mirror(zs, C_0, self.medium.n_ice, self.__b, self.medium.delta_n, self.medium.z_0, C_1)
        yy = yz[0]
        zz = yz[1]
        ax.plot(yy, zz, '-', label='C0 = {:.3f}'.format(C_0))
        ax.plot(x1[0], x1[1], 'ko')
        ax.plot(x2[0], x2[1], 'd')

    #     ax.plot(zz, yy, '-', label='C0 = {:.3f}'.format(C_0))
    #     ax.plot(x1[1], x1[0], 'ko')
    #     ax.plot(x2[1], x2[0], 'd')
        ax.legend()

    def get_angle_from_C_0(self, C_0, z_pos, angoff=0, in_air=False):
        logC_0 = np.log(C_0 - 1. / self.medium.n_ice)
        return self.get_angle_from_logC_0(logC_0, z_pos, angoff, in_air=in_air)

    def get_angle_from_logC_0(self, logC_0, z_pos, angoff=0, in_air=False):

        '''
        argument angoff is provided so that the function can be used for minimization in get_C_0_from_angle(),
        in which case angoff is the angle for which the C_0 is sought and zero is returned when it is found.

        C_0 has a smallest possible value at 1./self.medium.n_ice . When it approaches this value, very
        small changes in C_0 correspond to a given change in the angle. In order to prevent the root finding
        algorithm from crossing into the invalid range of C_0 at values smaller than 1./self.medium.n_ice,
        the root finding is done with the parameter logC_0 = np.log(C_0 - 1. / self.medium.n_ice), so it is
        not exactly the log of C_0 as the nome of this method implies.
        This is the same parameter transformation that is done for find_solutions()

        input:
            logC_0 = np.log(C_0 - 1. / self.medium.n_ice)
            angoff = angular offset
            z_pos  = z-position from where ray is emitted
        output:
            angle corresponding to C_0, minus offset angoff
        '''

        C_0 = get_C0_from_log(logC_0, self.medium.n_ice)

        dydz = get_y_diff(z_pos, C_0, self.medium.n_ice, self.__b, self.medium.z_0, self.medium.delta_n, in_air=in_air)
#        dydz = self.get_dydz_analytic(C_0, z_pos)
        angle = np.arctan(dydz)


        return angle - angoff

    def get_C_0_from_angle(self, anglaunch, z_pos, in_air=False):

        '''
        Find parameter C0 corresponding to a given launch angle and z-position of a ray.
        The parameter is found by means of a root finding procedure

        output:
            Complete output of optimisation procedure
            (result.x[0] is the C0 value found by optimisation procedure)

        '''

        # C_0 has a smallest possible value at 1./self.medium.n_ice . When it approaches this value, very
        # small changes in C_0 correspond to given change in the angle. In order to prevent the root finding
        # algorithm to cross into the invalid range of C_0 at  values smaller than 1./self.medium.n_ice,
        # the root finding is done with the parameter logC_0_start below. This is the same parameter transformation
        # that is done for find_solutions()

        C_0_start = 2.

        logC_0_start = np.log(C_0_start - 1. / self.medium.n_ice)

#        result = optimize.root(self.get_angle_from_C_0,np.pi/4.,args=(z_pos,anglaunch))
        result = optimize.root(self.get_angle_from_logC_0, logC_0_start, args=(z_pos, anglaunch, in_air))

        # want to return the complete instance of the result class; result value result.x[0] is logC_0,
        # but we want C_0, so replace it in the result class. This may not be good practice but it seems to be
        # more user-friendly than to return the value logC_0
        result.x[0] = copy.copy(get_C0_from_log(result.x[0], self.medium.n_ice))

        return result

#     def get_dydz_analytic(self, C_0, z_pos):
#         '''
#         Implementation of derivative dy/dz obtained from the analytic expresion for y(z)
#         Returns dy/dz for a given z-position and C_0
#         '''
#
#         gamma = self.get_gamma(z_pos)
#
#         b = self.__b
#         c = self.medium.n_ice ** 2 - C_0 ** -2
#         root = np.abs(gamma ** 2 - gamma * b + c)
#         logargument = gamma / (2 * c ** 0.5 * (root) ** 0.5 - b * gamma + 2 * c)
#
#         dydz = 1/(C_0*np.sqrt(c))*(1 - np.sqrt(c)/np.sqrt(root)*(2*gamma-b)*logargument + b*logargument)
#
#         return dydz

    def get_z_from_n(self, n):
        '''
        get z from given n - equation from get_n solved for z
        '''

        return np.log((self.medium.n_ice - n) / self.medium.delta_n) * self.medium.z_0

    def get_surf_skim_angle(self, x1):

        '''
        For a given position x1 = [x,z] and depth profile self.n(), find the angle at which a beam must be
        emitted to "skim the surface", i.e. arrive horizontally (angle = 90 deg) at the surface;
        This is used to find the refraction zone.

        Returns
        -------
        C0crit: float
            C0 of critical angle
        thcrit: float
            critical angle
        '''

        nlaunch = n(x1[1], self.medium.n_ice, self.medium.delta_n, self.medium.z_0)
        # by definition, z of critical angle is at surface, i.e. z=0
        zcrit = 0.
        nsurf = n(zcrit, self.medium.n_ice, self.medium.delta_n, self.medium.z_0)

        sinthcrit = nsurf / nlaunch
        if sinthcrit <= 1:
            # ray goes from point with high optical thickness to point with lower optical thickness,
            # i.e. ray bending is towards horizontal
            thcrit = np.arcsin(sinthcrit)
            C0result = self.get_C_0_from_angle(thcrit, x1[1])
            C0crit = C0result.x[0]
        else:
            # ray goes from point with low optical thickness to point with higher optical thickness,
            # i.e. ray bending is towards vertical, no solution
            thcrit = None
            C0crit = None
            self.__logger.warning(' No solution for critical angle for z = {}!'.format(x1[1]))
        self.__logger.info(' critical angle for z = {} is {} !'.format(x1[1], thcrit / units.deg))
        self.__logger.info(' C0 for critical angle is {}'.format(C0crit))

        return C0crit, thcrit

    def is_in_refraction_zone(self, x1, x2, C0crit=None, plot=False):
        '''
        Find if receiver at x2 is in the refraction zone of emitter at x1. The refraction zone
        is the oposite of the shadow zone.

        If the C0 of the critical angle, C0crit, is provided, it will not be calculated. This is useful
        in case find_solutions() is called and C0crit is calculated in the process of determining the
        initial value for the minimization procedure.

        Returns True if x2 is in the refraction zone of x1 - note that the inverse statement is not
        necessarily true, i.e. when False is returned, it is possible that x2 is in the refraction
        zone nonetheless

        TODO:
        Why does the reference point not seem to lie exactly on the mirrored path?
        Instead of returning True/False, it might be useful to return  ycheck - x2[0] (in case x2[0]>ycrit),
        which gives some idea of how close the receiver is to the refraction zone. This could be used to
        define a "gray zone' and a 'far zone', in which the receiver is most definitely in the shadow zone
        '''

        refraction = False

        if C0crit == None:
            C0crit, thcrit = self.get_surf_skim_angle(x1)
        # z_crit = 0 and hence gamma_crit = delta_n by definition
        gcrit = self.medium.delta_n
        # the y-value where the ray hits z=0
        ycrit = get_y(gcrit, C0crit, self.get_C_1(x1, C0crit), self.medium.n_ice, self.__b, self.medium.z_0)

        if plot:
            import matplotlib.pyplot as plt
            plt.figure('in_refraction_zone')
            plt.grid(True)
            plt.plot(ycrit, 0, 'ro', label='turning point')
            yarray, zarray = self.get_path(x1, [ycrit, 0], C0crit)
            plt.plot(yarray, zarray, 'ko-', markersize=4, label='path')
            plt.plot(x1[0], x1[1], 'C1d', label='emitter')
            plt.plot(x2[0], x2[1], 'go', label='receiver')

        if x2[0] <= ycrit:
            # not in shadow zone
            refraction = True
            self.__logger.debug(' is_in_refraction_zone(): y-position of receiver smaller than ycrit!')
        else:
            # start horizontal ray at (y,z) = (ycrit,0)
            # experimentally this was found to give slightly different results than mirroring the array at the critical angle.
            # theoretically this is not quite unterstood
            C0check = self.get_C_0_from_angle(np.pi / 2., 0)
            C0check = C0check.x[0]
            gcheck = get_gamma(x2[1], self.medium.delta_n, self.medium.z_0)
            ycheck = -get_y(gcheck, C0check, self.get_C_1([ycrit, 0], C0check), self.medium.n_ice, self.__b, self.medium.z_0) + 2 * ycrit

            if x2[0] < ycheck:
                refraction = True
            if plot:
                yarraymirr = -yarray + 2 * ycrit
                plt.plot(yarraymirr, zarray, 'mx-', markersize=4, label='mirrored path')
                # the reference point does not seem to lie exactly on the mirrored path but instead
                # ~1cm inside the path (i.e. towards the emmitter) which I do not understand.
                plt.plot(ycheck, x2[1], 'b+', label='reference point')

        if plot:
            plt.legend(fontsize='x-small')

        return refraction

    def get_tof_for_straight_line(self, x1, x2):
        '''
        Calculate the time of flight for a hypothatical ray travelling from x1 to x2 in a straight line.
        Such an array in general is not a solution consistant with Fermat's principle. It is however
        useful as a reference time or approximation for signals not explicable with geometric optics.

        output:
            time of flight for a ray travelling straight from x1 to x2
        '''

        dx = x2[0] - x1[0]
        dz = x2[1] - x1[1]
        n_ice = self.medium.n_ice
        delta_n = self.medium.delta_n
        z_0 = self.medium.z_0

        if dz > 0:
            return 1. / speed_of_light * np.sqrt((dx / dz) ** 2 + 1) * (
            n_ice * dz - delta_n * z_0 * (np.exp(x2[1] / z_0) - np.exp(x1[1] / z_0))
            )
        else:
            return n(x2[1], self.medium.n_ice, self.medium.delta_n, self.medium.z_0) / speed_of_light * dx

    def get_surface_pulse(self, x1, x2, infirn=False, angle='critical', chdraw=None, label=None):

        '''
        Calculate the time for a ray to travel from x1 to the surface and arriving at the surface
        with (a) critical angle or (b) Brewster angle, propagating in a straight line along the surface
        in air (n=1) in the firn at z=0 (n=n(0, self.medium.n_ice, self.medium.delta_n, self.medium.z_0)) and then reaching the receiver by returning into the
        firn just at the point to reach the receiver at x2, entering the firn at the surface at the same
        angle it reached the surface from x1..

        Parameters
        ----------
        x1, x2: arrays
            Arrays with x and z positions of emitter x1 and receiver x2
        infirn: Boolean.
            Set to True if surface ray travels in the firn, set to False (default) if it travels
            in air.
        angle:  String
            specifying angle at which ray reaches/leaves the surface. Can be 'Brewster' or 'critical'
            If neither of these is chosen, a warning is printed and angle is set to 'critical'
        chdraw: string or None
            If None, do not draw the path of the ray. If the ray should be drawn, a string consistent with
            the matplotlib.pyplot library has to be specified, e.g. 'r:' to draw a dotted red line.
            It is assumed that an appropriate figure on which to draw the ray has been created and set as
            current figure by the user before calling this method.
        label:  Label for plot
        '''

        draw = False
        if chdraw != None:
            draw = True

        if infirn == False:
            nlayer = 1.  # index of refraction at surface, default is n=1 for air
        else:
            nlayer = n(0, self.medium.n_ice, self.medium.delta_n, self.medium.z_0)

        if angle == 'critical':
            # sin(th)=1,
            nxsin = 1.
        elif angle == 'Brewster':
            nxsin = np.sin(np.arctan(1. / n(0, self.medium.n_ice, self.medium.delta_n, self.medium.z_0))) * n(0, self.medium.n_ice, self.medium.delta_n, self.medium.z_0)
        else:
            self.__logger.warning(' unknown input angle=={}, using critical angle!!!'.format(angle))
            nxsin = 1.

        zsurf = 0
        gamma = get_gamma(zsurf, self.medium.delta_n, self.medium.z_0)

        # find emission angle for starting point x1 to hit the surface at the specified angle

        # look at time and distance it takes for the signal to travel from the emitter to the surface
        # and from the surface to the receiver
        tice = 0
        sice = 0
        for x in [x1, x2]:
            sinthemit = nxsin / n(x[1], self.medium.n_ice, self.medium.delta_n, self.medium.z_0)
            th_emit = np.arcsin(sinthemit)
            C0result = self.get_C_0_from_angle(th_emit, x[1])
            C0_emit = C0result.x[0]

            self.__logger.info(' emission angle for position {},{} is theta_emit= {}'.format(x[0], x[1], th_emit / units.deg))

            # x-coordinate where ray reaches surface; is always bigger than the x-position of the emitter
            # (i.e. ray travels "to the right")
            xsurf = get_y(gamma, C0_emit, self.get_C_1(x, C0_emit), self.medium.n_ice, self.__b, self.medium.z_0)
            sice += xsurf - x[0]
            self.__logger.info(' air pulse starting at x={}, z={} reaches surface at x={}'.format(x[0], x[1], xsurf))
            ttosurf = self.get_travel_time_analytic(x, [xsurf, zsurf], C0_emit)
            tice += ttosurf
            self.__logger.info(' travel time is {} ns.'.format(ttosurf / units.ns))

            if draw:
                import matplotlib.pyplot as plt
                z = np.linspace(x[1], zsurf, 1000, endpoint=True)
                y = get_y(get_gamma(z, self.medium.delta_n, self.medium.z_0), C0_emit, self.medium.n_ice, self.__b, self.medium.z_0, C_1=self.get_C_1(x, C0_emit))
                if x == x1:
                    ysurf = [y[-1]]
                else:
                    y = -y + 2 * x2[0]
                    ysurf.append(y[-1])
                    plt.plot(ysurf, [0, 0], chdraw, label=label)

                plt.plot(y, z, chdraw)

        self.__logger.info(' time, distance travelled to and from surface: {}, {} '.format(tice, sice))

        sair = abs(x2[0] - x1[0]) - sice
        tair = sair * nlayer / speed_of_light
        self.__logger.info(' time, distance travelled at surface: {}, {}'.format(tair, sair))
        ttot = tice + tair
        if sair < 0:
            ttot = None
        return ttot

    def angular_diff(self, x_refl, z_refl, pulser_pos, receiver_pos, ipulssol, irxsol):

        '''
        This is a helper function to find a ray that is subject to specular reflection (no transmission) at the
        ice-water interface, e.g. for Moore's Bay. For a (virtual) emitter positioned at [x_refl,z_refl], it finds the
        emission angles such that the rays hit positions pulser_pos and receiver_pos. ipulssol = 0 or 1, respectively
        means that pulser_pos is hit directly or by means of reflection at the surface, respectively.
        irxsol is the equivalent parameter for receiver_pos.

        angular_diff can be used as the function to find a root of in the following fashion:

        result = optimize.root(raytr.angular_diff, x0=x_refl_start, args=(z_refl,pulser_pos,receiver_pos,ipulssol,irxsol))

        Then get the final value by x_refl = result.x[0] (z_refl is fixed)

        The idea is to treat the reflection point as a virtual emitter and then find the x-position at the predefined
        depth z_refl, for which the emisssion angles to pulser_pos and receiver_pos are the same (i.e. the output
        of angular_diff is zero). The x-position would be output "result" ofoptimize.root() above.

        Returns
        -------
        result: float
            Is zero if the angles (w.r.t. the vertical) of rays emitted from [x_refl,z_refl] to
            positions pulser_pos and receiver_pos are the same or greater than zero, if this is not the case.
            For exact defintion, see "result" in code below
        '''

        # treat position of reflection as emitter and Rx/Tx as receivers
        pos_rx = [
            [receiver_pos[0], receiver_pos[1]],
            [x_refl - (pulser_pos[0] - x_refl), pulser_pos[1]]
        ]
        beta0 = None
        beta1 = None
        # solution for receiver
        solution0 = self.find_solutions([x_refl, z_refl], pos_rx[0], plot=False)
        if solution0 != []:
            C0rx = solution0[irxsol]['C0']
            beta0 = self.get_launch_angle([x_refl, z_refl], C0rx)
        # solution for pulser
        solution1 = self.find_solutions([x_refl, z_refl], pos_rx[1], plot=False)
        if solution1 != []:
            C0puls = solution1[ipulssol]['C0']
            beta1 = self.get_launch_angle([x_refl, z_refl], C0puls)

        if beta0 != None and beta1 != None:
            result = (np.tan(beta0) - np.tan(beta1)) ** 2
        else:
            result = np.inf  # set to infinity

        return result


class ray_tracing(ray_tracing_base):
    """
    utility class (wrapper around the 2D analytic ray tracing code) to get
    ray tracing solutions in 3D for two arbitrary points x1 and x2
    """

    def __init__(self, medium, attenuation_model=None, log_level=logging.NOTSET,
                 n_frequencies_integration=None, n_reflections=None, config=None,
                 detector=None, ray_tracing_2D_kwards={},
<<<<<<< HEAD
                 use_cpp=cpp_available, compile_numba=None, store_attenuation=False):
=======
                 use_cpp=cpp_available, compile_numba=None):
>>>>>>> cb32afbf
        """
        class initilization

        Parameters
        ----------
        medium: medium class
            class describing the index-of-refraction profile

        attenuation_model: string
            signal attenuation model
            (default: None -> 'SP1' (see `ray_tracing_base._set__set_arguments`))

        log_name:  string
            name under which things should be logged

        log_level: logging object
            specify the log level of the ray tracing class

            * logging.ERROR
            * logging.WARNING
            * logging.INFO
            * logging.DEBUG

            default is NOTSET (global control)

        n_frequencies_integration: int
            the number of frequencies for which the frequency dependent attenuation
            length is being calculated. The attenuation length for all other frequencies
            is obtained via linear interpolation.
            (default: None -> 100 (see `ray_tracing_base._set__set_arguments`))

        n_reflections: int
            in case of a medium with a reflective layer at the bottom, how many reflections should be considered
            (default: None -> 0 (see `ray_tracing_base._set__set_arguments`))

        config: dict
            a dictionary with the optional config settings. If None, the config is intialized with default values,
            which is needed to avoid any "key not available" errors. The default settings are

                * self._config = {'propagation': {}}
                * self._config['propagation']['attenuate_ice'] = True
                * self._config['propagation']['focusing_limit'] = 2
                * self._config['propagation']['focusing'] = False
                * self._config['propagation']['birefringence'] = False

        detector: detector object

        ray_tracing_2D_kwards: dict
            Additional arguments which are passed to ray_tracing_2D

        use_cpp: bool
            if True, use CPP implementation of minimization routines
            default: True if CPP version is available

        compile_numba: bool (default: None)
            Only relevant if `use_cpp` is False. If None, the default is True (if `use_cpp` is False).
        """
        self.__logger = logging.getLogger('NuRadioMC.ray_tracing')
        self.__logger.setLevel(log_level)

        from NuRadioMC.utilities.medium_base import IceModelSimple
        if not isinstance(medium, IceModelSimple):
            self.__logger.error("The analytic raytracer can only handle ice model of the type 'IceModelSimple'")
            raise TypeError("The analytic raytracer can only handle ice model of the type 'IceModelSimple'")

        super().__init__(medium=medium,
                         attenuation_model=attenuation_model,
                         log_level=log_level,
                         n_frequencies_integration=n_frequencies_integration,
                         n_reflections=n_reflections,
                         config=config,
                         detector=detector)

        self._store_attenuation = store_attenuation
        self.set_config(config=config)

        self.use_cpp = use_cpp
        if use_cpp:
            self.__logger.status("Using CPP version of ray tracer")
        else:
            # If we do not want to or can not use CPP, by default we try to use numba
            if compile_numba is None:
                compile_numba = True

            if compile_numba and numba_available:
                self.__logger.status("Using python with numba version of ray tracer")
            else:
                self.__logger.status("Using python without numba version of ray tracer")

        self._r2d = ray_tracing_2D(self._medium, self._attenuation_model, log_level=log_level,
                                    n_frequencies_integration=self._n_frequencies_integration,
                                    **ray_tracing_2D_kwards, use_cpp=use_cpp, compile_numba=compile_numba)

        self._swap = None
        self._dPhi = None
        self._R = None
        self._x1 = None
        self._x2 = None


    def reset_solutions(self):
        """
        Resets the raytracing solutions back to None. This is useful to do when changing the start and end
        points in order to not accidentally use results from previous raytracings.

        """
        super().reset_solutions()
        self._x1 = None
        self._x2 = None
        self._swap = None
        self._dPhi = None
        self._R = None

    def set_start_and_end_point(self, x1, x2):
        """
        Set the start and end points of the raytracing

        Parameters
        ----------
        x1: 3dim np.array
            start point of the ray
        x2: 3dim np.array
            stop point of the ray
        """


        super().set_start_and_end_point(x1, x2)

        self._swap = False
        if(self._X2[2] < self._X1[2]):
            self._swap = True
            self.__logger.debug('swap = True')
            self._X2 = np.array(x1, dtype=float)
            self._X1 = np.array(x2, dtype=float)

        dX = self._X2 - self._X1
        self._dPhi = -np.arctan2(dX[1], dX[0])
        c, s = np.cos(self._dPhi), np.sin(self._dPhi)
        self._R = np.array(((c, -s, 0), (s, c, 0), (0, 0, 1)))
        X1r = self._X1
        X2r = np.dot(self._R, self._X2 - self._X1) + self._X1
        self.__logger.debug("X1 = {}, X2 = {}".format(self._X1, self._X2))
        self.__logger.debug('dphi = {:.1f}'.format(self._dPhi / units.deg))
        self.__logger.debug("X2 - X1 = {}, X1r = {}, X2r = {}".format(self._X2 - self._X1, X1r, X2r))
        self._x1 = np.array([X1r[0], X1r[2]])
        self._x2 = np.array([X2r[0], X2r[2]])
        self.__logger.debug("2D points {} {}".format(self._x1, self._x2))

    def set_solution(self, raytracing_results):
        """
        Read an already calculated raytracing solution from the input array

        Parameters
        ----------
        raytracing_results: dict
            The dictionary containing the raytracing solution.
        """
        results = []
        C0s = raytracing_results['ray_tracing_C0']
        for i in range(len(C0s)):
            if(not np.isnan(C0s[i])):
                if 'ray_tracing_reflection' in raytracing_results.keys():  # for backward compatibility: Check if reflection layer information exists in data file
                    reflection = raytracing_results['ray_tracing_reflection'][i]
                    reflection_case = raytracing_results['ray_tracing_reflection_case'][i]
                else:
                    reflection = 0
                    reflection_case = 0
                results.append({'type': raytracing_results['ray_tracing_solution_type'][i],
                                'C0': C0s[i],
                                'C1': raytracing_results['ray_tracing_C1'][i],
                                'reflection': reflection,
                                'reflection_case': reflection_case})
        self._results = results

    def find_solutions(self):
        """
        find all solutions between x1 and x2
        """
        self._results = self._r2d.find_solutions(self._x1, self._x2)
        for i in range(self._n_reflections):
            for j in range(2):
                self._results.extend(self._r2d.find_solutions(self._x1, self._x2, reflection=i + 1, reflection_case=j + 1))

        # check if not too many solutions were found (the same solution can potentially found twice because of numerical imprecision)
        if(self.get_number_of_solutions() > self.get_number_of_raytracing_solutions()):
            self.__logger.error(f"{self.get_number_of_solutions()} were found but only {self.get_number_of_raytracing_solutions()} are allowed! Returning zero solutions")
            self._results = []

    def get_solution_type(self, iS):
        """ returns the type of the solution

        Parameters
        ----------
        iS: int
            choose for which solution to compute the launch vector, counting
            starts at zero

        Returns
        -------
        solution_type: int
            integer corresponding to the types in the dictionary solution_types
        """
        return self._r2d.determine_solution_type(self._x1, self._x2, self._results[iS]['C0'])

    def get_path(self, iS, n_points=1000):

        n = self.get_number_of_solutions()
        if(iS >= n):
            self.__logger.error("solution number {:d} requested but only {:d} solutions exist".format(iS + 1, n))
            raise IndexError
        result = self._results[iS]
        xx, zz = self._r2d.get_path_reflections(self._x1, self._x2, result['C0'], n_points=n_points,
                                                 reflection=result['reflection'],
                                                 reflection_case=result['reflection_case'])
        path_2d = np.array([xx, np.zeros_like(xx), zz]).T

        dP = path_2d - np.array([self._X1[0], 0, self._X1[2]])
        MM = np.matmul(self._R.T, dP.T)
        path = MM.T + self._X1
        return path

    def get_effective_index_birefringence(self, direction, nx, ny, nz):

        """
        Function to find the analytical solutions for the effective refractive indices.
        The calculations are described here: https://link.springer.com/article/10.1140/epjc/s10052-023-11238-y

        Parameters
        ----------
        direction: numpy.array
            propagation direction of the wave
        nx: float
            the index of refraction in the x-direction
        ny: float
            the index of refraction in the y-direction
        nz: float
            the index of refraction in the z-direction

        Returns
        -------
        output format: np.array([n1, n2])
        meaning: effective refractive indices
        """

        sx = direction[0]
        sy = direction[1]
        sz = direction[2]

        n1 = np.sqrt((-2 * nx ** 2 * ny ** 2 * nz ** 2) /
                     (ny ** 2 * nz ** 2 * ( - 1 + sx ** 2) + nx ** 2 * (nz ** 2 * ( -1 + sy ** 2) + ny ** 2 * ( - 1 + sz ** 2))
                      - np.sqrt(4 * nx ** 2 * ny ** 2 * nz ** 2 * (nz ** 2 * ( - 1 + sx ** 2 + sy ** 2)
                                                                    + ny ** 2 * (-1 + sx ** 2 + sz ** 2)
                                                                    + nx ** 2 * ( - 1 + sy ** 2 + sz ** 2))
                                                                    + (ny ** 2 * nz ** 2 * ( - 1 + sx ** 2)
                                                                    + nx ** 2 * (nz ** 2 * ( - 1 + sy ** 2)
                                                                    + ny ** 2 * ( - 1 + sz ** 2))) ** 2)))
        n2 = np.sqrt((-2 * nx ** 2 * ny ** 2 * nz ** 2) /
                     (ny ** 2 * nz ** 2 * ( - 1 + sx ** 2) + nx ** 2 * (nz ** 2 * ( -1 + sy ** 2) + ny ** 2 * ( - 1 + sz ** 2))
                      + np.sqrt(4 * nx ** 2 * ny ** 2 * nz ** 2 * (nz ** 2 * ( - 1 + sx ** 2 + sy ** 2)
                                                                    + ny ** 2 * (-1 + sx ** 2 + sz ** 2)
                                                                    + nx ** 2 * ( - 1 + sy ** 2 + sz ** 2))
                                                                    + (ny ** 2 * nz ** 2 * ( - 1 + sx ** 2)
                                                                    + nx ** 2 * (nz ** 2 * ( - 1 + sy ** 2)
                                                                    + ny ** 2 * ( - 1 + sz ** 2))) ** 2)))

        return np.array([n1, n2])

    def get_polarization_birefringence_simple(self, n, direction, nx, ny, nz):

        """
        Function for the normalized e-field vector of a wave for the direction of propagation in cartesian coordinates without special cases.
        For the function with special cases see get_polarization_birefringence.
        For a birefringent medium, the e-field vector is calculated from the diagonalized dielectric tensor and the propagation direction.
        The calculations are described here: https://link.springer.com/article/10.1140/epjc/s10052-023-11238-y

        Parameters
        ----------
        n: float
            the effective index of refraction in the propagation direction calculated by get_effective_index_birefringence
        direction: numpy.array
            propagation direction of the wave
        nx: float
            the index of refraction in the x-direction
        ny: float
            the index of refraction in the y-direction
        nz: float
            the index of refraction in the z-direction

        Returns
        -------
        efield : np.ndarray of shape (3,)
            normalized e-field vector in cartesian coordinates
        """

        polarization = np.array([direction[0] / (n ** 2 - nx ** 2), direction[1] / (n ** 2 - ny ** 2), direction[2] / (n ** 2 - nz ** 2)])
        polarization = polarization / np.linalg.norm(polarization)

        return polarization

    def get_polarization_birefringence(self, N1, N2, direction, nx, ny, nz):

        """
        Function for the normalized e-field vector of a wave for the direction of propagation in spherical coordinates with special cases.
        For a birefringent medium, the e-field vector is calculated from the diagonalized dielectric tensor and the propagation direction.
        The calculations are described here: https://link.springer.com/article/10.1140/epjc/s10052-023-11238-y

        Parameters
        ----------
        N1: float
            the first effective index of refraction in the propagation direction calculated by get_effective_index_birefringence
        N2: float
            the second effective index of refraction in the propagation direction calculated by get_effective_index_birefringence
        direction: numpy.array
            propagation direction of the wave
        nx: float
            the index of refraction in the x-direction
        ny: float
            the index of refraction in the y-direction
        nz: float
            the index of refraction in the z-direction

        Returns
        -------
        efield : np.ndarray of shape (2, 3)
            normalized e-field vector in spherical coordinates for both birefringence solutions
        """

        narrow_check = 1e-9
        wide_check = 1e-10

        if (np.isclose(N1, np.array([nx, ny, nz]), rtol=0, atol=narrow_check).any()) or (np.isclose(N2, np.array([nx, ny, nz]), rtol=0, atol=narrow_check).any()):

            if (np.isclose(N1, np.array([nx, ny, nz]), rtol=0, atol=narrow_check).any()) and (np.isclose(N2, np.array([nx, ny, nz]), rtol=0, atol=narrow_check).any()):
                self.__logger.warning("warning: Polarization vectors not computable")
                sky_polarization_1 = np.array([0, 0, 0])
                sky_polarization_2 = np.array([0, 0, 0])

            elif np.isclose(N1, nx, rtol=0, atol=wide_check):

                if direction[0] < 0:
                    sky_polarization_1 = np.array([0, 0, 1])
                    sky_polarization_2 = np.array([0, 1, 0])

                else:
                    sky_polarization_1 = np.array([0, 0, -1])
                    sky_polarization_2 = np.array([0, 1, 0])

            elif np.isclose(N1, ny, rtol=0, atol=narrow_check):

                if direction[1] < 0:
                    sky_polarization_1 = np.array([0, 0, 1])
                    sky_polarization_2 = np.array([0, 1, 0])

                else:
                    sky_polarization_1 = np.array([0, 0, -1])
                    sky_polarization_2 = np.array([0, 1, 0])

            elif np.isclose(N2, ny, rtol=0, atol=narrow_check):

                if direction[1] < 0:
                    sky_polarization_1 = np.array([0, 1, 0])
                    sky_polarization_2 = np.array([0, 0, -1])

                else:
                    sky_polarization_1 = np.array([0, 1, 0])
                    sky_polarization_2 = np.array([0, 0, 1])

            elif np.isclose(N2, nz, rtol=0, atol=wide_check):

                if direction[2] < 0:
                    sky_polarization_1 = np.array([0, 0, -1])
                    sky_polarization_2 = np.array([0, -1, 0])

                else:
                    sky_polarization_1 = np.array([0, 0, -1])
                    sky_polarization_2 = np.array([0, 1, 0])

            else:
                polarization_1 = self.get_polarization_birefringence_simple(N1, direction, nx, ny, nz)
                polarization_2 = self.get_polarization_birefringence_simple(N2, direction, nx, ny, nz)

                zenith, azimuth = hp.cartesian_to_spherical( * (direction))
                sky_polarization_1 = self.on_sky_birefringence(zenith, azimuth, polarization_1)
                sky_polarization_2 = self.on_sky_birefringence(zenith, azimuth, polarization_2)

        else:
            polarization_1 = self.get_polarization_birefringence_simple(N1, direction, nx, ny, nz)
            polarization_2 = self.get_polarization_birefringence_simple(N2, direction, nx, ny, nz)

            zenith, azimuth = hp.cartesian_to_spherical( * (direction))
            sky_polarization_1 = self.on_sky_birefringence(zenith, azimuth, polarization_1)
            sky_polarization_2 = self.on_sky_birefringence(zenith, azimuth, polarization_2)

        return np.vstack((sky_polarization_1, sky_polarization_2))

    def on_sky_birefringence(self, theta, phi, polarization):

        """
        Function for the normalized e-field vector from cartesian to spherical coordinates.
        The function does the same as the following radiotool functions, only faster:
        from radiotools import coordinatesystems
        cs = coordinatesystems.cstrafo(theta, phi)
        sky = cs.transform_from_ground_to_onsky(p)

        Parameters
        ----------
        theta: float
            zenith angle of the propagation direction
        phi: float
            azimuth angle of the propagation direction
        polarization: np.array([px, py, pz])
            normalized e-field vector in cartesian coordinates

        Returns
        -------
        efield : np.ndarray of shape (3,)
            normalized e-field vector in spherical coordinates
        """

        transform = np.array([  [np.sin(theta) * np.cos(phi) , np.sin(theta) * np.sin(phi)   , np.cos(theta)    ],
                                [np.cos(theta) * np.cos(phi) , np.cos(theta) * np.sin(phi)   , - np.sin(theta)  ],
                                [- np.sin(phi)               , np.cos(phi)                   , 0                ]       ])

        return transform.dot(polarization)

    def get_pulse_propagation_birefringence(self, pulse, samp_rate, i_solution, bire_model = 'southpole_A'):

        """
        Function for the time trace propagation according to the polarization change due to birefringence.
        The trace propagation is explained in this paper: https://link.springer.com/article/10.1140/epjc/s10052-023-11238-y

        Parameters
        ----------
        pulse: np.ndarray
            3d array with the frequency spectrum of np.array([eR, eTheta, ePhi]), usually provided by the apply_propagation_effects function
        samp_rate: float
            sampling rate of the time traces
        i_solution: int
            choose which ray-tracing solution should be propagated
        bire_model: string
            choose the interpolation to fit the measured refractive index data
            options include (A, B, C, D, E) description can be found under: NuRadioMC/NuRadioMC/utilities/birefringence_models/model_description

        Returns
        -------

        final pulse: numpy.array([eR, eTheta, ePhi])
            [0] - eR        - final frequency spectrum of the radial component - not altered by the function
            [1] - eTheta    - final frequency spectrum of the theta component
            [2] - ePhi      - final frequency spectrum of the phi component
        """

        t_fast = base_trace.BaseTrace()

        ice_n = self._medium
        ice_birefringence = medium.get_ice_model('birefringence_medium')
        ice_birefringence.__init__(bire_model)

        acc = int(self.get_path_length(i_solution) / units.m)
        path = self.get_path(i_solution, n_points=acc)

        if 'angle_to_iceflow' in self._config['propagation']:
            rotation_angle = self._config['propagation']['angle_to_iceflow'] * units.deg
            rot = np.matrix([[np.cos(rotation_angle), -np.sin(rotation_angle)], [np.sin(rotation_angle), np.cos(rotation_angle)]])
            path[:, :2] = np.swapaxes(np.matmul(rot, np.swapaxes(path[:, :2],0,1)),0,1)

        for i in range(acc - 1):

            refractive_index = ice_n.get_index_of_refraction(path[i])
            refractive_index_birefringence = ice_birefringence.get_birefringence_index_of_refraction(path[i])

            nx, ny, nz = refractive_index + refractive_index_birefringence - 1.78
            dD = path[i + 1] - path[i]

            direction = np.array(dD)
            len_diff = np.linalg.norm(direction)
            direction = direction / len_diff

            N_effective = self.get_effective_index_birefringence(direction, nx, ny, nz)
            sky_polarization = self.get_polarization_birefringence(N_effective[0], N_effective[1], direction, nx, ny, nz)

            t_0, t_1 = len_diff * N_effective / (speed_of_light * units.m / units.ns)

            a, b = sky_polarization[0, 1:]
            c, d = sky_polarization[1, 1:]

            if np.isclose(a * d - b * c, 0) or np.isnan([a, b, c, d]).any():
                self.__logger.warning("warning: Polarization vectors similar, R-matrix not invertible, iteration" + str(i))
                continue

            R = np.matrix([[a, b], [c, d]])

            birefringent_base = R * pulse[1:]

            t_fast.set_frequency_spectrum(birefringent_base[1], sampling_rate=samp_rate)
            t_fast.apply_time_shift(t_1 - t_0)
            birefringent_base[1] = t_fast.get_frequency_spectrum()

            Rtransp = np.matrix.transpose(R)
            pulse[1:]  = Rtransp * birefringent_base

        return pulse

    def get_path_properties_birefringence(self, i_solution, bire_model = 'southpole_A'):

        """
        Function to extract important information about the birefringent propagation along the path.
        The important properties include effective refractive indices, polarization eigenvectors, and incremental time delays

        Parameters
        ----------

        i_solution: int
            choose which ray-tracing solution should be propagated
        bire_model: string
            choose the interpolation to fit the measured refractive index data
            options include (A, B, C, D, E) description can be found under: NuRadioMC/NuRadioMC/utilities/birefringence_models/model_description

        Returns
        -------

        path_properties: dict
            a dictionary containing the following keys:

            * 'path': np.ndarray - propagation path in x, y, z with the same granularity as the nirefringent propagation
            * 'nominal_refractive_index': np.ndarray - nominal refractive index if only density effects were taken into account
            * 'refractive_index_x': np.ndarray - refractive index for the x-direction
            * 'refractive_index_y': np.ndarray - refractive index for the y-direction
            * 'refractive_index_z': np.ndarray - refractive index for the z-direction
            * 'first_refractive_index': np.ndarray - effective refractive index of the first birefringent state along the full path
            * 'second_refractive_index': np.ndarray - effective refractive index of the second birefringent state along the full path
            * 'first_polarization_vector': np.ndarray - polarization vector of the first birefringent state in spherical coordinates along the full path
            * 'second_polarization_vector': np.ndarray - polarization vector of the second birefringent state in spherical coordinates along the full path
            * 'first_time_delay': np.ndarray - incremental time delays of the first birefringent state along the full path
            * 'second_time_delay': np.ndarray - incremental time delays of the second birefringent state along the full path

        """

        ice_n = self._medium
        ice_birefringence = medium.get_ice_model('birefringence_medium')
        ice_birefringence.__init__(bire_model)

        acc = int(self.get_path_length(i_solution) / units.m)
        path = self.get_path(i_solution, n_points=acc)

        if 'angle_to_iceflow' in self._config['propagation']:
            rotation_angle = self._config['propagation']['angle_to_iceflow'] * units.deg
            rot = np.matrix([[np.cos(rotation_angle), -np.sin(rotation_angle)], [np.sin(rotation_angle), np.cos(rotation_angle)]])
            path[:, :2] = np.swapaxes(np.matmul(rot, np.swapaxes(path[:, :2],0,1)),0,1)

        n_nominal = np.zeros(acc - 1)

        N1 = np.zeros(acc - 1)
        N2 = np.zeros(acc - 1)

        Nx = np.zeros(acc - 1)
        Ny = np.zeros(acc - 1)
        Nz = np.zeros(acc - 1)

        P1 = np.zeros((acc - 1, 3))
        P2 = np.zeros((acc - 1, 3))

        T1 = np.zeros(acc - 1)
        T2 = np.zeros(acc - 1)

        for i in range(acc - 1):

            refractive_index = ice_n.get_index_of_refraction(path[i])
            refractive_index_birefringence = ice_birefringence.get_birefringence_index_of_refraction(path[i])

            nx, ny, nz = refractive_index + refractive_index_birefringence - 1.78
            dD = path[i + 1] - path[i]

            direction = np.array(dD)
            len_diff = np.linalg.norm(direction)
            direction = direction / len_diff

            N_effective = self.get_effective_index_birefringence(direction, nx, ny, nz)
            sky_polarization = self.get_polarization_birefringence(N_effective[0], N_effective[1], direction, nx, ny, nz)

            t_0, t_1 = len_diff * N_effective / (speed_of_light * units.m / units.ns)
            n_nominal[i] = refractive_index

            Nx[i] = refractive_index_birefringence[0]
            Ny[i] = refractive_index_birefringence[1]
            Nz[i] = refractive_index_birefringence[2]

            N1[i] = N_effective[0]
            N2[i] = N_effective[1]

            P1[i] = sky_polarization[0]
            P2[i] = sky_polarization[1]

            T1[i] = t_0
            T2[i] = t_1

        path_properties = {}

        path_properties['path'] = path[1:]
        path_properties['nominal_refractive_index'] = n_nominal

        path_properties['refractive_index_x'] = Nx
        path_properties['refractive_index_y'] = Ny
        path_properties['refractive_index_z'] = Nz

        path_properties['first_refractive_index'] = N1
        path_properties['second_refractive_index'] = N2

        path_properties['first_polarization_vector'] = P1
        path_properties['second_polarization_vector'] = P2

        path_properties['first_time_delay'] = T1
        path_properties['second_time_delay'] = T2

        return path_properties

    def get_launch_vector(self, iS):
        """
        calculates the launch vector (in 3D) of solution iS

        Parameters
        ----------
        iS: int
            choose for which solution to compute the launch vector, counting
            starts at zero

        Returns
        -------
        launch_vector: 3dim np.array
            the launch vector
        """
        n = self.get_number_of_solutions()
        if(iS >= n):
            self.__logger.error("solution number {:d} requested but only {:d} solutions exist".format(iS + 1, n))
            raise IndexError

        result = self._results[iS]
        alpha = self._r2d.get_launch_angle(self._x1, result['C0'], reflection=result['reflection'],
                                            reflection_case=result['reflection_case'])
        launch_vector_2d = np.array([np.sin(alpha), 0, np.cos(alpha)])
        if self._swap:
            alpha = self._r2d.get_receive_angle(self._x1, self._x2, result['C0'],
                                                 reflection=result['reflection'],
                                                 reflection_case=result['reflection_case'])
            launch_vector_2d = np.array([-np.sin(alpha), 0, np.cos(alpha)])
        self.__logger.debug(self._R.T)
        launch_vector = np.dot(self._R.T, launch_vector_2d)
        return launch_vector

    def get_receive_vector(self, iS):
        """
        calculates the receive vector (in 3D) of solution iS

        Parameters
        ----------
        iS: int
            choose for which solution to compute the launch vector, counting
            starts at zero

        Returns
        -------
        receive_vector: 3dim np.array
            the receive vector
        """
        n = self.get_number_of_solutions()
        if(iS >= n):
            self.__logger.error("solution number {:d} requested but only {:d} solutions exist".format(iS + 1, n))
            raise IndexError

        result = self._results[iS]
        alpha = self._r2d.get_receive_angle(self._x1, self._x2, result['C0'],
                                             reflection=result['reflection'],
                                             reflection_case=result['reflection_case'])
        receive_vector_2d = np.array([-np.sin(alpha), 0, np.cos(alpha)])
        if self._swap:
            alpha = self._r2d.get_launch_angle(self._x1, result['C0'],
                                                reflection=result['reflection'],
                                                reflection_case=result['reflection_case'])
            receive_vector_2d = np.array([np.sin(alpha), 0, np.cos(alpha)])
        receive_vector = np.dot(self._R.T, receive_vector_2d)
        return receive_vector

    def get_reflection_angle(self, iS):
        """
        calculates the angle of reflection at the surface (in case of a reflected ray)

        Parameters
        ----------
        iS: int
            choose for which solution to compute the launch vector, counting
            starts at zero

        Returns
        -------
        reflection_angle: float or None
            the reflection angle (for reflected rays) or None for direct and refracted rays
        """
        n = self.get_number_of_solutions()
        if(iS >= n):
            self.__logger.error("solution number {:d} requested but only {:d} solutions exist".format(iS + 1, n))
            raise IndexError

        result = self._results[iS]
        return self._r2d.get_reflection_angle(self._x1, self._x2, result['C0'],
                                               reflection=result['reflection'], reflection_case=result['reflection_case'])

    def get_path_length(self, iS, analytic=True):
        """
        calculates the path length of solution iS

        Parameters
        ----------
        iS: int
            choose for which solution to compute the launch vector, counting
            starts at zero

        analytic: bool
            If True the analytic solution is used. If False, a numerical integration is used. (default: True)

        Returns
        -------
        distance: float
            distance from x1 to x2 along the ray path

        Notes
        -----
        The analytic solution is based on the equation in the appendix of Sjoerd Bouma's PhD thesis.
        For more details, see there, or see the notes of `ray_tracing_2D.get_path_length_analytic`.

        """
        n = self.get_number_of_solutions()
        if(iS >= n):
            self.__logger.error("solution number {:d} requested but only {:d} solutions exist".format(iS + 1, n))
            raise IndexError

        result = self._results[iS]
        if analytic:
            try:
                analytic_length = self._r2d.get_path_length_analytic(self._x1, self._x2, result['C0'],
                                                                      reflection=result['reflection'],
                                                                      reflection_case=result['reflection_case'])
                if (analytic_length != None):
                    return analytic_length
            except:
                self.__logger.warning("analytic calculation of travel time failed, switching to numerical integration")
                return self._r2d.get_path_length(self._x1, self._x2, result['C0'],
                                                  reflection=result['reflection'],
                                                  reflection_case=result['reflection_case'])
        else:
            return self._r2d.get_path_length(self._x1, self._x2, result['C0'],
                                              reflection=result['reflection'],
                                              reflection_case=result['reflection_case'])

    def get_travel_time(self, iS, analytic=True):
        """
        calculates the travel time of solution iS

        Parameters
        ----------
        iS : int
            choose for which solution to compute the launch vector, counting
            starts at zero

        analytic : bool
            If True the analytic solution is used. If False, a numerical integration is used. (default: True)

        Returns
        -------
        time: float
            travel time

        Notes
        -----
        The analytic solution is based on the equation in the appendix of Sjoerd Bouma's PhD thesis.
        For more details, see there, or see the notes of `ray_tracing_2D.get_travel_time_analytic`.

        """
        n = self.get_number_of_solutions()
        if(iS >= n):
            self.__logger.error("solution number {:d} requested but only {:d} solutions exist".format(iS + 1, n))
            raise IndexError

        result = self._results[iS]
        if(analytic):
            try:
                analytic_time = self._r2d.get_travel_time_analytic(self._x1, self._x2, result['C0'],
                                                                reflection=result['reflection'],
                                                                reflection_case=result['reflection_case'])
                if (analytic_time != None):
                    return analytic_time
            except KeyError:
                self.__logger.warning("analytic calculation of travel time failed, switching to numerical integration")
                return self._r2d.get_travel_time(self._x1, self._x2, result['C0'],
                                                  reflection=result['reflection'],
                                                  reflection_case=result['reflection_case'])
        else:
            return self._r2d.get_travel_time(self._x1, self._x2, result['C0'],
                                              reflection=result['reflection'],
                                              reflection_case=result['reflection_case'])

    def get_attenuation(self, iS, frequency, max_detector_freq=None):
        """
        calculates the signal attenuation due to attenuation in the medium (ice)

        Parameters
        ----------
        iS: int
            choose for which solution to compute the launch vector, counting
            starts at zero

        frequency: array of floats
            the frequencies for which the attenuation is calculated

        max_detector_freq: float or None
            the maximum frequency of the final detector sampling
            (the simulation is internally run with a higher sampling rate, but the relevant part of the attenuation length
            calculation is the frequency interval visible by the detector, hence a finer calculation is more important)

        Returns
        -------
        attenuation: array of floats
            the fraction of the signal that reaches the observer
            (only ice attenuation, the 1/R signal falloff not considered here)
        """
        n = self.get_number_of_solutions()
        if(iS >= n):
            self.__logger.error("solution number {:d} requested but only {:d} solutions exist".format(iS + 1, n))
            raise IndexError

        result = self._results[iS]
        return self._r2d.get_attenuation_along_path(self._x1, self._x2, result['C0'], frequency, max_detector_freq,
                                                     reflection=result['reflection'],
                                                     reflection_case=result['reflection_case'])

    def get_focusing(self, iS, dz=-1. * units.cm, limit=2., analytic=False):
        """
        calculate the focusing effect in the medium

        Parameters
        ----------
        iS: int
            choose for which solution to compute the launch vector, counting
            starts at zero
        dz: float
            the infinitesimal change of the depth of the receiver, 1cm by default
            Only used if ``analytic=False``
        limit: float, default: 2
            The maximum signal focusing.
        analytic : bool, default: False
            If False, solve the ray tracing equation again for a slightly
            displaced receiver and obtain the ray convergence that way.

            If True, use the analytic solution for the focusing factor. Note
            that the analytic solution is not valid for horizontal rays (e.g.
            refracted rays); in that case, the numeric solution is automatically
            used instead.

        Returns
        -------
        focusing: float
            gain of the signal at the receiver due to the focusing effect
        """

        recVec = self.get_receive_vector(iS)
        recVec = -1.0 * recVec
        recAng = np.arccos(recVec[2] / np.sqrt(recVec[0] ** 2 + recVec[1] ** 2 + recVec[2] ** 2))
        lauVec = self.get_launch_vector(iS)
        lauAng = np.arccos(lauVec[2] / np.sqrt(lauVec[0] ** 2 + lauVec[1] ** 2 + lauVec[2] ** 2))
        # we need to be careful here. If X1 (the emitter) is above the X2 (the receiver) the positions are swapped
        # do to technical reasons. Here, we want to change the receiver position slightly, so we need to check
        # is X1 and X2 was swapped and use the receiver value!
        if self._swap:
            vetPos = copy.copy(self._X2)
            recPos = copy.copy(self._X1)
            recPos1 = np.array([self._X1[0], self._X1[1], self._X1[2] + dz])
        else:
            vetPos = copy.copy(self._X1)
            recPos = copy.copy(self._X2)
            recPos1 = np.array([self._X2[0], self._X2[1], self._X2[2] + dz])

        f = np.nan
        if analytic:
            res = self.get_results()[iS]
            f = self._r2d.get_focusing_analytic(
                self._x1, self._x2, res['C0'],
                res['reflection'], res['reflection_case']
            )

        if np.isnan(f): # either the analytic calculation failed, or we asked for the numerical solution
            distance = self.get_path_length(iS)
            if not hasattr(self, "_r1"):
                self._r1 = ray_tracing(self._medium, self._attenuation_model, logging.WARNING,
                                self._n_frequencies_integration, self._n_reflections, use_cpp=self.use_cpp)
            self._r1.set_start_and_end_point(vetPos, recPos1)
            self._r1.find_solutions()
            if iS < self._r1.get_number_of_solutions():
                lauVec1 = self._r1.get_launch_vector(iS)
                lauAng1 = np.arccos(lauVec1[2] / np.sqrt(lauVec1[0] ** 2 + lauVec1[1] ** 2 + lauVec1[2] ** 2))
                self.__logger.debug(
                    "focusing: receive angle {:.2f} / launch angle {:.2f} / d_launch_angle {:.4f}".format(
                        recAng / units.deg, lauAng / units.deg, (lauAng1-lauAng) / units.deg
                    )
                )
                focusing = np.sqrt(distance / np.sin(recAng) * np.abs((lauAng1 - lauAng) / (recPos1[2] - recPos[2])))

                # also take into account focussing in the phi-direction
                radius = np.linalg.norm(recPos - vetPos)
                sinTheta = np.linalg.norm((recPos-vetPos)[:-1]) / radius
                dphi_flat = distance * np.sin(lauAng)
                dphi_curved = radius * sinTheta
                focusing *= np.sqrt(dphi_flat / dphi_curved)

                if (self.get_results()[iS]['reflection'] != self._r1.get_results()[iS]['reflection']
                        or self.get_results()[iS]['reflection_case'] != self._r1.get_results()[iS]['reflection_case']):
                    self.__logger.error("Number or type of reflections are different between solutions - focusing correction may not be reliable.")
            else:
                focusing = 1.0
                self.__logger.warning("too few ray tracing solutions, setting focusing factor to 1")
            self.__logger.debug(f'amplification due to focusing of solution {iS:d} = {focusing:.3f}')
            if(focusing > limit):
                self.__logger.info(f"amplification due to focusing is {focusing:.1f}x -> limiting amplification factor to {limit:.1f}x")
                focusing = limit

            # now also correct for differences in refractive index between emitter and receiver position
            if self._swap:
                n1 = self._medium.get_index_of_refraction(self._X2)  # emitter
                n2 = self._medium.get_index_of_refraction(self._X1)  # receiver
            else:
                n1 = self._medium.get_index_of_refraction(self._X1)  # emitter
                n2 = self._medium.get_index_of_refraction(self._X2)  # receiver
            f =  focusing * (n1 / n2) ** 0.5

        # for ice-to-air transmission, the fresnel amplitude coefficients include an impedance factor
        # as well as a correction for the focusing for a plane wave. We have already included these
        # in the focusing factor f, so we should correct for this:
        if recPos[-1] > 0: # receiver in air
            n_at_surface = self._medium.get_index_of_refraction([0, 0, -0.01*units.m])
            f *= np.sqrt(n2/n_at_surface * np.abs(np.cos(recAng) / np.cos(np.arcsin(np.sin(recAng) / n_at_surface))))
        elif vetPos[-1] > 0: # emitter in air
            n_at_surface = self._medium.get_index_of_refraction([0, 0, -0.01*units.m])
            f *= np.sqrt(n_at_surface/n1 * np.abs(np.cos(np.arcsin(np.sin(lauAng) / n_at_surface)) / np.cos(lauAng)))

        return f

    def get_ray_path(self, iS):
        return self._r2d.get_path_reflections(self._x1, self._x2, self._results[iS]['C0'], 10000,
                                   reflection=self._results[iS]['reflection'],
                                   reflection_case=self._results[iS]['reflection_case'])

    def get_output_parameters(self):
        return [
            {'name': 'ray_tracing_C0', 'ndim': 1},
            {'name': 'ray_tracing_C1', 'ndim': 1},
            {'name': 'focusing_factor', 'ndim': 1},
            {'name': 'ray_tracing_reflection', 'ndim': 1},
            {'name': 'ray_tracing_reflection_case', 'ndim': 1},
            {'name': 'ray_tracing_solution_type', 'ndim': 1}
        ]

    def get_raytracing_output(self, i_solution):
        """
        Get the output of the ray tracing for a specific solution

        Parameters
        ----------
        i_solution: int
            Index of the raytracing solution

        Returns
        -------
        output_dict: dict
            Dictionary containing the output of the ray tracing.
            The C_0 and C_1 parameters are the parameters of the analytic function that describes the ray path.
            The solution type is the type of the solution (1: direct, 2:refracted, 3: reflected off the surface).
            The reflection parameter specifies the number of bottom reflections (in case of reflective layers in the ice).
            The reflection case specifies if the ray starts upward or downward (1: upward, 2: downward) (only relevant if bottom reflection > 0).
        """
        if self._config['propagation']['focusing']:
            focusing = self.get_focusing(i_solution, limit=float(self._config['propagation']['focusing_limit']))
        else:
            focusing = 1
        output_dict = {
            'ray_tracing_C0': self.get_results()[i_solution]['C0'],
            'ray_tracing_C1': self.get_results()[i_solution]['C1'],
            'ray_tracing_reflection': self.get_results()[i_solution]['reflection'],
            'ray_tracing_reflection_case': self.get_results()[i_solution]['reflection_case'],
            'ray_tracing_solution_type': self.get_solution_type(i_solution),
            'focusing_factor': focusing
        }
        return output_dict

    def apply_propagation_effects(self, efield, i_solution):
        """
        Apply propagation effects to the electric field
        Note that the 1/r weakening of the electric field is already accounted for in the signal generation

        Parameters
        ----------
        efield: ElectricField object
            The electric field that the effects should be applied to
        i_solution: int
            Index of the raytracing solution the propagation effects should be based on

        Returns
        -------
        efield: ElectricField object
            The modified ElectricField object
        """
        s_rate = efield.get_sampling_rate()
        spec = efield.get_frequency_spectrum()


        apply_attenuation = self._config['propagation']['attenuate_ice']
        if apply_attenuation:
            if self._max_detector_frequency is None:
                max_freq = np.max(efield.get_frequencies())
            else:
                max_freq = self._max_detector_frequency
            attenuation = self.get_attenuation(i_solution, efield.get_frequencies(), max_freq)
            spec *= attenuation
            if self._store_attenuation:
                efield.set_parameter(efp.attenuation, attenuation)

        zenith_reflections = np.atleast_1d(self.get_reflection_angle(i_solution))  # lets handle the general case of multiple reflections off the surface (possible if also a reflective bottom layer exists)
        for zenith_reflection in zenith_reflections:  # loop through all possible reflections
            if (zenith_reflection is None):  # skip all ray segments where not reflection at surface happens
                continue
            if(self._x2[1] > 0):  # we need to treat the case of air to ice/ice to air propagation sepatately:
                # air/ice propagation
                self.__logger.warning(f"calculation of transmission coefficients and focussing factor for air/ice propagation is experimental and needs further validation")
                if(not self._swap):  # ice to air case
                    t_theta = geometryUtilities.get_fresnel_t_p(
                        zenith_reflection, n_2=1., n_1=self._medium.get_index_of_refraction([self._X2[0], self._X2[1], -1 * units.cm]))
                    t_phi = geometryUtilities.get_fresnel_t_s(
                        zenith_reflection, n_2=1., n_1=self._medium.get_index_of_refraction([self._X2[0], self._X2[1], -1 * units.cm]))
                    self.__logger.info(f"propagating from ice to air: transmission coefficient is {t_theta:.2f}, {t_phi:.2f}")
                else:   # air to ice
                    t_theta = geometryUtilities.get_fresnel_t_p(
                        zenith_reflection, n_1=1., n_2=self._medium.get_index_of_refraction([self._X2[0], self._X2[1], -1 * units.cm]))
                    t_phi = geometryUtilities.get_fresnel_t_s(
                        zenith_reflection, n_1=1., n_2=self._medium.get_index_of_refraction([self._X2[0], self._X2[1], -1 * units.cm]))
                    self.__logger.info(f"propagating from air to ice: transmission coefficient is {t_theta:.2f}, {t_phi:.2f}")
                spec[1] *= t_theta
                spec[2] *= t_phi
            else:
                #in-ice propagation
                r_theta = geometryUtilities.get_fresnel_r_p(
                    zenith_reflection, n_2=1., n_1=self._medium.get_index_of_refraction([self._X2[0], self._X2[1], -1 * units.cm]))
                r_phi = geometryUtilities.get_fresnel_r_s(
                    zenith_reflection, n_2=1., n_1=self._medium.get_index_of_refraction([self._X2[0], self._X2[1], -1 * units.cm]))
                efield[efp.reflection_coefficient_theta] = r_theta
                efield[efp.reflection_coefficient_phi] = r_phi
                spec[1] *= r_theta
                spec[2] *= r_phi
                self.__logger.info(
                    "ray hits the surface at an angle {:.2f}deg -> reflection coefficient is r_theta = {:.2f}, r_phi = {:.2f}".format(
                        zenith_reflection / units.deg,
                        r_theta, r_phi))
        i_reflections = self.get_results()[i_solution]['reflection']
        if (i_reflections > 0):  # take into account possible bottom reflections
            # each reflection lowers the amplitude by the reflection coefficient and introduces a phase shift
            reflection_coefficient = self._medium.reflection_coefficient ** i_reflections
            phase_shift = (i_reflections * self._medium.reflection_phase_shift) % (2 * np.pi)
            # we assume that both efield components are equally affected
            spec[1] *= reflection_coefficient * np.exp(1j * phase_shift)
            spec[2] *= reflection_coefficient * np.exp(1j * phase_shift)
            self.__logger.debug(
                f"ray is reflecting {i_reflections:d} times at the bottom -> reducing the signal by a factor of {reflection_coefficient:.2f}")

        # apply the focusing effect
        if self._config['propagation']['focusing']:
            focusing = self.get_focusing(i_solution, limit=float(self._config['propagation']['focusing_limit']))
            spec[1:] *= focusing

        # apply the birefringence effect
        if self._config['propagation']['birefringence']:
            bire_model = self._config['propagation']['birefringence_model']

            if self._config['propagation']['birefringence_propagation'] == 'analytical':
                spec = self.get_pulse_propagation_birefringence(spec, s_rate, i_solution, bire_model = bire_model)

            elif self._config['propagation']['birefringence_propagation'] == 'numerical':
                from NuRadioMC.SignalProp import radioproparaytracing
                launch_v = self.get_launch_vector(i_solution)
                radiopropa_rays = radioproparaytracing.radiopropa_ray_tracing(self._medium)
                radiopropa_rays.set_start_and_end_point(self._X1, self._X2)
                spec = radiopropa_rays.raytracer_birefringence(launch_v, spec, s_rate) #, bire_model = bire_model --> has to be implemented

        efield.set_frequency_spectrum(spec, efield.get_sampling_rate())
        return efield

    def set_config(self, config):
        """
        Change the configuration file used by the raytracer

        Parameters
        ----------
        config: dict or None
            The new configuration settings
            If None, the default config settings will be applied
        """
        if config is None:
            self._config = {'propagation': {}}
            self._config['propagation']['attenuate_ice'] = True
            self._config['propagation']['focusing_limit'] = 2
            self._config['propagation']['focusing'] = False
            self._config['propagation']['birefringence'] = False
        else:
            self._config = config<|MERGE_RESOLUTION|>--- conflicted
+++ resolved
@@ -1922,11 +1922,7 @@
     def __init__(self, medium, attenuation_model=None, log_level=logging.NOTSET,
                  n_frequencies_integration=None, n_reflections=None, config=None,
                  detector=None, ray_tracing_2D_kwards={},
-<<<<<<< HEAD
                  use_cpp=cpp_available, compile_numba=None, store_attenuation=False):
-=======
-                 use_cpp=cpp_available, compile_numba=None):
->>>>>>> cb32afbf
         """
         class initilization
 
