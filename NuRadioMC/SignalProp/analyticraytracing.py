--- conflicted
+++ resolved
@@ -1,27 +1,5 @@
-<<<<<<< HEAD
-from __future__ import absolute_import, division, print_function
-import numpy as np
-import copy
-from scipy import optimize, integrate
-import scipy.constants
-from operator import itemgetter
-import NuRadioReco.utilities.geometryUtilities
-
-try:
-    from functools import lru_cache
-except ImportError:
-    from backports.functools_lru_cache import lru_cache
-
-from NuRadioReco.utilities import units
-from NuRadioMC.utilities import attenuation as attenuation_util
-
-from radiotools import helper as hp
-
-from NuRadioMC.utilities import medium
-=======
 from NuRadioReco.utilities import units, geometryUtilities
 from NuRadioMC.utilities import attenuation as attenuation_util, medium
->>>>>>> da7d5c11
 
 from NuRadioReco.framework.parameters import electricFieldParameters as efp
 from NuRadioReco.framework import base_trace
@@ -35,6 +13,7 @@
 from operator import itemgetter
 from functools import lru_cache
 import numpy as np
+import warnings
 import copy
 
 import logging
@@ -391,6 +370,7 @@
                  n_frequencies_integration=None,
                  use_optimized_start_values=False,
                  overwrite_speedup=None,
+                 optimized_attenuation_calculation=True,
                  use_cpp=cpp_available,
                  compile_numba=False):
         """
@@ -412,16 +392,14 @@
             if True, the initial C_0 paramter (launch angle) is set to the ray that skims the surface
             (default: False)
         overwrite_speedup: bool
-            The signal attenuation is calculated using a numerical integration
+            Deprecated. Use optimized_attenuation_calculation instead.
+        optimized_attenuation_calculation: bool (default: True)
+            The signal attenuation can be calculated using a numerical integration
             along the ray path. This calculation can be computational inefficient depending on the details of
             the ice model. An optimization is implemented approximating the integral with a discrete sum with the loss
-            of some accuracy, See PR #507. This optimization is used for all ice models.
-            With this argument you can explicitly activate or deactivate
-            (True or False) if you want to use the optimization. (Default: use optimized calculation.)
-            of some accuracy, See PR #507. This optimization is used for all ice models listed in
-            speedup_attenuation_models (i.e., "GL3"). With this argument you can explicitly activate or deactivate
-            (True or False) if you want to use the optimization. (Default: None, i.e., use optimization if ice model is
-            listed in speedup_attenuation_models)
+            of some accuracy, see PR #507. With PR #722, this optimization is used for all ice models by default.
+            Set this argument to False to disable this optimization. (The optimisation will automatically fall back to
+            the numerical integration for the saddle point of an refracted ray as the optimization is not accurate there.)
         use_cpp: bool
             if True, use CPP implementation of minimization routines
             default: True if CPP version is available
@@ -447,10 +425,13 @@
         self.__n_frequencies_integration = n_frequencies_integration
         self.__use_optimized_start_values = use_optimized_start_values
 
-        if overwrite_speedup is None:
-            self._use_optimized_calculation = True
-        else:
-            self._use_optimized_calculation = overwrite_speedup
+
+        if overwrite_speedup is not None:
+            warnings.warn("overwrite_speedup is deprecated. Use optimized_attenuation_calculation instead", DeprecationWarning)
+
+        self._use_optimized_calculation = optimized_attenuation_calculation
+        if not use_cpp:
+            self.__logger.info("Use optimized calculation for attenuation: {}".format(self._use_optimized_calculation))
 
         self.use_cpp = use_cpp
         if compile_numba:
@@ -952,7 +933,6 @@
                 freqs = self.__get_frequencies_for_attenuation(frequency, max_detector_freq)
                 gamma_turn, z_turn = get_turning_point(self.medium.n_ice ** 2 - C_0 ** -2,self.__b, self.medium.z_0, self.medium.delta_n)
                 z_turn = z_turn[0]
-                self.__logger.info("_use_optimized_calculation {}".format(self._use_optimized_calculation))
 
                 if self._use_optimized_calculation:
                     # The integration of the attenuation factor along the path with scipy.quad is inefficient. The
@@ -1016,6 +996,7 @@
                         # attenuation_exp_tmp[:, idx] = 1. / att
 
                         integrand = integrate.quad(self.ds, sub_segments[idx], sub_segments[idx + 1], args=(C_0), epsrel=1e-2, points=[z_turn])[0]
+                        print(integrand)
                         attenuation = np.array([attenuation_util.get_attenuation_length(z_turn, f, self.attenuation_model) for f in freqs])
 
                         attenuation_factor_exponent_tmp[:, idx] = integrand / attenuation
