//basically a c++ recasting of the python code written by c glaser

#include <algorithm>
#include <cmath>
#include <iostream>
#include <limits>
#include <math.h>
#include <vector>
#include <stdio.h>
#include <time.h>

#include <fstream>
#include <sstream>

//for gsl numerical integration
#include <gsl/gsl_integration.h>

//for gsl root finding
#include <gsl/gsl_errno.h>
#include <gsl/gsl_math.h>
#include <gsl/gsl_roots.h>
#include <units.h>
#include <attenuation.h>


using namespace std;

//some global constants
double speed_of_light = 299792458 * utl::m/utl::s; //meters/second
double pi = atan(1.)*4.; //compute and store pi
double inf = 1e130; //infinity for all practical purposes...

double index_vs_depth(double z, double n_ice, double delta_n, double z_0){
	//return the index of refraction at a given depth
	double index = n_ice - (delta_n*exp(z/z_0));
	return index;
}

double get_gamma(double z, double n_ice, double delta_n, double z_0){
	return delta_n * exp(z/z_0);
}

void get_turning_point(double c, double &gamma2, double &z2, double n_ice, double delta_n, double z_0){
	//calculate the turning point (the maximum of the ray tracing path)
	double b = 2. * n_ice;
	gamma2 = b*0.5 - sqrt(0.25 * pow(b,2.) - c);
	z2 = log(gamma2/delta_n) * z_0;
}

double get_y(double gamma, double C0, double C1, double n_ice, double delta_n, double z_0){
	//parameters
	//gamma: gamma is a function of the depth z
	//c0: first parameter
	//c1: second paramter
	double b = 2. * n_ice;
	double c = pow(n_ice,2.) - pow(C0,-2.);
	double root = abs( pow(gamma,2.) - gamma*b + c);
	double logargument = gamma / ( 2.*sqrt(c) * sqrt(root) - b*gamma + 2.*c);
	double result = z_0 * 1./sqrt((pow(n_ice,2.) * pow(C0,2.) - 1)) * log(logargument) + C1;
	return result;
}

double get_y_with_z_mirror(double n_ice, double delta_n, double z_0, double z, double C0, double C1=0.){
	//parameters
	//z: arrays of depths
	//c0: first parameter
	//c1: second parameter
	double c = pow(n_ice,2.) - pow(C0,-2.);
	double gamma_turn, z_turn;
	get_turning_point(c, gamma_turn, z_turn, n_ice, delta_n, z_0);
	if(z_turn >=0.){ //signal is reflected at surface
		z_turn=0.; //we've hit the surface
		gamma_turn=get_gamma(0.,n_ice, delta_n, z_0); //get gamma at the surface
	}
	double y_turn = get_y(gamma_turn,C0,C1,n_ice, delta_n, z_0);
	double result=0.;
	if(z < z_turn){
		double gamma = get_gamma(z,n_ice, delta_n, z_0);
		result=get_y(gamma,C0,C1,n_ice, delta_n, z_0);
	}
	else{
		double gamma = get_gamma(2*z_turn - z,n_ice, delta_n, z_0);
		result = 2*y_turn - get_y(gamma,C0,C1,n_ice, delta_n, z_0);
	}
	return result;
}

double get_y_turn(double C0, double x1[2], double n_ice, double delta_n, double z_0){
    // calculates the y-coordinate of the turning point. This is either the point of reflection off the ice surface
    // or the point where the saddle point of the ray (transition from upward to downward going)

    // Parameters
    // ----------
    // C_0: float
    //     C_0 parameter of function
    // x1: typle
    //   (y, z) start position of ray

	double c = n_ice * n_ice - 1./ (C0 * C0);
	double gamma_turn(0);
	double z_turn(0);
    get_turning_point(c, gamma_turn, z_turn, n_ice, delta_n, z_0);
    if(z_turn > 0){
        z_turn = 0;  // a reflection is just a turning point at z = 0, i.e. cases 2) and 3) are the same
        gamma_turn = get_gamma(z_turn, n_ice, delta_n, z_0);
    }
    double C1 = x1[0] - get_y_with_z_mirror(n_ice, delta_n, z_0, x1[1], C0);
    double y_turn = get_y(gamma_turn, C0, C1, n_ice, delta_n, z_0);
    return y_turn;
}

double get_C1(double pos[2], double C0, double n_ice, double delta_n, double z_0){
	//calculates C1 for a given C0 and starting point X1
	return pos[0] - get_y_with_z_mirror(n_ice, delta_n, z_0, pos[1],C0);
}

double get_c(double C0, double n_ice, double delta_n, double z_0){
	return pow(n_ice,2.)-pow(C0,-2.);
}

double get_C0_from_log(double logC0, double n_ice, double delta_n, double z_0){
	//transforms fit parameter C0 so that the likelihood looks better
	return exp(logC0) + 1./n_ice;
}

double get_z_unmirrored(double z, double C0, double n_ice, double delta_n, double z_0){
	//calculates the unmirrored z position
	double c = pow(n_ice,2.) - pow(C0,-2.);
	double gamma_turn, z_turn;
	get_turning_point(c, gamma_turn, z_turn,n_ice, delta_n, z_0);
	if(z_turn >=0.){ //signal is reflected at surface
		z_turn=0.; //we've hit the surface
		gamma_turn=get_gamma(0.,n_ice, delta_n, z_0); //get gamma at the surface
	}
	double z_unmirrored = z;
	if(z > z_turn) z_unmirrored = 2*z_turn - z;
	return z_unmirrored;
}

double get_y_diff(double z_raw, double C0, double n_ice, double delta_n, double z_0){
	//derivative dy(z)/dz
	double b = 2. * n_ice;
	double z = get_z_unmirrored(z_raw, C0,n_ice, delta_n, z_0);
	double c = pow(n_ice,2.) - pow(C0,-2.);
	double term1 =
			-sqrt(c) * exp(z/z_0) * b * delta_n
			+ 2.*sqrt(-b * delta_n * exp(z/z_0) + pow(delta_n,2.)*exp(2.*z/z_0) + c) * c
			+ 2.*pow(c,3./2.);
	double term2 =
			2. * sqrt(c) * sqrt(-b * delta_n * exp(z/z_0) + pow(delta_n,2.) * exp(2.*z/z_0) + c)
			-b*delta_n*exp(z/z_0)+
			+ 2.*c;
	double term3 =
			-b * delta_n * exp(z/z_0)
			+ pow(delta_n,2.) * exp(2.*z/z_0)
			+ c;
	double term4 = pow(n_ice,2.)*pow(C0,2.)-1;

	double res = term1 / term2 * 1./sqrt(term3) * 1./sqrt(term4);
	if(z != z_raw) res*=-1.;
	return res;
}

void get_z_mirrored(double pos[2], double pos2[2], double C0, double (&x2_mirrored)[2], double n_ice, double delta_n, double z_0){
	//calculates the mirrored x2 position so that y(z) can be used as a continuous function
	double c = pow(n_ice,2.) - pow(C0,-2.);
	double C1 = pos[0] - get_y_with_z_mirror(n_ice, delta_n, z_0, pos[1],C0);
	double gamma_turn, z_turn;
	get_turning_point(c, gamma_turn, z_turn,n_ice, delta_n, z_0);
	if(z_turn >=0.){ //signal is reflected at surface
		z_turn=0.; //we've hit the surface
		gamma_turn=get_gamma(0.,n_ice, delta_n, z_0); //get gamma at the surface
	}
	double y_turn = get_y(gamma_turn,C0,C1,n_ice, delta_n, z_0);
	double z_start = pos[1];
	double z_stop = pos2[1];
	if(y_turn <pos2[0]){
			z_stop = z_start + abs(z_turn - pos[1]) + abs(z_turn - pos2[1]);
	}
	x2_mirrored[0] = pos2[0];
	x2_mirrored[1] = z_stop;
}

//this function is explicity prepared for gsl integration in get_path_length
struct ds_params{ double a; double b; double c; double d;}; //a=C0, b=n_ice, c=delta_n, d = z_0
double ds (double t, void *p){
	//helper to calculate line integral
	struct ds_params *params = (struct ds_params *) p;
	double C0 = (params->a);
	double n_ice = (params->b);
	double delta_n = (params->a);
	double z_0 = (params->d);
	return sqrt((pow(get_y_diff(t,C0, n_ice, delta_n, z_0),2.)+1));
}

double get_path_length(double pos[2], double pos2[2], double C0, double n_ice, double delta_n, double z_0){

	double x2_mirrored[2] = {0.};
	get_z_mirrored(pos,pos2,C0,x2_mirrored,n_ice, delta_n, z_0);

	gsl_integration_workspace *w = gsl_integration_workspace_alloc(1000);
	gsl_function F;
	F.function = &ds;
	struct ds_params params = {C0,n_ice, delta_n, z_0};
	F.params=&params;

	double result, error;
	double epsrel = 1.e-7; //small initial absolute error
	int max_badfunc_tries=7;
	int num_badfunc_tries=0;
	int status;

	/*
	This structuring allows for adaptive relative errors in the integral
	In many cases, the integral can be achieved with relative error between solutions of 1.e-7
	But there are several cases were the error bound needs to be as high as 30e-7
	So this raises the erorr bound by a factor of two, up to six times
	This means the largest relative error we're going to tolerate is 6.4e-6 (64e-7)
	If this relative error cannot be achieved, we will return an path length of zero
	*/
	gsl_error_handler_t *myhandler = gsl_set_error_handler_off(); //I want to handle my own errors (dangerous thing to do generally...)
	do{
		status = gsl_integration_qags(&F, pos[1], x2_mirrored[1],0,epsrel,1000,w,&result,&error);
		if(status!=GSL_SUCCESS){
			status=GSL_CONTINUE;
			num_badfunc_tries++;
			epsrel*=2.; //double the size of the relative error
		}
	}while(status == GSL_CONTINUE && num_badfunc_tries<max_badfunc_tries);
	gsl_set_error_handler (myhandler); //restore original error handler
	gsl_integration_workspace_free(w);
	double pathlength;
	if(status==GSL_SUCCESS){
		pathlength = result;
	}
	else{
		pathlength=NAN;
	}
	return pathlength;
}

//this function is explicitly prepared for gsl integration in get_travel_time
struct dt_params{ double a; double b; double c; double d;}; //a=C0, b=n_ice, c=delta_n, d = z_0
double dt (double t, void *p){
	struct dt_params *params = (struct dt_params *) p;
	double C0 = (params->a);
	double n_ice = (params->b);
	double delta_n = (params->c);
	double z_0 = (params->d);

	double z = get_z_unmirrored(t,C0,n_ice, delta_n, z_0);
	return sqrt((pow(get_y_diff(t,C0,n_ice, delta_n, z_0),2.)+1)) / speed_of_light * index_vs_depth(z, n_ice, delta_n, z_0);
}

double get_travel_time(double pos[2], double pos2[2], double C0, double n_ice, double delta_n, double z_0){
	double x2_mirrored[2]={0.};
	get_z_mirrored(pos,pos2,C0,x2_mirrored, n_ice, delta_n, z_0);

	gsl_integration_workspace *w = gsl_integration_workspace_alloc(1000);
	gsl_function F;
	F.function = &dt;
	struct dt_params params = {C0, n_ice, delta_n, z_0};
	F.params=&params;

	double result, error;

	gsl_integration_qags(&F, pos[1], x2_mirrored[1],0,10.e-7,1000,w,&result,&error);
	gsl_integration_workspace_free(w);
	return result;
}


//this function is explicitly prepared for gsl integration in get_attenuation_along_path
struct dt_freq_params{ double a; double c; double d; double e; double f; int model;}; //a=C0, c=freq, d=n_ice, e=delta_n, f=z_0
double dt_freq (double t, void *p){
	struct dt_freq_params *params = (struct dt_freq_params *)p;
	double C0 = (params->a);
	double freq = (params->c);
	double n_ice = (params->d);
	double delta_n = (params->e);
	double z_0 = (params->f);

	double z = get_z_unmirrored(t,C0,n_ice, delta_n, z_0);
	return sqrt((pow(get_y_diff(t,C0,n_ice, delta_n, z_0),2.)+1)) / get_attenuation_length(z,freq, params->model);
}

// forward-declaration
double get_attenuation_integral_GL3(
    double pos[2], double pos2[2], double C0,
    double frequency, double n_ice, double delta_n, double z_0, int model);

double get_attenuation_along_path(double pos[2], double pos2[2], double C0,
		double frequency, double n_ice, double delta_n, double z_0, int model) {

	// Use an optimized calculation for GL3
	if (model == 5) {
		double attenuation_integral = get_attenuation_integral_GL3(
			pos, pos2, C0, frequency, n_ice, delta_n, z_0, 5
        	);
        	return exp(-1 * attenuation_integral);
    	}

	double x2_mirrored[2] = {0.};
	get_z_mirrored(pos, pos2, C0, x2_mirrored, n_ice, delta_n, z_0);

	gsl_integration_workspace *w = gsl_integration_workspace_alloc(2000);
	gsl_function F;
	F.function = &dt_freq;
	struct dt_freq_params params = {C0, frequency, n_ice, delta_n, z_0, model};
	F.params=&params;

	double result, error;
	double epsabs = 0; // 0 -> only rel error relevant
	double epsrel = 1.e-7; // small initial relative error
	double max_epsrel = 1.e-5; // max excepted relative error
	int max_badfunc_tries = 5;
	int num_badfunc_tries = 0;
	double delta_epsrel = (max_epsrel - epsrel) / max_badfunc_tries; // small initial relative error

	int status;

	/*
	This structuring allows for adaptive relative errors in the integral
	In many cases, the integral can be achieved with relative error between solutions of 1.e-7
	But there are several cases were the error bound needs to be as high as 30e-7
	So this raises the erorr bound by a factor of two, up to six times
	This means the largest relative error we're going to tolerate is 6.4e-6 (64e-7)
	If this relative error cannot be achieved, we will return an attenuation of zero
	*/
	gsl_error_handler_t *myhandler = gsl_set_error_handler_off(); //I want to handle my own errors (dangerous thing to do generally...)
	do{
		status = gsl_integration_qag(&F, pos[1], x2_mirrored[1], epsabs, epsrel, 2000, 1, w, &result, &error);

		// Break after reaching max excepted rel error
		if (num_badfunc_tries == max_badfunc_tries)
			break;

		if (status != GSL_SUCCESS) {
			status = GSL_CONTINUE;
			num_badfunc_tries++;
			epsrel += delta_epsrel; //double the size of the relative error
		}

	} while (status == GSL_CONTINUE && num_badfunc_tries <= max_badfunc_tries);

	if (status != GSL_SUCCESS) {
		std::cout << "GSL integtration needed " << num_badfunc_tries
				<< " iterations to converge. Result / Error: " << result << " / " << error << " with target error: "
				<< max(epsabs, epsrel * result) << " (epsabs: " << epsabs
				<< ", epsrel: " << epsrel << ")" << std::endl;
	}

	gsl_set_error_handler(myhandler); //restore original error handler
	gsl_integration_workspace_free(w);

	double attenuation;
	if (status == GSL_SUCCESS) {
		attenuation = exp(-1 * result);
	} else {
		attenuation = NAN;
	}

	return attenuation;
}

double get_attenuation_along_path2(double pos_y, double pos_z, double pos2_y, double pos2_z,
		double C0, double frequency, double n_ice, double delta_n, double z_0, int model) {
	double pos[2] = {pos_y, pos_z};
	double pos2[2] = {pos2_y, pos2_z};
	return get_attenuation_along_path(pos, pos2, C0, frequency, n_ice, delta_n, z_0, model);
}

double get_angle(double x[2], double x_start[2], double C0, double n_ice, double delta_n, double z_0){
	double result[2]={0.};
	get_z_mirrored(x_start,x,C0,result, n_ice, delta_n, z_0);
	double z = result[1];
	double dy = get_y_diff(z,C0, n_ice, delta_n, z_0);
	double angle = atan(dy);
	if(angle < 0.) angle += pi;
	return angle;
}

double get_launch_angle(double x1[2], double C0, double n_ice, double delta_n, double z_0){
	return get_angle(x1,x1,C0, n_ice, delta_n, z_0);
}

double get_receive_angle(double x1[2], double x2[2], double C0, double n_ice, double delta_n, double z_0){
	return pi - get_angle(x2,x1,C0, n_ice, delta_n, z_0);
}

void get_reflection_point(double (&x2)[2], double C0, double C1, double n_ice, double delta_n, double z_0, double ice_reflection) {
    // calculates the point where the signal gets reflected off the bottom of the ice shelf
    //Returns tuple (y,z)
	double c = n_ice * n_ice - 1./ (C0 * C0);
	double gamma_turn(0);
	double z_turn(0);
	get_turning_point(c, gamma_turn, z_turn, n_ice, delta_n, z_0);
	if(z_turn > 0){
		z_turn = 0;  // a reflection is just a turning point at z = 0
	}
    x2[0] = 0.;
    x2[1] = ice_reflection;
    x2[0] = get_y_with_z_mirror(n_ice, delta_n, z_0, -x2[1] + 2 * z_turn, C0, C1);
}

double get_delta_y(double C0, double x1[2], double x2[2], double n_ice, double delta_n, double z_0,
					int reflection, int reflection_case, double ice_reflection){
	//calculates the difference in the y position between the analytic ray tracing path
	//specified by C0 at the position x2

	double lower_bound = 1./n_ice;
	double upper_bound = inf;
	if(C0<lower_bound || C0>upper_bound) {return inf;}
	double c = pow(n_ice,2.) - pow(C0,-2.);


	// we consider two cases here,
    // 1) the rays start rising -> the default case
    // 2) the rays start decreasing -> we need to find the position left of the start point that
    //    that has rising rays that go through the point x1
    if((reflection > 0) & (reflection_case == 2)) {
	   double y_turn = get_y_turn(C0, x1, n_ice, delta_n, z_0);
	   double dy = y_turn - x1[0];
	   x1[0] = x1[0] - 2 * dy;
    }

	for (int i = 0; i < reflection; ++i) {
		// we take account reflections at the bottom layer into account via
		// 1) calculating the point where the reflection happens
		// 2) starting a ray tracing from this new point

		// determine y translation first
		double C1 = x1[0] - get_y_with_z_mirror(n_ice, delta_n, z_0, x1[1], C0);
		double tmpx[2] = { 0. };
		get_reflection_point(tmpx, C0, C1, n_ice, delta_n, z_0, ice_reflection);
		x1[0] = tmpx[0];
		x1[1] = tmpx[1];
//		std::cout << "setting x1 to " << tmpx << ", " << x1[0] << ", " << x1[1]
//				<< std::endl;
	}

	//determine y translation
	double C1 = x1[0] - get_y_with_z_mirror( n_ice, delta_n, z_0, x1[1],C0);

	//for a given C0, 3 cases are possible to reach the position of x2
	//1: Direct ray--before the turning point
	//2: Refracted ray--after the turning point but not touching surface
	//3: Reflected ray--after the ray reaches the surface

	double gamma_turn, z_turn;
	get_turning_point(c, gamma_turn, z_turn, n_ice, delta_n, z_0);
	if(z_turn > 0.){
		z_turn = 0.; //a reflection is just a turning point at z=0, ie case 2 and 3 are the same
		gamma_turn = get_gamma(z_turn, n_ice, delta_n, z_0);
	}
	double y_turn = get_y(gamma_turn,C0,C1, n_ice, delta_n, z_0);
	if(z_turn < x2[1]){ //turning points is deeper than x2 positions, can't reach target
		// the minimizer has problems finding the minimum if inf is returned here. Therefore, we return the distance
		// between the turning point and the target point + 10 x the distance between the z position of the turning points
		// and the target position. This results in a objective function that has the solutions as the only minima and
		// is smooth in C_0
		return -(pow(pow(z_turn - x2[1], 2) + pow(y_turn - x2[0], 2), 0.5) + 10 * fabs(z_turn - x2[1]));
	}
	if(y_turn > x2[0]){//always propagate from left to right
		//direct ray
		double y2_fit = get_y(get_gamma(x2[1], n_ice, delta_n, z_0),C0,C1, n_ice, delta_n, z_0); //calculate the y position at get_path position
		double diff = (x2[0] - y2_fit);
		return diff;
	}
	else{
		//now it's a bit more complicated; we need to transform the coordinates to be on the mirrored part of the function
		double z_mirrored = x2[1];
		double gamma = get_gamma(z_mirrored, n_ice, delta_n, z_0);
		double y2_raw = get_y(gamma, C0, C1, n_ice, delta_n, z_0);
		double y2_fit = 2 * y_turn-y2_raw;
		double diff = x2[0] - y2_fit;
		return -1*diff;
	}
}

int determine_solution_type(double x1[2], double x2[2], double C0, double n_ice, double delta_n, double z_0){
	//return 1 for direct solution
	//return 2 for refracted
	//return 3 for reflected

	double c = pow(n_ice,2.) - pow(C0,-2.);
	double C1 = x1[0] - get_y_with_z_mirror(n_ice, delta_n, z_0, x1[1],C0);

	double gamma_turn, z_turn;
	get_turning_point(c, gamma_turn, z_turn, n_ice, delta_n, z_0);

	if(z_turn >= 0.){
		z_turn=0.;
		gamma_turn = get_gamma(0, n_ice, delta_n, z_0);
	}
	double y_turn = get_y(gamma_turn,C0,C1, n_ice, delta_n, z_0);
	if(x2[0] < y_turn) return 1; //direct
	else{
		if(abs(z_turn-0.0)<1e-6) return 3; // reflected, trying to do z_turn==0, but == is bad with doubles
		else return 2; //refracted
	}
}

//deprecated, but here for posterity
/*
double obj_delta_y_square(double logC0, double x1[2], double x2[2]){
	//objective function to find solution for C0
	double C0 = get_C0_from_log(logC0);
	return pow(get_delta_y(C0,x1,x2),2.);
}
*/

//this function is explicitly prepared for gsl root finding in find_solutions
struct obj_delta_y_square_params{double x1_x; double x1_z; double x2_x; double x2_z; double a; double b; double c; double d; int reflection; int reflection_case;}; //x1_x=x1[0] and so forth, a=n_ice, b=delta_n, c=z_0
double obj_delta_y_square(double logC0, void *p){
	struct obj_delta_y_square_params *params = (struct obj_delta_y_square_params *)p;
	double x1[2], x2[2];
	x1[0] = (params->x1_x);
	x1[1] = (params->x1_z);
	x2[0] = (params->x2_x);
	x2[1] = (params->x2_z);
	double n_ice = (params->a);
	double delta_n = (params->b);
	double z_0 = (params->c);
	double ice_reflection = (params->d);
	int reflection = (params->reflection);
	int reflection_case = (params->reflection_case);
	double C0 = get_C0_from_log(logC0, n_ice, delta_n, z_0);
	return pow(get_delta_y(C0,x1,x2, n_ice, delta_n, z_0, reflection, reflection_case, ice_reflection),2.);
}

//this function is explicity prepared for gsl root finding in find_solutions
//it is the "derivative"
//the derivative is f(x+h) - f(x) / h for small h
//so let's just hard code that
double obj_delta_y_square_df(double logC0, void *p){
	struct obj_delta_y_square_params *params = (struct obj_delta_y_square_params *)p;
	double x1[2], x2[2];
	x1[0] = (params->x1_x);
	x1[1] = (params->x1_z);
	x2[0] = (params->x2_x);
	x2[1] = (params->x2_z);
	double n_ice = (params->a);
	double delta_n = (params->b);
	double z_0 = (params->c);
	double ice_reflection = (params->d);
	int reflection = (params->reflection);
	int reflection_case = (params->reflection_case);
	double C0 = get_C0_from_log(logC0, n_ice, delta_n, z_0);
	double increment_size = C0/10000.;	//our small h
	return (pow(get_delta_y(C0+increment_size,x1,x2, n_ice, delta_n, z_0, reflection, reflection_case, ice_reflection),2.)-pow(get_delta_y(C0,x1,x2, n_ice, delta_n, z_0, reflection, reflection_case, ice_reflection),2.))/increment_size; //definition of derivative
}

//this function is explicity prepared for gsl root finding in find_solutions
//it is the "f * derivative"
void obj_delta_y_square_fdf(double logC0, void *p, double *y, double *dy){
	struct obj_delta_y_square_params *params = (struct obj_delta_y_square_params *)p;
	double x1[2], x2[2];
	x1[0] = (params->x1_x);
	x1[1] = (params->x1_z);
	x2[0] = (params->x2_x);
	x2[1] = (params->x2_z);
	double n_ice = (params->a);
	double delta_n = (params->b);
	double z_0 = (params->c);
	double ice_reflection = (params->d);
	int reflection = (params->reflection);
	int reflection_case = (params->reflection_case);
	double C0 = get_C0_from_log(logC0, n_ice, delta_n, z_0);
	double increment_size = C0/10000.;	//our small h
	*y = pow(get_delta_y(C0,x1,x2, n_ice, delta_n, z_0, reflection, reflection_case, ice_reflection),2.);
	*dy = (pow(get_delta_y(C0+increment_size,x1,x2, n_ice, delta_n, z_0, reflection, reflection_case, ice_reflection),2.)-pow(get_delta_y(C0,x1,x2, n_ice, delta_n, z_0, reflection, reflection_case, ice_reflection),2.))/increment_size; //definition of derivative
}
/*
double obj_delta_y(double logC0, double x1[2], double x2[2]){
	//function to find solution for C0, returns distance in y between function and x2 position
	//result is signed! (important to use root finder)
	double C0 = get_C0_from_log(logC0);
	return get_delta_y(C0,x1,x2);
}
*/


//this function is explicitly prepared for gsl root finding in find_solutions
double obj_delta_y(double logC0, void *p){
	struct obj_delta_y_square_params *params = (struct obj_delta_y_square_params *)p;
	double x1[2], x2[2];
	x1[0] = (params->x1_x);
	x1[1] = (params->x1_z);
	x2[0] = (params->x2_x);
	x2[1] = (params->x2_z);
	double n_ice = (params->a);
	double delta_n = (params->b);
	double z_0 = (params->c);
	double ice_reflection = (params->d);
	int reflection = (params->reflection);
	int reflection_case = (params->reflection_case);
	double C0 = get_C0_from_log(logC0, n_ice, delta_n, z_0);
	return get_delta_y(C0,x1,x2, n_ice, delta_n, z_0, reflection, reflection_case, ice_reflection);
}


vector <vector <double> > find_solutions(double x1[2], double x2[2], double n_ice, double delta_n,
										 double z_0, int reflection=0, int reflection_case=1, double ice_reflection=0.){
	//function finds all ray tracing solutions
	//we assume that x2 (stop) is above and to the right of x1 (start)
	//this is perfectly general, as a coordinate transform can put any system in this configuration
	// printf("finding solution from %f %f to %f %f with %f %f %f", x1[0], x1[1], x2[0], x2[1], n_ice, delta_n, z_0);

	//returns a vector of vectors of the C0 solutions
	//entry 0 will be logC0
	//entry 1 will be CO
	//entry 2 will be C1
	//entry 3 will be type
	vector < vector <double> > results;

	struct obj_delta_y_square_params params = {x1[0],x1[1],x2[0],x2[1], n_ice, delta_n, z_0, ice_reflection,
											   reflection, reflection_case};


	/////////
	////Find root 1: a first solution; check around logC0=-1
	/////////

	int status;
	int iter=0, max_iter=200;
	double precision_fit = 1e-9;
	bool found_root_1=false;
	double root_1=-10000000; //some insane value we'd never believe
	int num_badfunc_tries = 0;
	int max_badfunc_tries = 100;

	const gsl_root_fdfsolver_type *Tfdf;
	gsl_root_fdfsolver *sfdf;
	gsl_function_fdf FDF;
	FDF.f = &obj_delta_y_square;
	FDF.df = &obj_delta_y_square_df;
	FDF.fdf = &obj_delta_y_square_fdf;
	FDF.params = &params;
	Tfdf = gsl_root_fdfsolver_secant;
	gsl_error_handler_t *myhandler = gsl_set_error_handler_off(); //I want to handle my own errors (dangerous thing to do generally...)

	// We have to guess at the location of the first root (if it it exists at all).
	// Because we might not guess correctly, or guess close enough,
	// it's in our favor (for numerical stability reasons) to try several times.
	// This issue on GitHub (https://github.com/nu-radio/NuRadioMC/issues/286)
	// revealed this case where only checking -1 didn't get us close enough
	// for the method (which is admittedly a *polishing* algorithm) to find the root.
	// It also turns out that the most difficult region of parameter space
	// are (1) vertices that are mostly sideways from the receiver
	// and (2) within ~100m of the receiver

	double x_guess_start_ic = 3;
	double x_guess_stop_ic = -2;
	double step_size = 1;

	double start_depth = x1[1];
	double horz_distance = abs(x2[0] - x1[0]);
	double vert_dist = abs(x2[1] - x1[1]);
	double total_dist = sqrt(pow(x1[0] - x2[0], 2.) + pow(x1[1] - x2[1], 2.) );

	// first trouble region: vertices mostly horizontal from the receiver
	if( abs(vert_dist) < abs(start_depth)/100.
		&&
		abs(horz_distance) < abs(start_depth)/5 )
		{
			x_guess_start_ic = 10.;
			step_size = 0.25;
	}
	// second trouble region: vertices very close to the receiver
	if( total_dist < 100){
		x_guess_start_ic = 10.;
		step_size = 0.25;
	}

	for (double x_guess_start = x_guess_start_ic;
				x_guess_start > x_guess_stop_ic;
				x_guess_start-=step_size){

			if(found_root_1) break;
			double x_guess = x_guess_start;
			sfdf = gsl_root_fdfsolver_alloc(Tfdf);
			gsl_root_fdfsolver_set(sfdf,&FDF,x_guess);
			do{
				iter++;
				// cout<<"Got to iter "<<iter<<", guess is "<<x_guess<<" val is "<<GSL_FN_FDF_EVAL_F(&FDF,x_guess)<<endl;
				status = gsl_root_fdfsolver_iterate(sfdf);

				//we need to manually protect against the function blowing up, which *is an error*, but will casue GSL to fail
				//so, if we get a GSL_EBADFUNC, we want to manually say skip this, but re-enable the continue flag
				if(status==GSL_EBADFUNC) {status=GSL_CONTINUE; num_badfunc_tries++; continue;}

				root_1 = x_guess;
				x_guess = gsl_root_fdfsolver_root(sfdf);
				status = gsl_root_test_residual(GSL_FN_FDF_EVAL_F(&FDF,root_1),precision_fit);
				if(status == GSL_SUCCESS){
					// printf("Converged on root 1! Iteration %d\n",iter);
					// printf("minima =  %f\n",pow(get_delta_y(get_C0_from_log(root_1, n_ice, delta_n, z_0), x1, x2, n_ice, delta_n, z_0), 2));
					found_root_1=true;
				}
			} while (status == GSL_CONTINUE && iter < max_iter && num_badfunc_tries<max_badfunc_tries);
			gsl_root_fdfsolver_free (sfdf);
			if(!found_root_1){ //reset
				num_badfunc_tries=0;
				iter=0;
				status = GSL_CONTINUE;
			}
	}
	gsl_set_error_handler (myhandler); //restore original error handler

	if(!found_root_1) {
		// printf("NOT converged on root 1! Iteration %d\n",iter);
	}

	if(found_root_1){
		vector <double> sol1;
		sol1.push_back(root_1);
		double C0 = get_C0_from_log(root_1, n_ice, delta_n, z_0);
		sol1.push_back(C0);
		sol1.push_back(get_C1(x1,C0, n_ice, delta_n, z_0));
		sol1.push_back(ceil(double(determine_solution_type(x1,x2,C0, n_ice, delta_n, z_0))));
		sol1.push_back(reflection);
		sol1.push_back(reflection_case);

		// printf("Solution 1 [logC0, C0, C1, type]: [%.4f, %.4f, %.4f, %f]]\n",sol1[0],sol1[1],sol1[2],sol1[3]);

		results.push_back(sol1);


		//reset this counter
		num_badfunc_tries = 0;

		/////////
		////Find root 2: a second solution
		/////////

		//now to check if another solution with higher logC0 exists
		//if the above algorithm failed, then we have to be more brute-forcy in the next go around
		double logC0_start;
		if(!found_root_1)  logC0_start=0.;
		else logC0_start = root_1+0.0001;

		gsl_function F;
		F.function = &obj_delta_y;
		F.params = &params;

		double logC0_stop = 100.;
		double delta_start = GSL_FN_EVAL(&F,logC0_start);
		double delta_stop = GSL_FN_EVAL(&F,logC0_stop);
		bool found_root_2 = false;
		double root_2 = -10000000;
		if(signbit(delta_start)!=signbit(delta_stop)){
			//printf("Solutions with logc0 > %.3f exist\n",root_1);

			//now we must solve again
			//let's use Brent's method, which should be faster
			//now that we know there is a y=0 (x-axis) crossing
			int status2;
			const gsl_root_fsolver_type *T;
			gsl_root_fsolver *s;

			T = gsl_root_fsolver_brent;
			s = gsl_root_fsolver_alloc(T);
			gsl_root_fsolver_set(s, &F, logC0_start, logC0_stop);
				gsl_error_handler_t *myhandler = gsl_set_error_handler_off(); //I want to handle my own errors (dangerous thing to do generally...)
				iter=0;
				do{
					iter++;
					status2 = gsl_root_fsolver_iterate(s);
					logC0_start = gsl_root_fsolver_x_lower(s);
					logC0_stop = gsl_root_fsolver_x_upper(s);
					//printf("[Iter, Xlo, Xhi]: [%d, %.8f, %.8f] \n",iter,logC0_start,logC0_stop);
					status2 = gsl_root_test_interval(logC0_start,logC0_stop, 0, precision_fit);
					if(status2==GSL_EBADFUNC) {status2=GSL_CONTINUE; num_badfunc_tries++; continue;}
					if(status2 == GSL_SUCCESS){
						// printf("Converged on root 2! Iteration %d\n",iter);
						found_root_2=true;
						root_2 = gsl_root_fsolver_root(s);
					}
				} while (status2 == GSL_CONTINUE && iter < max_iter && num_badfunc_tries<max_badfunc_tries);
				gsl_set_error_handler (myhandler); //restore original error handler
			gsl_root_fsolver_free (s);

			if(found_root_2){
				vector <double> sol2;
				sol2.push_back(root_2);
				double C0 = get_C0_from_log(root_2, n_ice, delta_n, z_0);
				sol2.push_back(C0);
				sol2.push_back(get_C1(x1,C0, n_ice, delta_n, z_0));
				sol2.push_back(ceil(double(determine_solution_type(x1,x2,C0, n_ice, delta_n, z_0))));
				sol2.push_back(reflection);
				sol2.push_back(reflection_case);

				// printf("Solution 2 [logC0, C0, C1, type]: [%.4f, %.4f, %.4f, %f]]\n",sol2[0],sol2[1],sol2[2],sol2[3]);

				results.push_back(sol2);
			}
		}
		// else printf("No solution with logc0 > %.3f exist\n",logC0_start);

		//reset this counter
		num_badfunc_tries = 0;

		/////////
		////Find root 3: a third solution
		/////////

		//now to check if another solution with lower logC0 exists
		//if the above algorithm failed, then we have to be more brute-forcy in the next go around

		if(!found_root_1)  logC0_stop=0.0001;
		else logC0_stop = root_1-0.0001;

		logC0_start = -100.;
		delta_start = GSL_FN_EVAL(&F,logC0_start);
		delta_stop = GSL_FN_EVAL(&F,logC0_stop);
		bool found_root_3 = false;
		double root_3 = -10000000;
		if(signbit(delta_start)!=signbit(delta_stop)){
			//printf("Solutions with logc0 > %.3f exist\n",root_1);

			//now we must solve again
			//let's use Brent's method, which should be faster
			//now that we know there is a y=0 (x-axis) crossing
			int status3;
			const gsl_root_fsolver_type *T;
			gsl_root_fsolver *s;
			gsl_function F;
			F.function = &obj_delta_y;
			F.params = &params;
			T = gsl_root_fsolver_brent;
			s = gsl_root_fsolver_alloc(T);
				gsl_root_fsolver_set(s, &F, logC0_start, logC0_stop);
				gsl_error_handler_t *myhandler = gsl_set_error_handler_off(); //I want to handle my own errors (dangerous thing to do generally...)
				iter=0;
				do{
					iter++;
					status3 = gsl_root_fsolver_iterate(s);
					logC0_start = gsl_root_fsolver_x_lower(s);
					logC0_stop = gsl_root_fsolver_x_upper(s);
					// printf("[Iter, Xlo, Xhi]: [%d, %.8f, %.8f] \n",iter,logC0_start,logC0_stop);
					status3 = gsl_root_test_interval(logC0_start,logC0_stop,0,precision_fit);
					if(status3==GSL_EBADFUNC) {status3=GSL_CONTINUE; num_badfunc_tries++; continue;}
					if(status3 == GSL_SUCCESS){
						// printf("Converged on root 3! Iteration %d\n",iter);
						found_root_3=true;
						root_3 = gsl_root_fsolver_root(s);
					}
				} while (status3 == GSL_CONTINUE && iter < max_iter && num_badfunc_tries<max_badfunc_tries);
				gsl_set_error_handler (myhandler); //restore original error handler
			gsl_root_fsolver_free (s);

			if(found_root_3){
				vector <double> sol3;
				sol3.push_back(root_3);
				double C0 = get_C0_from_log(root_3, n_ice, delta_n, z_0);
				sol3.push_back(C0);
				sol3.push_back(get_C1(x1,C0, n_ice, delta_n, z_0));
				sol3.push_back(ceil(double(determine_solution_type(x1,x2,C0, n_ice, delta_n, z_0))));
				sol3.push_back(reflection);
				sol3.push_back(reflection_case);

				// printf("Solution 3 [logC0, C0, C1, type]: [%.4f, %.4f, %.4f, %f]]\n",sol3[0],sol3[1],sol3[2],sol3[3]);

				results.push_back(sol3);
			}
		}
		// else printf("No solution with logc0 < %.3f exist\n",logC0_stop);
	}
	else{
		// printf("No solution exist anywhere!\n");
	}

	return results;
}


void find_solutions2(double*& C0s, double*& C1s, int*& types, int& nSolutions, double y1, double z1, double y2,
		double z2,  double n_ice, double delta_n, double z_0,
		int reflection=0, int reflection_case=1, double ice_reflection=0.) {
	// clock_t begin = clock();
	double x1[2] = {y1, z1};
	double x2[2] = {y2, z2};
	vector < vector<double> > solutions2 = find_solutions(x1, x2, n_ice, delta_n, z_0, reflection, reflection_case, ice_reflection);
	nSolutions = solutions2.size();
	C0s = new double[nSolutions];
	C1s = new double[nSolutions];
	types = new int[nSolutions];
	for (int i = 0; i < nSolutions; ++i) {
		C0s[i] = solutions2[i][1];
		C1s[i] = solutions2[i][2];
		types[i] = solutions2[i][3];
	}
	// clock_t end = clock();
 	// double elapsed_secs = double(end - begin) / CLOCKS_PER_SEC;
	// printf("%f (%d solutions)\n", 1000* elapsed_secs, nSolutions);
}


void get_path(double n_ice, double delta_n, double z_0, double x1[2], double x2[2], double C0, vector<double> &res, vector<double> &zs, int n_points=100){

	//will return the ray tracing path between x1 and x2
	//this is only true if C0 is a solution to the ray tracing problem

	//parameters
	//x1: start position (y,z)
	//x2: stop position (y,z)
	//C0: first parameter
	//n_points: number of points to calcuate

	//returns two vectors by reference
	//res are y coordinates
	//zs are z coordinates


	double c = pow(n_ice,2.) - pow(C0,-2.);
	double C1 = x1[0] - get_y_with_z_mirror(n_ice, delta_n, z_0, x1[1],C0);
	double gamma_turn, z_turn;
	get_turning_point(c, gamma_turn, z_turn, n_ice, delta_n, z_0);
	if(z_turn >=0.){
		//signal reflects at surface
		z_turn=0.;
		gamma_turn = get_gamma(0, n_ice, delta_n, z_0);
	}
	double y_turn = get_y(gamma_turn, C0, C1, n_ice, delta_n, z_0);
	double zstart = x1[1];
	double result[2];
	get_z_mirrored(x1,x2,C0,result, n_ice, delta_n, z_0);
	double zstop = result[1];
	double step_size = (zstop-zstart)/double(n_points-1); //do n-1 so that the bounds are actually the bounds
	vector<double> z; //vector to hold z's
	for(int i=0; i<n_points; i++){
		z.push_back(zstart+i*step_size);
	}

	//c++ has no clever "masking" tools like python
	//so we have to do this the old fashioned way

	//some temporary stuff
	for(int i=0; i<n_points; i++){
		double gamma_temp;
		if(z[i]<z_turn){
			gamma_temp = get_gamma(z[i], n_ice, delta_n, z_0);
			res.push_back(get_y(gamma_temp,C0,C1, n_ice, delta_n, z_0));
			zs.push_back(z[i]);
		}
		else{
			gamma_temp = get_gamma(2 * z_turn - z[i], n_ice, delta_n, z_0);
			res.push_back(2*y_turn - get_y(gamma_temp,C0,C1, n_ice, delta_n, z_0));
			zs.push_back(2*z_turn - z[i]);
		}
	}
}


<<<<<<< HEAD
double get_attenuation_length_wrapper(double z, double frequency, int model) {
	return get_attenuation_length(z, frequency, model);
=======
double get_attenuation_integral_GL3(
    double pos[2], double pos2[2], double C0,
    double frequency, double n_ice, double delta_n, double z_0, int model)
{
    double step_size = 5;
    double pos2_mirrored[2] = {0.};
	get_z_mirrored(pos, pos2, C0, pos2_mirrored, n_ice, delta_n, z_0);
    int n_points = abs(pos[1] - pos2_mirrored[1]) / step_size + 1;
    vector<double> xx, zz;
    vector<double> xx_fine, zz_fine;
    get_path(n_ice, delta_n, z_0, pos, pos2, C0, xx, zz, n_points);

    double attenuation_integral = 0;
    double delta_x, delta_z, segment_length;
    for (int i=0;i < n_points - 1; i++) {
        delta_x = xx[i] - xx[i + 1];
        delta_z = zz[i] - zz[i + 1];
        segment_length = sqrt(delta_x * delta_x + delta_z * delta_z);
        attenuation_integral = attenuation_integral + segment_length / get_attenuation_length(zz[i], frequency, 5);
    }
    return attenuation_integral;
>>>>>>> 03b50d7d
}


int main(int argc, char **argv){

	// first, set a source and transmitter location
	double x1[2] = {478., -149.}; // source in the x-z / y-z plane
	double x2[2] = {635., -5.}; //target inthe x-z/y-z plane; this particular target has both a direct and reflected ray solution

	// set some ice parameters
	double n_ice = 1.78;
	double delta_n = 0.427;
	double z_0 = 71. * utl::m; //meters

	// find solutions
	vector<vector<double> > solutions = find_solutions(x1,x2, n_ice, delta_n, z_0);

	/*
	  The thing stored in "solutions" are numerical factors that describe the ray tracing solution
	  in terms of some variables that are used to describe the ray tracing problem
	  they are not physically meaningful
	  to get the physically meaningful answers, we have to use the information in solutions and call functions
	  like "get_receive_angle", "get_travel_time" etc

	  The size of the first dimension of the vector tells you how many solutions there are
	  so, in a problem with two solutions, then the size will be two
	  solutions.size()=2

	  The first element is log(C0) parameter, second element is C0, third element is C1, last element is solution type
	  type 1 = "direct" solution
	  type 2 = "refracted" solution
	  type 3 = "reflected" solution

	  so solutions[0][3]=1 tells you you are looking at a "direct" ray solution
	 */

	if(solutions.size()>0){ // if there is a solution
		double C0 = solutions[0][1];
		int iceModel = 1;
		double att = get_attenuation_along_path(x1, x2,C0, 0.00390625*utl::GHz,n_ice, delta_n, z_0,iceModel);
		printf("Attenuation %.3f \n ", att);
		double receive_angle = get_receive_angle(x1, x2, C0, n_ice, delta_n, z_0);
		printf("Receive angle in radians %.3f \n", receive_angle);
		double launch_angle = get_launch_angle(x1,  C0, n_ice, delta_n, z_0);
		printf("Launch angle in radians %.3f \n", launch_angle);
	}

	return 0;

}<|MERGE_RESOLUTION|>--- conflicted
+++ resolved
@@ -953,10 +953,11 @@
 }
 
 
-<<<<<<< HEAD
 double get_attenuation_length_wrapper(double z, double frequency, int model) {
 	return get_attenuation_length(z, frequency, model);
-=======
+}
+
+
 double get_attenuation_integral_GL3(
     double pos[2], double pos2[2], double C0,
     double frequency, double n_ice, double delta_n, double z_0, int model)
@@ -978,7 +979,6 @@
         attenuation_integral = attenuation_integral + segment_length / get_attenuation_length(zz[i], frequency, 5);
     }
     return attenuation_integral;
->>>>>>> 03b50d7d
 }
 
 
