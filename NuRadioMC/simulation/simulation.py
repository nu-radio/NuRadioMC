from __future__ import absolute_import, division, print_function
import numpy as np
from NuRadioReco.utilities import units
from NuRadioMC.utilities import medium
from NuRadioMC.utilities.earth_attenuation import get_weight
from NuRadioMC.SignalProp import propagation
import h5py
# import detector simulation modules
<<<<<<< HEAD
import NuRadioReco.detector.detector
import NuRadioReco.detector.generic_detector
=======
import NuRadioReco.modules.io.eventWriter
import NuRadioReco.modules.channelSignalReconstructor
import NuRadioReco.modules.electricFieldResampler
import NuRadioReco.modules.channelGenericNoiseAdder
import NuRadioReco.modules.efieldToVoltageConverterPerEfield
import NuRadioReco.modules.efieldToVoltageConverter
import NuRadioReco.modules.channelAddCableDelay
import NuRadioReco.modules.channelResampler
import NuRadioReco.detector.detector as detector
import NuRadioReco.framework.sim_station
import NuRadioReco.framework.electric_field
>>>>>>> cc3d3f18
import NuRadioReco.framework.particle
from NuRadioReco.detector import antennapattern
# parameters describing simulated Monte Carlo particles
from NuRadioReco.framework.parameters import particleParameters as simp
# parameters set in the event generator
from NuRadioReco.framework.parameters import generatorAttributes as genattrs
import datetime
import logging
import warnings
from six import iteritems
import yaml
import os
from NuRadioMC.utilities.Veff import remove_duplicate_triggers
import NuRadioMC.simulation.channel_efield_simulator
import NuRadioMC.simulation.shower_simulator
import NuRadioMC.simulation.station_simulator
import NuRadioMC.simulation.hardware_response_simulator
import NuRadioMC.simulation.output_writer_hdf5
import NuRadioMC.simulation.output_writer_nur
import NuRadioMC.simulation.time_logger




STATUS = 31
class NuRadioMCLogger(logging.Logger):

    def status(self, msg, *args, **kwargs):
        if self.isEnabledFor(STATUS):
            self._log(STATUS, msg, args, **kwargs)

logging.setLoggerClass(NuRadioMCLogger)
logging.addLevelName(STATUS, 'STATUS')
logger = logging.getLogger("NuRadioMC")
assert isinstance(logger, NuRadioMCLogger)


def pretty_time_delta(seconds):
    seconds = int(seconds)
    days, seconds = divmod(seconds, 86400)
    hours, seconds = divmod(seconds, 3600)
    minutes, seconds = divmod(seconds, 60)
    if days > 0:
        return '%dd%dh%dm%ds' % (days, hours, minutes, seconds)
    elif hours > 0:
        return '%dh%dm%ds' % (hours, minutes, seconds)
    elif minutes > 0:
        return '%dm%ds' % (minutes, seconds)
    else:
        return '%ds' % (seconds,)


def merge_config(user, default):
    if isinstance(user, dict) and isinstance(default, dict):
        for k, v in iteritems(default):
            if k not in user:
                user[k] = v
            else:
                user[k] = merge_config(user[k], v)
    return user




class simulation():

    def __init__(self, inputfilename,
                 outputfilename,
                 detectorfile=None,
                 det=None,
                 det_kwargs={},
                 outputfilenameNuRadioReco=None,
                 debug=False,
                 evt_time=datetime.datetime(2018, 1, 1),
                 config_file=None,
                 log_level=logging.WARNING,
                 default_detector_station=None,
                 default_detector_channel=None,
                 file_overwrite=False,
                 write_detector=True,
                 event_list=None,
                 log_level_propagation=logging.WARNING,
                 ice_model=None,
                 **kwargs):
        """
        initialize the NuRadioMC end-to-end simulation

        Parameters
        ----------
        inputfilename: string, or pair
            the path to the hdf5 file containing the list of neutrino events
            alternatively, the data and attributes dictionary can be passed directly to the method
        outputfilename: string
            specify hdf5 output filename.
        detectorfile: string
            path to the json file containing the detector description
        det: detector object
            Pass a detector class object
        det_kwargs: dict
            Pass arguments to the detector (only used when det == None)
        station_id: int
            the station id for which the simulation is performed. Must match a station
            defined in the detector description
        outputfilenameNuRadioReco: string or None
            outputfilename of NuRadioReco detector sim file, this file contains all
            waveforms of the triggered events
            default: None, i.e., no output file will be written which is useful for
            effective volume calculations
        debug: bool
            True activates debug mode, default False
        evt_time: datetime object
            the time of the events, default 1/1/2018
        config_file: string
            path to config file
        log_level: logging.LEVEL
            the log level
        default_detector_station: int or None
            DEPRECATED: Define reference stations in the detector JSON file instead
        default_detector_channel: int or None
            DEPRECATED: Define reference channels in the detector JSON file instead
        file_overwrite: bool
            True allows overwriting of existing files, default False
        write_detector: bool
            If true, the detector description is written into the .nur files along with the events
            default True
        event_list: None or list of ints
            if provided, only the event listed in this list are being simulated
        log_level_propagation: logging.LEVEL
            the log level of the propagation module
        ice_model: medium object (default None)
            allows to specify a custom ice model. This model is used if the config file specifies the ice model as "custom".
        """
        logger.setLevel(log_level)
        if 'write_mode' in kwargs:
            logger.warning('Parameter write_mode is deprecated. Define the output format in the config file instead.')
<<<<<<< HEAD
=======

        self._log_level = log_level
>>>>>>> cc3d3f18
        self._log_level_ray_propagation = log_level_propagation
        config_file_default = os.path.join(os.path.dirname(__file__), 'config_default.yaml')
        logger.status('reading default config from {}'.format(config_file_default))
        with open(config_file_default, 'r') as ymlfile:
            self.__cfg = yaml.load(ymlfile, Loader=yaml.FullLoader)
        if config_file is not None:
            logger.status('reading local config overrides from {}'.format(config_file))
            with open(config_file, 'r') as ymlfile:
                local_config = yaml.load(ymlfile, Loader=yaml.FullLoader)
                new_cfg = merge_config(local_config, self.__cfg)
                self.__cfg = new_cfg

        if self.__cfg['seed'] is None:
            # the config seeting None means a random seed. To have the simulation be reproducable, we generate a new
            # random seed once and save this seed to the config setting. If the simulation is rerun, we can get
            # the same random sequence.
            self.__cfg['seed'] = np.random.randint(0, 2 ** 32 - 1)

        self._outputfilename = outputfilename
        if os.path.exists(self._outputfilename):
            msg = f"hdf5 output file {self._outputfilename} already exists"
            if file_overwrite == False:
                logger.error(msg)
                raise FileExistsError(msg)
            else:
                logger.warning(msg)
        self._detectorfile = detectorfile
        self._outputfilenameNuRadioReco = outputfilenameNuRadioReco
        self._debug = debug
        self._evt_time = evt_time
        self._write_detector = write_detector
        logger.status("setting event time to {}".format(evt_time))
        self.__event_group_list = event_list
        
        # initialize propagation module
        self.__prop = NuRadioMC.SignalProp.propagation.get_propagation_module(self.__cfg['propagation']['module'])
        self.__time_logger = NuRadioMC.simulation.time_logger.timeLogger(logger)
        if self.__cfg['propagation']['ice_model'] == "custom":
            if ice_model is None:
                logger.error("ice model is set to 'custom' in config file but no custom ice model is provided.")
                raise AttributeError("ice model is set to 'custom' in config file but no custom ice model is provided.")
            self._ice = ice_model
        else:
            self._ice = NuRadioMC.utilities.medium.get_ice_model(self.__cfg['propagation']['ice_model'])

<<<<<<< HEAD
        # read in detector positions
        logger.status("Detectorfile {}".format(os.path.abspath(self._detectorfile)))
        self._det = None
        if default_detector_station is not None:
            logger.warning(
                'Deprecation warning: Passing the default detector station is deprecated. Default stations and default'
                'channel should be specified in the detector description directly.'
            )
            logger.status(f"Default detector station provided (station {default_detector_station}) -> Using generic detector")
            self._det = NuRadioReco.detector.generic_detector.GenericDetector(json_filename=self._detectorfile, default_station=default_detector_station,
                                                 default_channel=default_detector_channel, antenna_by_depth=False)
        else:
            self._det = NuRadioReco.detector.detector.Detector(json_filename=self._detectorfile, antenna_by_depth=False)
=======
        # Initialize detector
        if det is None:
            logger.status("Detectorfile {}".format(os.path.abspath(self._detectorfile)))
            kwargs = dict(json_filename=self._detectorfile, default_station=default_detector_station,
                              default_channel=default_detector_channel, antenna_by_depth=False)
            kwargs.update(det_kwargs)
            self._det = detector.Detector(**kwargs)
        else:
            self._det = det
>>>>>>> cc3d3f18

        self._det.update(evt_time)

        self._station_ids = self._det.get_station_ids()
        
        # print noise information
        logger.status("running with noise {}".format(bool(self.__cfg['noise'])))
        logger.status("setting signal to zero {}".format(bool(self.__cfg['signal']['zerosignal'])))
        if bool(self.__cfg['propagation']['focusing']):
            logger.status("simulating signal amplification due to focusing of ray paths in the firn.")

        # read sampling rate from config (this sampling rate will be used internally)

        if isinstance(inputfilename, str):
            logger.status(f"reading input from {inputfilename}")
            self._inputfilename = inputfilename
            self.__read_input_hdf5()  # we read in the full input file into memory at the beginning to limit io to the beginning and end of the run
        else:
            logger.status("getting input on-the-fly")
            self._inputfilename = "on-the-fly"
            self.__fin = inputfilename[0]
            self.__fin_attrs = inputfilename[1]
            self.__fin_stations = {}
        # store all relevant attributes of the input file in a dictionary
        self._generator_info = {}
        self._particle_mode = "simulation_mode" not in self.__fin_attrs or self.__fin_attrs['simulation_mode'] != "emitter"

        for enum_entry in genattrs:
            if enum_entry.name in self.__fin_attrs:
                self._generator_info[enum_entry] = self.__fin_attrs[enum_entry.name]

        # check if the input file contains events, if not save empty output file (for book keeping) and terminate simulation
        if len(self.__fin['xx']) == 0:
            logger.status(f"input file {self._inputfilename} is empty")
            return

<<<<<<< HEAD

=======
        # Perfom a dummy detector simulation to determine how the signals are filtered.
        # This variable stores the integrated channel response for each channel, i.e.
        # the integral of the squared signal chain response over all frequencies, int S21^2 df.
        # For a system without amplification, it is equivalent to the bandwidth of the system.
        self._integrated_channel_response = {}

        self._integrated_channel_response_normalization = {}
        self._max_amplification_per_channel = {}
        self.__noise_adder_normalization = {}

        # first create dummy event and station with channels
        self._Vrms = 1
        for iSt, self._station_id in enumerate(self._station_ids):
            self._shower_index = 0
            self._primary_index = 0
            self._evt = NuRadioReco.framework.event.Event(0, self._primary_index)

            self._sampling_rate_detector = self._det.get_sampling_frequency(self._station_id, 0)
#                 logger.warning('internal sampling rate is {:.3g}GHz, final detector sampling rate is {:.3g}GHz'.format(self.get_sampling_rate(), self._sampling_rate_detector))
            self._n_samples = self._det.get_number_of_samples(self._station_id, 0) / self._sampling_rate_detector / self._dt
            self._n_samples = int(np.ceil(self._n_samples / 2.) * 2)  # round to nearest even integer
            self._ff = np.fft.rfftfreq(self._n_samples, self._dt)
            self._tt = np.arange(0, self._n_samples * self._dt, self._dt)

            self._create_sim_station()
            for channel_id in range(self._det.get_number_of_channels(self._station_id)):
                electric_field = NuRadioReco.framework.electric_field.ElectricField([channel_id], self._det.get_relative_position(self._sim_station.get_id(), channel_id))
                trace = np.zeros_like(self._tt)
                trace[self._n_samples // 2] = 100 * units.V  # set a signal that will satisfy any high/low trigger
                trace[self._n_samples // 2 + 1] = -100 * units.V
                electric_field.set_trace(np.array([np.zeros_like(self._tt), trace, trace]), 1. / self._dt)
                electric_field.set_trace_start_time(0)
                electric_field[efp.azimuth] = 0
                electric_field[efp.zenith] = 100 * units.deg
                electric_field[efp.ray_path_type] = 0
                self._sim_station.add_electric_field(electric_field)

            self._station = NuRadioReco.framework.station.Station(self._station_id)
            self._station.set_sim_station(self._sim_station)
            self._station.set_station_time(self._evt_time)
            self._evt.set_station(self._station)

            # run detector simulation
            self._detector_simulation_filter_amp(self._evt, self._station, self._det)

            self._integrated_channel_response[self._station_id] = {}
            self._integrated_channel_response_normalization[self._station_id] = {}
            self._max_amplification_per_channel[self._station_id] = {}

            for channel_id in range(self._det.get_number_of_channels(self._station_id)):
                ff = np.linspace(0, 0.5 / self._dt, 10000)
                filt = np.ones_like(ff, dtype=complex)
                for i, (name, instance, kwargs) in enumerate(self._evt.iter_modules(self._station_id)):
                    if hasattr(instance, "get_filter"):
                        filt *= instance.get_filter(ff, self._station_id, channel_id, self._det, **kwargs)

                self._max_amplification_per_channel[self._station_id][channel_id] = np.abs(filt).max()

                mean_integrated_response = np.mean(
                    np.abs(filt)[np.abs(filt) > np.abs(filt).max() / 100] ** 2)  # a factor of 100 corresponds to -40 dB in amplitude
                self._integrated_channel_response_normalization[self._station_id][channel_id] = mean_integrated_response

                integrated_channel_response = np.trapz(np.abs(filt) ** 2, ff)
                self._integrated_channel_response[self._station_id][channel_id] = integrated_channel_response

                logger.debug(f"Station.channel {self._station_id}.{channel_id} estimated bandwidth is "
                             f"{integrated_channel_response / mean_integrated_response / units.MHz:.1f} MHz")

        ################################

        self._bandwidth = next(iter(next(iter(self._integrated_channel_response.values())).values()))  # get value of first station/channel key pair
        norm = next(iter(next(iter(self._integrated_channel_response_normalization.values())).values()))
        amplification = next(iter(next(iter(self._max_amplification_per_channel.values())).values()))

        noise_temp = self._cfg['trigger']['noise_temperature']
        Vrms = self._cfg['trigger']['Vrms']

        if noise_temp is not None and Vrms is not None:
            raise AttributeError(f"Specifying noise temperature (set to {noise_temp}) and Vrms (set to {Vrms}) is not allowed).")

        self._Vrms_per_channel = collections.defaultdict(dict)
        self._Vrms_efield_per_channel = collections.defaultdict(dict)

        if noise_temp is not None:

            if noise_temp == "detector":
                logger.status("Use noise temperature from detector description to determine noise Vrms in each channel.")
                self._noise_temp = None  # the noise temperature is defined in the detector description
            else:
                self._noise_temp = float(noise_temp)
                logger.status(f"Use a noise temperature of {noise_temp / units.kelvin:.1f} K for each channel to determine noise Vrms.")

            self._noiseless_channels = collections.defaultdict(list)
            for station_id in self._integrated_channel_response:
                for channel_id in self._integrated_channel_response[station_id]:
                    if self._noise_temp is None:
                        noise_temp_channel = self._det.get_noise_temperature(station_id, channel_id)
                    else:
                        noise_temp_channel = self._noise_temp

                    if self._det.is_channel_noiseless(station_id, channel_id):
                        self._noiseless_channels[station_id].append(channel_id)

                    # Calculation of Vrms. For details see from elog:1566 and https://en.wikipedia.org/wiki/Johnson%E2%80%93Nyquist_noise
                    # (last two Eqs. in "noise voltage and power" section) or our wiki https://nu-radio.github.io/NuRadioMC/NuRadioMC/pages/HDF5_structure.html

                    # Bandwidth, i.e., \Delta f in equation
                    integrated_channel_response = self._integrated_channel_response[station_id][channel_id]
                    max_amplification = self._max_amplification_per_channel[station_id][channel_id]

                    self._Vrms_per_channel[station_id][channel_id] = (noise_temp_channel * 50 * constants.k * integrated_channel_response / units.Hz) ** 0.5
                    self._Vrms_efield_per_channel[station_id][channel_id] = self._Vrms_per_channel[station_id][channel_id] / max_amplification / units.m  # VEL = 1m

                    # for logging
                    mean_integrated_response = self._integrated_channel_response_normalization[self._station_id][channel_id]

                    logger.status(f'Station.channel {station_id}.{channel_id:02d}: noise temperature = {noise_temp_channel} K, '
                                  f'est. bandwidth = {integrated_channel_response / mean_integrated_response / units.MHz:.2f} MHz, '
                                  f'max. filter amplification = {max_amplification:.2e} -> Vrms = '
                                  f'integrated response = {integrated_channel_response / units.MHz:.2e}MHz -> Vrms = '
                                  f'{self._Vrms_per_channel[station_id][channel_id] / units.mV:.2f} mV -> efield Vrms = {self._Vrms_efield_per_channel[station_id][channel_id] / units.V / units.m / units.micro:.2f}muV/m (assuming VEL = 1m) ')

            self._Vrms = next(iter(next(iter(self._Vrms_per_channel.values())).values()))

        elif Vrms is not None:
            self._Vrms = float(Vrms) * units.V
            self._noise_temp = None
            logger.status(f"Use a fix noise Vrms of {self._Vrms / units.mV:.2f} mV in each channel.")

            for station_id in self._integrated_channel_response:

                for channel_id in self._integrated_channel_response[station_id]:
                    max_amplification = self._max_amplification_per_channel[station_id][channel_id]
                    self._Vrms_per_channel[station_id][channel_id] = self._Vrms  # to be stored in the hdf5 file
                    self._Vrms_efield_per_channel[station_id][channel_id] = self._Vrms / max_amplification / units.m  # VEL = 1m

                    # for logging
                    integrated_channel_response = self._integrated_channel_response[station_id][channel_id]
                    mean_integrated_response = self._integrated_channel_response_normalization[self._station_id][channel_id]

                    logger.status(f'Station.channel {station_id}.{channel_id:02d}: '
                                  f'est. bandwidth = {integrated_channel_response / mean_integrated_response / units.MHz:.2f} MHz, '
                                  f'max. filter amplification = {max_amplification:.2e} '
                                  f'integrated response = {integrated_channel_response / units.MHz:.2e}MHz ->'
                                  f'efield Vrms = {self._Vrms_efield_per_channel[station_id][channel_id] / units.V / units.m / units.micro:.2f}muV/m (assuming VEL = 1m) ')

        else:
            raise AttributeError(f"noise temperature and Vrms are both set to None")

        self._Vrms_efield = next(iter(next(iter(self._Vrms_efield_per_channel.values())).values()))
        speed_cut = float(self._cfg['speedup']['min_efield_amplitude'])
        logger.status(f"All signals with less then {speed_cut:.1f} x Vrms_efield will be skipped.")
>>>>>>> cc3d3f18

        self._distance_cut_polynomial = None
        if self.__cfg['speedup']['distance_cut']:
            coef = self.__cfg['speedup']['distance_cut_coefficients']
            self.__distance_cut_polynomial = np.polynomial.polynomial.Polynomial(coef)

            def get_distance_cut(shower_energy):
                if shower_energy <= 0:
                    return 100 * units.m
                return max(100 * units.m, 10 ** self.__distance_cut_polynomial(np.log10(shower_energy)))

            self._get_distance_cut = get_distance_cut

    def run(self):
        """
        run the NuRadioMC simulation
        """
        if len(self.__fin['xx']) == 0:
            logger.status(f"writing empty hdf5 output file")
            self._write_output_file(empty=True)
            logger.status(f"terminating simulation")
            return 0
        logger.status(f"Starting NuRadioMC simulation")
        """
        TODO: Allow running stations with different numbers of channels
        """
        self.__channel_ids = self._det.get_channel_ids(self._det.get_station_ids()[0])
        sampling_rate_detector = self._det.get_sampling_frequency(self._det.get_station_ids()[0], self.__channel_ids[0])
        n_samples = self._det.get_number_of_samples(self._det.get_station_ids()[0], self.__channel_ids[0]) / sampling_rate_detector * self.__cfg['sampling_rate'] * units.GHz
        n_samples = int(np.ceil(n_samples / 2.) * 2)
        unique_event_group_ids = np.unique(self.__fin['event_group_ids'])
        self._n_showers = len(self.__fin['event_group_ids'])
        self._shower_ids = np.array(self.__fin['shower_ids'])
        self.__particle_mode = "simulation_mode" not in self.__fin_attrs or self.__fin_attrs['simulation_mode'] != "emitter"
        self.__raytracer = self.__prop(
            self._ice, self.__cfg['propagation']['attenuation_model'],
            log_level=self._log_level_ray_propagation,
            n_frequencies_integration=int(self.__cfg['propagation']['n_freq']),
            n_reflections=int(self.__cfg['propagation']['n_reflections']),
            config=self.__cfg,
            detector=self._det
        )
        self.__channel_simulator = NuRadioMC.simulation.channel_efield_simulator.channelEfieldSimulator(
            self._det,
            self.__raytracer,
            self.__channel_ids,
            self.__cfg,
            self.__fin,
            self.__fin_attrs,
            self._ice,
            n_samples,
            self.__time_logger
        )
        self.__shower_simulator = NuRadioMC.simulation.shower_simulator.showerSimulator(
            self._det,
            self.__channel_ids,
            self.__cfg,
            self.__fin,
            self.__fin_attrs,
            self.__channel_simulator,
            self.__raytracer.get_number_of_raytracing_solutions()
        )
        self.__hardware_response_simulator = NuRadioMC.simulation.hardware_response_simulator.hardwareResponseSimulator(
            self._det,
            self.__cfg,
            self._station_ids,
            self.__fin,
            self.__fin_attrs,
            self._detector_simulation_trigger,
            self._detector_simulation_filter_amp,
            self.__raytracer,
            self._evt_time,
            self.__time_logger
        )
        self._Vrms = self.__hardware_response_simulator.get_noise_vrms()
        self._Vrms_per_channel = self.__hardware_response_simulator.get_noise_vrms_per_channel()
        efield_v_rms_per_channel = self.__hardware_response_simulator.get_efield_v_rms_per_channel()
        # check if the same detector was simulated before (then we can save the ray tracing part)
        pre_simulated = self.__check_if_was_pre_simulated()

        self.__station_simulator = NuRadioMC.simulation.station_simulator.stationSimulator(
            self._det,
            self.__channel_ids,
            self.__cfg,
            self.__fin,
            self.__fin_attrs,
            self._fin_stations,
            self.__shower_simulator,
            self.__raytracer,
            pre_simulated,
            efield_v_rms_per_channel
        )
        self.__time_logger.reset_times(['ray tracing', 'askaryan', 'detector simulation', ])


        # calculate bary centers of station
        self._station_barycenter = self.__calculate_station_barycenter()
        self.__output_writer_hdf5 = NuRadioMC.simulation.output_writer_hdf5.outputWriterHDF5(
            self._outputfilename,
            self.__cfg,
            self._det,
            self._station_ids,
            self.__raytracer,
            self.__hardware_response_simulator,
            self._inputfilename,
            self._particle_mode
        )
        if self._outputfilenameNuRadioReco is None:
            self.__output_writer_nur = None
        else:
            self.__output_writer_nur = NuRadioMC.simulation.output_writer_nur.outputWriterNur(
                self._outputfilenameNuRadioReco,
                self._write_detector,
                self._det
            )
        # loop over event groups
        for i_event_group_id, event_group_id in enumerate(unique_event_group_ids):
            if i_event_group_id > 10e99:
                print('breaking')
                break
            logger.debug(f"simulating event group id {event_group_id}")
            if self.__event_group_list is not None and event_group_id not in self.__event_group_list:
                logger.debug(f"skipping event group {event_group_id} because it is not in the event group list provided to the __init__ function")
                continue
            event_indices = np.atleast_1d(np.squeeze(np.argwhere(self.__fin['event_group_ids'] == event_group_id)))

            # the weight calculation is independent of the station, so we do this calculation only once
            # the weight also depends just on the "mother" particle, i.e. the incident neutrino which determines
            # the propability of arriving at our simulation volume. All subsequent showers have the same weight. So
            # we calculate it just once and save it to all subshowers.
            self.__primary_index = event_indices[0]
            # determine if a particle (neutrinos, or a secondary interaction of a neutrino, or surfaec muons) is simulated
            if self._particle_mode:
                event_group_weight = self.__calculate_particle_weights(event_indices)
            else:
                event_group_weight = 1
            self.__output_writer_hdf5.store_event_group_weight(
                event_group_weight,
                event_indices
            )
            # skip all events where neutrino weights is zero, i.e., do not
            # simulate neutrino that propagate through the Earth
            if event_group_weight < self.__cfg['speedup']['minimum_weight_cut']:
                logger.debug("neutrino weight is smaller than {}, skipping event".format(self.__cfg['speedup']['minimum_weight_cut']))
                continue



            # these quantities get computed to apply the distance cut as a function of shower energies
            # the shower energies of closeby showers will be added as they can constructively interfere
            if 'shower_energies' in self.__fin.keys():
                shower_energies = np.array(self.__fin['shower_energies'])[event_indices]
            else:
                shower_energies = np.zeros(event_indices.shape)
            vertex_positions = np.array([np.array(self.__fin['xx'])[event_indices],
                                         np.array(self.__fin['yy'])[event_indices],
                                         np.array(self.__fin['zz'])[event_indices]])
            self.__station_simulator.set_event_group(
                i_event_group_id,
                event_group_id,
                event_indices,
                self.__particle_mode
            )
            self.__hardware_response_simulator.set_event_group(
                event_group_id
            )
            # loop over all stations (each station is treated independently)
            for iSt, self._station_id in enumerate(self._station_ids):
                logger.debug(f"simulating station {self._station_id}")

                # perform a quick cut to reject event group completely if no shower is close enough to the station
                if not self.__distance_cut_station(
                        vertex_positions,
                        shower_energies,
                        self._station_barycenter[iSt]
                ):
                    continue

                ray_tracing_performed = False
                if 'station_{:d}'.format(self._station_id) in self._fin_stations:
<<<<<<< HEAD
                    ray_tracing_performed = (self.__raytracer.get_output_parameters()[0]['name'] in self._fin_stations['station_{:d}'.format(self._station_id)]) and self.__was_pre_simulated
                self._dummy_event = NuRadioReco.framework.event.Event(0, 0) # a dummy event object, which does nothing but is needed because some modules require an event to be passed
                sim_showers = {}
                station_output, efield_array, is_candidate_station = self.__station_simulator.simulate_station(self._station_id)
                if not is_candidate_station:
                    continue
                event_objects, station_objects, sub_event_shower_ids, station_has_triggered, hardware_response_output = self.__hardware_response_simulator.simulate_detector_response(
                    self._station_id,
                    efield_array,
                    event_indices
                )
                if np.any(station_has_triggered):
                    trigger_indices = np.where(station_has_triggered)[0]
                    # if several sub-events have triggered, most data is only saved for the
                    # last event in the group
                    self.__output_writer_hdf5.add_station(
                        self._station_id,
                        event_objects,
                        station_objects,
                        station_output,
                        hardware_response_output,
                        event_group_id,
                        sub_event_shower_ids,
                        station_has_triggered
                    )
                    self.__output_writer_hdf5.add_station_per_shower(
                        self._station_id,
                        event_objects,
                        station_objects,
                        station_output,
                        hardware_response_output,
                        event_group_id,
                        sub_event_shower_ids
                    )
                    if self.__output_writer_nur is not None:
                        self.__output_writer_nur.save_event(
                            event_objects
                        )
                    self.__time_logger.show_time(len(unique_event_group_ids), i_event_group_id)
=======
                    ray_tracing_performed = (self._raytracer.get_output_parameters()[0]['name'] in self._fin_stations['station_{:d}'.format(self._station_id)]) and self._was_pre_simulated
                self._evt_tmp = NuRadioReco.framework.event.Event(0, 0)

                if particle_mode:
                    # add the primary particle to the temporary event
                    self._evt_tmp.add_particle(self.primary)

                self._create_sim_station()
                # loop over all showers in event group
                # create output data structure for this channel
                sg = self._create_station_output_structure(len(event_indices), self._det.get_number_of_channels(self._station_id))
                for iSh, self._shower_index in enumerate(event_indices):
                    sg['shower_id'][iSh] = self._shower_ids[self._shower_index]
                    iCounter += 1
#                     if(iCounter % max(1, int(n_shower_station / 100.)) == 0):
                    if (time.time() - t_last_update) > 60 :
                        t_last_update = time.time()
                        eta = pretty_time_delta((time.time() - t_start) * (n_shower_station - iCounter) / iCounter)
                        total_time_sum = input_time + rayTracingTime + detSimTime + outputTime + weightTime + distance_cut_time  # askaryan time is part of the ray tracing time, so it is not counted here.
                        total_time = time.time() - t_start
                        tmp_att = 0
                        if total_time > 0:
                            logger.status(
                                "processing event group {}/{} and shower {}/{} ({} showers triggered) = {:.1f}%, ETA {}, time consumption: ray tracing = {:.0f}%, askaryan = {:.0f}%, detector simulation = {:.0f}% reading input = {:.0f}%, calculating weights = {:.0f}%, distance cut {:.0f}%, unaccounted = {:.0f}% ".format(
                                    i_event_group_id,
                                    len(unique_event_group_ids),
                                    iCounter,
                                    n_shower_station,
                                    np.sum(self._mout['triggered']),
                                    100. * iCounter / n_shower_station,
                                    eta,
                                    100. * (rayTracingTime - askaryan_time) / total_time,
                                    100. * askaryan_time / total_time,
                                    100. * detSimTime / total_time,
                                    100.*input_time / total_time,
                                    100. * weightTime / total_time,
                                    100 * distance_cut_time / total_time,
                                    100 * (total_time - total_time_sum) / total_time))

                    self._read_input_shower_properties()
                    if particle_mode:
                        logger.debug(f"simulating shower {self._shower_index}: {self._fin['shower_type'][self._shower_index]} with E = {self._fin['shower_energies'][self._shower_index]/units.eV:.2g}eV")
                    x1 = self._shower_vertex  # the interaction point

                    if self._cfg['speedup']['distance_cut']:
                        t_tmp = time.time()
                        # calculate the sum of shower energies for all showers within self._cfg['speedup']['distance_cut_sum_length']
                        mask_shower_sum = np.abs(vertex_distances - vertex_distances[iSh]) < self._cfg['speedup']['distance_cut_sum_length']
                        shower_energy_sum = np.sum(shower_energies[mask_shower_sum])
                        # quick speedup cut using barycenter of station as position
                        distance_to_station = np.linalg.norm(x1 - self._station_barycenter[iSt])
                        distance_cut = self._get_distance_cut(shower_energy_sum) + 100 * units.m  # 100m safety margin is added to account for extent of station around bary center.
                        logger.debug(f"calculating distance cut. Current event has energy {self._fin['shower_energies'][self._shower_index]:.4g}, it is event number {iSh} and {np.sum(mask_shower_sum)} are within {self._cfg['speedup']['distance_cut_sum_length']/units.m:.1f}m -> {shower_energy_sum:.4g}")
                        if distance_to_station > distance_cut:
                            logger.debug(f"skipping station {self._station_id} because distance {distance_to_station/units.km:.1f}km > {distance_cut/units.km:.1f}km (shower energy = {self._fin['shower_energies'][self._shower_index]:.2g}eV) between vertex {x1} and bary center of station {self._station_barycenter[iSt]}")
                            distance_cut_time += time.time() - t_tmp
                            continue
                        distance_cut_time += time.time() - t_tmp

                    # skip vertices not in fiducial volume. This is required because 'mother' events are added to the event list
                    # if daugthers (e.g. tau decay) have their vertex in the fiducial volume
                    if not self._is_in_fiducial_volume(self._shower_vertex):
                        logger.debug(f"event is not in fiducial volume, skipping simulation {self._fin['xx'][self._shower_index]}, "
                                     f"{self._fin['yy'][self._shower_index]}, {self._fin['zz'][self._shower_index]}")
                        continue

                    # for special cases where only EM or HAD showers are simulated, skip all events that don't fulfill this criterion
                    if self._cfg['signal']['shower_type'] == "em":
                        if self._fin['shower_type'][self._shower_index] != "em":
                            continue
                    if self._cfg['signal']['shower_type'] == "had":
                        if self._fin['shower_type'][self._shower_index] != "had":
                            continue

                    if particle_mode:
                        self._create_sim_shower()  # create sim shower
                        self._evt_tmp.add_sim_shower(self._sim_shower)

                    # generate unique and increasing event id per station
                    self._event_ids_counter[self._station_id] += 1
                    self._event_id = self._event_ids_counter[self._station_id]

                    # be careful, zenith/azimuth angle always refer to where the neutrino came from,
                    # i.e., opposite to the direction of propagation. We need the propagation direction here,
                    # so we multiply the shower axis with '-1'
                    if 'zeniths' in self._fin:
                        self._shower_axis = -1 * hp.spherical_to_cartesian(self._fin['zeniths'][self._shower_index], self._fin['azimuths'][self._shower_index])
                    else:
                        self._shower_axis = np.array([0, 0, 1])

                    # calculate correct Cherenkov angle for ice density at vertex position
                    n_index = self._ice.get_index_of_refraction(x1)
                    cherenkov_angle = np.arccos(1. / n_index)

                    # first step: perform raytracing to see if solution exists
                    t2 = time.time()
#                     input_time += (time.time() - t1)

                    for channel_id in range(self._det.get_number_of_channels(self._station_id)):
                        x2 = self._det.get_relative_position(self._station_id, channel_id) + self._det.get_absolute_position(self._station_id)
                        logger.debug(f"simulating channel {channel_id} at {x2}")

                        if self._cfg['speedup']['distance_cut']:
                            t_tmp = time.time()
                            distance_cut = self._get_distance_cut(shower_energy_sum)
                            distance = np.linalg.norm(x1 - x2)

                            if distance > distance_cut:
                                logger.debug('A distance speed up cut has been applied')
                                logger.debug('Shower energy: {:.2e} eV'.format(self._fin['shower_energies'][self._shower_index] / units.eV))
                                logger.debug('Distance cut: {:.2f} m'.format(distance_cut / units.m))
                                logger.debug('Distance to vertex: {:.2f} m'.format(distance / units.m))
                                distance_cut_time += time.time() - t_tmp
                                continue
                            distance_cut_time += time.time() - t_tmp

                        self._raytracer.set_start_and_end_point(x1, x2)
                        self._raytracer.use_optional_function('set_shower_axis', self._shower_axis)
                        if pre_simulated and ray_tracing_performed and not self._cfg['speedup']['redo_raytracing']:  # check if raytracing was already performed
                            if self._cfg['propagation']['module'] == 'radiopropa':
                                logger.error('Presimulation can not be used with the radiopropa ray tracer module')
                                raise Exception('Presimulation can not be used with the radiopropa ray tracer module')
                            sg_pre = self._fin_stations["station_{:d}".format(self._station_id)]
                            ray_tracing_solution = {}
                            for output_parameter in self._raytracer.get_output_parameters():
                                ray_tracing_solution[output_parameter['name']] = sg_pre[output_parameter['name']][self._shower_index, channel_id]
                            self._raytracer.set_solution(ray_tracing_solution)
                        else:
                            self._raytracer.find_solutions()

                        if not self._raytracer.has_solution():
                            logger.debug("event {} and station {}, channel {} does not have any ray tracing solution ({} to {})".format(
                                self._event_group_id, self._station_id, channel_id, x1, x2))
                            continue
                        delta_Cs = []
                        viewing_angles = []
                        # loop through all ray tracing solution
                        for iS in range(self._raytracer.get_number_of_solutions()):
                            for key, value in self._raytracer.get_raytracing_output(iS).items():
                                sg[key][iSh, channel_id, iS] = value
                            self._launch_vector = self._raytracer.get_launch_vector(iS)
                            sg['launch_vectors'][iSh, channel_id, iS] = self._launch_vector
                            # calculates angle between shower axis and launch vector
                            viewing_angle = hp.get_angle(self._shower_axis, self._launch_vector)
                            viewing_angles.append(viewing_angle)
                            delta_C = (viewing_angle - cherenkov_angle)
                            logger.debug('solution {} {}: viewing angle {:.1f} = delta_C = {:.1f}'.format(
                                iS, propagation.solution_types[self._raytracer.get_solution_type(iS)], viewing_angle / units.deg, (viewing_angle - cherenkov_angle) / units.deg))
                            delta_Cs.append(delta_C)

                        # discard event if delta_C (angle off cherenkov cone) is too large
                        if min(np.abs(delta_Cs)) > self._cfg['speedup']['delta_C_cut']:
                            logger.debug('delta_C too large, event unlikely to be observed, skipping event')
                            continue

                        n = self._raytracer.get_number_of_solutions()
                        for iS in range(n):  # loop through all ray tracing solution
                            # skip individual channels where the viewing angle difference is too large
                            # discard event if delta_C (angle off cherenkov cone) is too large
                            if np.abs(delta_Cs[iS]) > self._cfg['speedup']['delta_C_cut']:
                                logger.debug('delta_C too large, ray tracing solution unlikely to be observed, skipping event')
                                continue
                            if pre_simulated and ray_tracing_performed and not self._cfg['speedup']['redo_raytracing']:
                                sg_pre = self._fin_stations["station_{:d}".format(self._station_id)]
                                R = sg_pre['travel_distances'][self._shower_index, channel_id, iS]
                                T = sg_pre['travel_times'][self._shower_index, channel_id, iS]
                            else:
                                R = self._raytracer.get_path_length(iS)  # calculate path length
                                T = self._raytracer.get_travel_time(iS)  # calculate travel time
                                if R is None or T is None:
                                    continue
                            sg['travel_distances'][iSh, channel_id, iS] = R
                            sg['travel_times'][iSh, channel_id, iS] = T
                            self._launch_vector = self._raytracer.get_launch_vector(iS)
                            receive_vector = self._raytracer.get_receive_vector(iS)
                            # save receive vector
                            sg['receive_vectors'][iSh, channel_id, iS] = receive_vector
                            zenith, azimuth = hp.cartesian_to_spherical(*receive_vector)

                            # get neutrino pulse from Askaryan module
                            t_ask = time.time()

                            if "simulation_mode" not in self._fin_attrs or self._fin_attrs['simulation_mode'] == "neutrino":
                                # first consider in-ice showers
                                kwargs = {}
                                # if the input file specifies a specific shower realization, use that realization
                                if self._cfg['signal']['model'] in ["ARZ2019", "ARZ2020"] and "shower_realization_ARZ" in self._fin:
                                    kwargs['iN'] = self._fin['shower_realization_ARZ'][self._shower_index]
                                    logger.debug(f"reusing shower {kwargs['iN']} ARZ shower library")
                                elif self._cfg['signal']['model'] == "Alvarez2009" and "shower_realization_Alvarez2009" in self._fin:
                                    kwargs['k_L'] = self._fin['shower_realization_Alvarez2009'][self._shower_index]
                                    logger.debug(f"reusing k_L parameter of Alvarez2009 model of k_L = {kwargs['k_L']:.4g}")
                                else:
                                    # check if the shower was already simulated (e.g. for a different channel or ray tracing solution)
                                    if self._cfg['signal']['model'] in ["ARZ2019", "ARZ2020"]:
                                        if self._sim_shower.has_parameter(shp.charge_excess_profile_id):
                                            kwargs = {'iN': self._sim_shower.get_parameter(shp.charge_excess_profile_id)}
                                    if self._cfg['signal']['model'] == "Alvarez2009":
                                        if self._sim_shower.has_parameter(shp.k_L):
                                            kwargs = {'k_L': self._sim_shower.get_parameter(shp.k_L)}
                                            logger.debug(f"reusing k_L parameter of Alvarez2009 model of k_L = {kwargs['k_L']:.4g}")

                                spectrum, additional_output = askaryan.get_frequency_spectrum(self._fin['shower_energies'][self._shower_index], viewing_angles[iS],
                                                self._n_samples, self._dt, self._fin['shower_type'][self._shower_index], n_index, R,
                                                self._cfg['signal']['model'], seed=self._cfg['seed'], full_output=True, **kwargs)
                                # save shower realization to SimShower and hdf5 file
                                if self._cfg['signal']['model'] in ["ARZ2019", "ARZ2020"]:
                                    if 'shower_realization_ARZ' not in self._mout:
                                        self._mout['shower_realization_ARZ'] = np.zeros(self._n_showers)
                                    if not self._sim_shower.has_parameter(shp.charge_excess_profile_id):
                                        self._sim_shower.set_parameter(shp.charge_excess_profile_id, additional_output['iN'])
                                        self._mout['shower_realization_ARZ'][self._shower_index] = additional_output['iN']
                                        logger.debug(f"setting shower profile for ARZ shower library to i = {additional_output['iN']}")
                                if self._cfg['signal']['model'] == "Alvarez2009":
                                    if 'shower_realization_Alvarez2009' not in self._mout:
                                        self._mout['shower_realization_Alvarez2009'] = np.zeros(self._n_showers)
                                    if not self._sim_shower.has_parameter(shp.k_L):
                                        self._sim_shower.set_parameter(shp.k_L, additional_output['k_L'])
                                        self._mout['shower_realization_Alvarez2009'][self._shower_index] = additional_output['k_L']
                                        logger.debug(f"setting k_L parameter of Alvarez2009 model to k_L = {additional_output['k_L']:.4g}")
                                askaryan_time += (time.time() - t_ask)

                                polarization_direction_onsky = self._calculate_polarization_vector()
                                cs_at_antenna = cstrans.cstrafo(*hp.cartesian_to_spherical(*receive_vector))
                                polarization_direction_at_antenna = cs_at_antenna.transform_from_onsky_to_ground(polarization_direction_onsky)
                                logger.debug('receive zenith {:.0f} azimuth {:.0f} polarization on sky {:.2f} {:.2f} {:.2f}, on ground @ antenna {:.2f} {:.2f} {:.2f}'.format(
                                    zenith / units.deg, azimuth / units.deg, polarization_direction_onsky[0],
                                    polarization_direction_onsky[1], polarization_direction_onsky[2],
                                    *polarization_direction_at_antenna))
                                sg['polarization'][iSh, channel_id, iS] = polarization_direction_at_antenna
                                eR, eTheta, ePhi = np.outer(polarization_direction_onsky, spectrum)

                            elif self._fin_attrs['simulation_mode'] == "emitter":
                                # NuRadioMC also supports the simulation of emitters. In this case, the signal model specifies the electric field polarization
                                amplitude = self._fin['emitter_amplitudes'][self._shower_index]
                                # following two lines used only for few models( not for all)
                                emitter_frequency = self._fin['emitter_frequency'][self._shower_index]  # the frequency of cw and tone_burst signal
                                half_width = self._fin['emitter_half_width'][self._shower_index]  # defines width of square and tone_burst signals
                                # get emitting antenna properties
                                antenna_model = self._fin['emitter_antenna_type'][self._shower_index]
                                antenna_pattern = self._antenna_pattern_provider.load_antenna_pattern(antenna_model)
                                ori = [self._fin['emitter_orientation_theta'][self._shower_index], self._fin['emitter_orientation_phi'][self._shower_index],
                                       self._fin['emitter_rotation_theta'][self._shower_index], self._fin['emitter_rotation_phi'][self._shower_index]]

                                # source voltage given to the emitter
                                voltage_spectrum_emitter = emitter.get_frequency_spectrum(amplitude, self._n_samples, self._dt,
                                                                                          self._fin['emitter_model'][self._shower_index], half_width=half_width, emitter_frequency=emitter_frequency)
                                # convolve voltage output with antenna response to obtain emitted electric field
                                frequencies = np.fft.rfftfreq(self._n_samples, d=self._dt)
                                zenith_emitter, azimuth_emitter = hp.cartesian_to_spherical(*self._launch_vector)
                                VEL = antenna_pattern.get_antenna_response_vectorized(frequencies, zenith_emitter, azimuth_emitter, *ori)
                                c = constants.c * units.m / units.s
                                eTheta = VEL['theta'] * (-1j) * voltage_spectrum_emitter * frequencies * n_index / c
                                ePhi = VEL['phi'] * (-1j) * voltage_spectrum_emitter * frequencies * n_index / c
                                eR = np.zeros_like(eTheta)
                                # rescale amplitudes by 1/R, for emitters this is not part of the "SignalGen" class
                                eTheta *= 1 / R
                                ePhi *= 1 / R
                            else:
                                logger.error(f"simulation mode {self._fin_attrs['simulation_mode']} unknown.")
                                raise AttributeError(f"simulation mode {self._fin_attrs['simulation_mode']} unknown.")

                            if self._debug:
                                from matplotlib import pyplot as plt
                                fig, (ax, ax2) = plt.subplots(1, 2)
                                ax.plot(self._ff, np.abs(eTheta) / units.micro / units.V * units.m)
                                ax2.plot(self._tt, fft.freq2time(eTheta, 1. / self._dt) / units.micro / units.V * units.m)
                                ax2.set_ylabel("amplitude [$\mu$V/m]")
                                fig.tight_layout()
                                fig.suptitle("$E_C$ = {:.1g}eV $\Delta \Omega$ = {:.1f}deg, R = {:.0f}m".format(
                                    self._fin['shower_energies'][self._shower_index], viewing_angles[iS], R))
                                fig.subplots_adjust(top=0.9)
                                plt.show()

                            electric_field = NuRadioReco.framework.electric_field.ElectricField([channel_id],
                                                position=self._det.get_relative_position(self._sim_station.get_id(), channel_id),
                                                shower_id=self._shower_ids[self._shower_index], ray_tracing_id=iS)
                            if iS is None:
                                a = 1 / 0
                            electric_field.set_frequency_spectrum(np.array([eR, eTheta, ePhi]), 1. / self._dt)
                            electric_field = self._raytracer.apply_propagation_effects(electric_field, iS)
                            # Trace start time is equal to the interaction time relative to the first
                            # interaction plus the wave travel time.
                            if hasattr(self, '_vertex_time'):
                                trace_start_time = self._vertex_time + T
                            else:
                                trace_start_time = T

                            # We shift the trace start time so that the trace time matches the propagation time.
                            # The centre of the trace corresponds to the instant when the signal from the shower
                            # vertex arrives at the observer. The next line makes sure that the centre time
                            # of the trace is equal to vertex_time + T (wave propagation time)
                            trace_start_time -= 0.5 * electric_field.get_number_of_samples() / electric_field.get_sampling_rate()

                            electric_field.set_trace_start_time(trace_start_time)
                            electric_field[efp.azimuth] = azimuth
                            electric_field[efp.zenith] = zenith
                            electric_field[efp.ray_path_type] = propagation.solution_types[self._raytracer.get_solution_type(iS)]
                            electric_field[efp.nu_vertex_distance] = sg['travel_distances'][iSh, channel_id, iS]
                            electric_field[efp.nu_viewing_angle] = viewing_angles[iS]
                            self._sim_station.add_electric_field(electric_field)

                            # apply a simple threshold cut to speed up the simulation,
                            # application of antenna response will just decrease the
                            # signal amplitude
                            if np.max(np.abs(electric_field.get_trace())) > float(self._cfg['speedup']['min_efield_amplitude']) * self._Vrms_efield_per_channel[self._station_id][channel_id]:
                                candidate_station = True
                        # end of ray tracing solutions loop
                    t3 = time.time()
                    rayTracingTime += t3 - t2
                    # end of channels loop
                # end of showers loop
                # now perform first part of detector simulation -> convert each efield to voltage
                # (i.e. apply antenna response) and apply additional simulation of signal chain (such as cable delays,
                # amp response etc.)
                if not candidate_station:
                    logger.debug("electric field amplitude too small in all channels, skipping to next event")
                    continue
                t1 = time.time()
                self._station = NuRadioReco.framework.station.Station(self._station_id)
                self._station.set_sim_station(self._sim_station)
                self._station.get_sim_station().set_station_time(self._evt_time)

                # convert efields to voltages at digitizer
                if hasattr(self, '_detector_simulation_part1'):
                    # we give the user the opportunity to define a custom detector simulation
                    self._detector_simulation_part1()
                else:
                    efieldToVoltageConverterPerEfield.run(self._evt, self._station, self._det)  # convolve efield with antenna pattern
                    self._detector_simulation_filter_amp(self._evt, self._station.get_sim_station(), self._det)
                    channelAddCableDelay.run(self._evt, self._sim_station, self._det)

                if self._cfg['speedup']['amp_per_ray_solution']:
                    self._channelSignalReconstructor.run(self._evt, self._station.get_sim_station(), self._det)
                    for channel in self._station.get_sim_station().iter_channels():
                        tmp_index = np.argwhere(event_indices == self._get_shower_index(channel.get_shower_id()))[0]
                        sg['max_amp_shower_and_ray'][tmp_index, channel.get_id(), channel.get_ray_tracing_solution_id()] = channel.get_parameter(chp.maximum_amplitude_envelope)
                        sg['time_shower_and_ray'][tmp_index, channel.get_id(), channel.get_ray_tracing_solution_id()] = channel.get_parameter(chp.signal_time)
                start_times = []
                channel_identifiers = []
                for channel in self._sim_station.iter_channels():
                    channel_identifiers.append(channel.get_unique_identifier())
                    start_times.append(channel.get_trace_start_time())
                start_times = np.array(start_times)
                start_times_sort = np.argsort(start_times)
                delta_start_times = start_times[start_times_sort][1:] - start_times[start_times_sort][:-1]  # this array is sorted in time
                split_event_time_diff = float(self._cfg['split_event_time_diff'])
                iSplit = np.atleast_1d(np.squeeze(np.argwhere(delta_start_times > split_event_time_diff)))
#                 print(f"start times {start_times}")
#                 print(f"sort array {start_times_sort}")
#                 print(f"delta times {delta_start_times}")
#                 print(f"split at indices {iSplit}")
                n_sub_events = len(iSplit) + 1
                if n_sub_events > 1:
                    logger.info(f"splitting event group id {self._event_group_id} into {n_sub_events} sub events")

                tmp_station = copy.deepcopy(self._station)
                event_group_has_triggered = False
                for iEvent in range(n_sub_events):
                    iStart = 0
                    iStop = len(channel_identifiers)
                    if n_sub_events > 1:
                        if iEvent > 0:
                            iStart = iSplit[iEvent - 1] + 1
                    if iEvent < n_sub_events - 1:
                        iStop = iSplit[iEvent] + 1
                    indices = start_times_sort[iStart: iStop]
                    if n_sub_events > 1:
                        tmp = ""
                        for start_time in start_times[indices]:
                            tmp += f"{start_time/units.ns:.0f}, "
                        tmp = tmp[:-2] + " ns"
                        logger.info(f"creating event {iEvent} of event group {self._event_group_id} ranging rom {iStart} to {iStop} with indices {indices} corresponding to signal times of {tmp}")
                    self._evt = NuRadioReco.framework.event.Event(self._event_group_id, iEvent)  # create new event

                    if particle_mode:
                        # add MC particles that belong to this (sub) event to event structure
                        # add only primary for now, since full interaction chain is not typically in the input hdf5s
                        self._evt.add_particle(self.primary)
                    # copy over generator information from temporary event to event
                    self._evt._generator_info = self._generator_info

                    self._station = NuRadioReco.framework.station.Station(self._station_id)
                    sim_station = NuRadioReco.framework.sim_station.SimStation(self._station_id)
                    sim_station.set_is_neutrino()
                    tmp_sim_station = tmp_station.get_sim_station()
                    self._shower_ids_of_sub_event = []
                    for iCh in indices:
                        ch_uid = channel_identifiers[iCh]
                        shower_id = ch_uid[1]
                        if shower_id not in self._shower_ids_of_sub_event:
                            self._shower_ids_of_sub_event.append(shower_id)
                        sim_station.add_channel(tmp_sim_station.get_channel(ch_uid))
                        efield_uid = ([ch_uid[0]], ch_uid[1], ch_uid[2])  # the efield unique identifier has as first parameter an array of the channels it is valid for
                        for efield in tmp_sim_station.get_electric_fields():
                            if efield.get_unique_identifier() == efield_uid:
                                sim_station.add_electric_field(efield)

                    if particle_mode:
                        # add showers that contribute to this (sub) event to event structure
                        for shower_id in self._shower_ids_of_sub_event:
                            self._evt.add_sim_shower(self._evt_tmp.get_sim_shower(shower_id))
                    self._station.set_sim_station(sim_station)
                    self._station.set_station_time(self._evt_time)
                    self._evt.set_station(self._station)
                    if bool(self._cfg['signal']['zerosignal']):
                        self._increase_signal(None, 0)

                    logger.debug("performing detector simulation")
                    if hasattr(self, '_detector_simulation_part2'):
                        # we give the user the opportunity to specify a custom detector simulation module sequence
                        # which might be needed for certain analyses
                        self._detector_simulation_part2()
                    else:
                        # start detector simulation
                        efieldToVoltageConverter.run(self._evt, self._station, self._det)  # convolve efield with antenna pattern
                        # downsample trace to internal simulation sampling rate (the efieldToVoltageConverter upsamples the trace to
                        # 20 GHz by default to achive a good time resolution when the two signals from the two signal paths are added)
                        channelResampler.run(self._evt, self._station, self._det, sampling_rate=1. / self._dt)

                        if self._is_simulate_noise():
                            max_freq = 0.5 / self._dt
                            channel_ids = self._det.get_channel_ids(self._station.get_id())
                            Vrms = {}
                            for channel_id in channel_ids:
                                norm = self._integrated_channel_response[self._station.get_id()][channel_id]
                                Vrms[channel_id] = self._Vrms_per_channel[self._station.get_id()][channel_id] / (norm / max_freq) ** 0.5  # normalize noise level to the bandwidth its generated for
                            channelGenericNoiseAdder.run(self._evt, self._station, self._det, amplitude=Vrms, min_freq=0 * units.MHz,
                                                         max_freq=max_freq, type='rayleigh', excluded_channels=self._noiseless_channels[station_id])

                        self._detector_simulation_filter_amp(self._evt, self._station, self._det)

                        self._detector_simulation_trigger(self._evt, self._station, self._det)
                    if not self._station.has_triggered():
                        continue

                    event_group_has_triggered = True
                    triggered_showers[self._station_id].extend(self._get_shower_index(self._shower_ids_of_sub_event))
                    self._calculate_signal_properties()

                    global_shower_indices = self._get_shower_index(self._shower_ids_of_sub_event)
                    local_shower_index = np.atleast_1d(np.squeeze(np.argwhere(np.isin(event_indices, global_shower_indices, assume_unique=True))))
                    self._save_triggers_to_hdf5(sg, local_shower_index, global_shower_indices)
                    if self._outputfilenameNuRadioReco is not None:
                        # downsample traces to detector sampling rate to save file size
                        channelResampler.run(self._evt, self._station, self._det, sampling_rate=self._sampling_rate_detector)
                        channelResampler.run(self._evt, self._station.get_sim_station(), self._det, sampling_rate=self._sampling_rate_detector)
                        electricFieldResampler.run(self._evt, self._station.get_sim_station(), self._det, sampling_rate=self._sampling_rate_detector)

                        output_mode = {'Channels': self._cfg['output']['channel_traces'],
                                       'ElectricFields': self._cfg['output']['electric_field_traces'],
                                       'SimChannels': self._cfg['output']['sim_channel_traces'],
                                       'SimElectricFields': self._cfg['output']['sim_electric_field_traces']}
                        if self.__write_detector:
                            self._eventWriter.run(self._evt, self._det, mode=output_mode)
                        else:
                            self._eventWriter.run(self._evt, mode=output_mode)
                        logger.debug("WRITING EVENT!!!!!!!!!!!!!!!!!!!!!!!!!!!!!!!!!!!!!!!!!!!!!!!!!!")
                # end sub events loop

                # add local sg array to output data structure if any
                if event_group_has_triggered:
                    if self._station_id not in self._mout_groups:
                        self._mout_groups[self._station_id] = {}
                    for key in sg:
                        if key not in self._mout_groups[self._station_id]:
                            self._mout_groups[self._station_id][key] = list(sg[key])
                        else:
                            self._mout_groups[self._station_id][key].extend(sg[key])

                detSimTime += time.time() - t1

            # end station loop

        # end event group loop

>>>>>>> cc3d3f18
        # Create trigger structures if there are no triggering events.
        # This is done to ensure that files with no triggering n_events
        # merge properly.
#         self._create_empty_multiple_triggers()

        # save simulation run in hdf5 format (only triggered events)
        # self._write_output_file()
        self.__output_writer_hdf5.save_output()
        if self.__output_writer_nur is not None:
            self.__output_writer_nur.end()

        try:
            self.calculate_Veff()
        except:
            logger.error("error in calculating effective volume")

        
    def _calculate_emitter_output(self):
        pass


    def _get_channel_index(self, channel_id):
        index = self.__channel_ids.index(channel_id)
        if index < 0:
            raise ValueError('Channel with ID {} not found in station {} of detector description!'.format(channel_id, self._station_id))
        return index
    def _is_simulate_noise(self):
        """
        returns True if noise should be added
        """
        return bool(self.__cfg['noise'])

    def _is_in_fiducial_volume(self, pos):
        """ Checks if pos is in fiducial volume """

<<<<<<< HEAD
        if the fiducial volume is not specified in the input file, True is returned (this is required for the simulation
        of pulser calibration measuremens)
        """
        tt = ['fiducial_rmin', 'fiducial_rmax', 'fiducial_zmin', 'fiducial_zmax']
        has_fiducial = True
        for t in tt:
            if not t in self.__fin_attrs:
                has_fiducial = False
        if not has_fiducial:
            return True

        r = (self._shower_vertex[0] ** 2 + self._shower_vertex[1] ** 2) ** 0.5
        if r >= self.__fin_attrs['fiducial_rmin'] and r <= self.__fin_attrs['fiducial_rmax']:
            if self._shower_vertex[2] >= self.__fin_attrs['fiducial_zmin'] and self._shower_vertex[2] <= self.__fin_attrs['fiducial_zmax']:
=======
        for check_attr in ['fiducial_zmin', 'fiducial_zmax']:
            if not check_attr in self._fin_attrs:
                logger.warning("Fiducial volume not defined. Return True")
>>>>>>> cc3d3f18
                return True

        pos = copy.deepcopy(pos) - np.array([self._fin_attrs.get("x0", 0), self._fin_attrs.get("y0", 0), 0])

        if not (self._fin_attrs["fiducial_zmin"] < pos[2] < self._fin_attrs["fiducial_zmax"]):
            return False

        if "fiducial_rmax" in self._fin_attrs:
            radius = np.sqrt(pos[0] ** 2 + pos[1] ** 2)
            return self._fin_attrs["fiducial_rmin"] < radius < self._fin_attrs["fiducial_rmax"]
        elif "fiducial_xmax" in self._fin_attrs:
            return (self._fin_attrs["fiducial_xmin"] < pos[0] < self._fin_attrs["fiducial_xmax"] and
                    self._fin_attrs["fiducial_ymin"] < pos[1] < self._fin_attrs["fiducial_ymax"])
        else:
            raise ValueError("Could not contruct fiducial volume from input file.")



    def get_Vrms(self):
        return self._Vrms

    def get_sampling_rate(self):
        return self.__cfg['sampling_rate'] * units.GHz


    def __check_if_was_pre_simulated(self):
        """
        checks if the same detector was simulated before (then we can save the ray tracing part)
        """
        self.__was_pre_simulated = False
        if 'detector' in self.__fin_attrs:
            with open(self._detectorfile, 'r') as fdet:
                if fdet.read() == self.__fin_attrs['detector']:
                    self.__was_pre_simulated = True
                    logger.debug("the simulation was already performed with the same detector")
        return self.__was_pre_simulated



    def calculate_Veff(self):
        # calculate effective
        trigger_status = self.__output_writer_hdf5.get_trigger_status()
        triggered = remove_duplicate_triggers(trigger_status, self.__fin['event_group_ids'])
        n_triggered = np.sum(triggered)
        weights = self.__output_writer_hdf5.get_weights()
        n_triggered_weighted = np.sum(weights[triggered])
        n_events = self.__fin_attrs['n_events']
        logger.status(f'fraction of triggered events = {n_triggered:.0f}/{n_events:.0f} = {n_triggered / self._n_showers:.3f} (sum of weights = {n_triggered_weighted:.2f})')
        V = self.__fin_attrs['volume']
        Veff = V * n_triggered_weighted / n_events
        logger.status(f"Veff = {Veff / units.km ** 3:.4g} km^3, Veffsr = {Veff * 4 * np.pi/units.km**3:.4g} km^3 sr")


    def __calculate_station_barycenter(self):
        station_barycenter = np.zeros((len(self._station_ids), 3))
        for iSt, station_id in enumerate(self._station_ids):
            pos = []
            for channel_id in self._det.get_channel_ids(station_id):
                pos.append(self._det.get_relative_position(station_id, channel_id))
            station_barycenter[iSt] = np.mean(np.array(pos), axis=0) + self._det.get_absolute_position(station_id)
        return station_barycenter

    def __calculate_particle_weights(
            self,
            evt_indices
    ):
        primary = self.__read_input_particle_properties(self.__primary_index)  # this sets the self.input_particle for self.__primary_index
        # calculate the weight for the primary particle
        if self.__cfg['weights']['weight_mode'] == "existing":
            if "weights" in self.__fin:
                self._mout['weights'] = self.__fin["weights"]
            else:
                logger.error(
                    "config file specifies to use weights from the input hdf5 file but the input file does not contain this information.")
        elif self.__cfg['weights']['weight_mode'] is None:
            primary[simp.weight] = 1.
        else:
            primary[simp.weight] = get_weight(primary[simp.zenith],
                                                   primary[simp.energy],
                                                   primary[simp.flavor],
                                                   mode=self.__cfg['weights']['weight_mode'],
                                                   cross_section_type=self.__cfg['weights']['cross_section_type'],
                                                   vertex_position=primary[simp.vertex],
                                                   phi_nu=primary[simp.azimuth])
        # all entries for the event for this primary get the calculated primary's weight
        return primary[simp.weight]


    def __distance_cut_station(
            self,
            vertex_positions,
            shower_energies,
            station_barycenter
    ):
        """
        Checks if the station fulfills the distance cut criterium.
        Returns True if the station barycenter is within the
        maximum distance (and should therefore be simulated)
        and False otherwise.
        
        Parameters
        ----------
        vertex_positions: array of float
            Positions of all sub-showers of the event
        shower_energies: array of float
            energies of all sub-showers of the event
        Returns
        -------

        """
        if not self.__cfg['speedup']['distance_cut']:
            return True
        vertex_distances_to_station = np.linalg.norm(vertex_positions.T - station_barycenter, axis=1)
        distance_cut = self._get_distance_cut(np.sum(
            shower_energies)) + 100 * units.m  # 100m safety margin is added to account for extent of station around bary center.
        if vertex_distances_to_station.min() > distance_cut:
            logger.debug(
                f"skipping station {self._station_id} because minimal distance {vertex_distances_to_station.min() / units.km:.1f}km > {distance_cut / units.km:.1f}km (shower energy = {shower_energies.max():.2g}eV) bary center of station {station_barycenter}")
        return vertex_distances_to_station.min() <= distance_cut

    def __read_input_hdf5(self):
        """
        reads input file into memory
        """
        fin = h5py.File(self._inputfilename, 'r')
        self.__fin = {}
        self._fin_stations = {}
        self.__fin_attrs = {}
        for key, value in iteritems(fin):
            if isinstance(value, h5py._hl.group.Group):
                self._fin_stations[key] = {}
                for key2, value2 in iteritems(value):
                    self._fin_stations[key][key2] = np.array(value2)
            else:
                if len(value) and type(value[0]) == bytes:
                    self.__fin[key] = np.array(value).astype('U')
                else:
                    self.__fin[key] = np.array(value)
        for key, value in iteritems(fin.attrs):
            self.__fin_attrs[key] = value

        fin.close()

<<<<<<< HEAD
    def __read_input_particle_properties(self, idx=None):
=======
    def _check_vertex_times(self):

        if 'vertex_times' in self._fin:
            return True
        else:
            warn_msg = 'The input file does not include vertex times. '
            warn_msg += 'Vertices from the same event will not be time-ordered.'
            logger.warning(warn_msg)
            return False

    def _calculate_signal_properties(self):
        if self._station.has_triggered():
            self._channelSignalReconstructor.run(self._evt, self._station, self._det)
            amplitudes = np.zeros(self._station.get_number_of_channels())
            amplitudes_envelope = np.zeros(self._station.get_number_of_channels())
            for channel in self._station.iter_channels():
                amplitudes[channel.get_id()] = channel.get_parameter(chp.maximum_amplitude)
                amplitudes_envelope[channel.get_id()] = channel.get_parameter(chp.maximum_amplitude_envelope)
            self._output_maximum_amplitudes[self._station.get_id()].append(amplitudes)
            self._output_maximum_amplitudes_envelope[self._station.get_id()].append(amplitudes_envelope)

    def _create_empty_multiple_triggers(self):
        if 'trigger_names' not in self._mout_attrs:
            self._mout_attrs['trigger_names'] = np.array([])
            self._mout['multiple_triggers'] = np.zeros((self._n_showers, 1), dtype=bool)
            for station_id in self._station_ids:
                sg = self._mout_groups[station_id]
                n_showers = sg['launch_vectors'].shape[0]
                sg['multiple_triggers'] = np.zeros((n_showers, 1), dtype=bool)
                sg['triggered'] = np.zeros(n_showers, dtype=bool)

    def _create_trigger_structures(self):

        if 'trigger_names' not in self._mout_attrs:
            self._mout_attrs['trigger_names'] = []
        extend_array = False
        for trigger in six.itervalues(self._station.get_triggers()):
            if trigger.get_name() not in self._mout_attrs['trigger_names']:
                self._mout_attrs['trigger_names'].append((trigger.get_name()))
                extend_array = True
        # the 'multiple_triggers' output array is not initialized in the constructor because the number of
        # simulated triggers is unknown at the beginning. So we check if the key already exists and if not,
        # we first create this data structure
        if 'multiple_triggers' not in self._mout:
            self._mout['multiple_triggers'] = np.zeros((self._n_showers, len(self._mout_attrs['trigger_names'])), dtype=bool)
            self._mout['trigger_times'] = np.nan * np.zeros_like(self._mout['multiple_triggers'], dtype=float)
#             for station_id in self._station_ids:
#                 sg = self._mout_groups[station_id]
#                 sg['multiple_triggers'] = np.zeros((self._n_showers, len(self._mout_attrs['trigger_names'])), dtype=bool)
        elif extend_array:
            tmp = np.zeros((self._n_showers, len(self._mout_attrs['trigger_names'])), dtype=bool)
            nx, ny = self._mout['multiple_triggers'].shape
            tmp[:, 0:ny] = self._mout['multiple_triggers']
            self._mout['multiple_triggers'] = tmp
            # repeat for trigger times
            tmp_t = np.nan * np.zeros_like(tmp, dtype=float)
            tmp_t[:, 0:ny] = self._mout['trigger_times']
            self._mout['trigger_times'] = tmp_t
#             for station_id in self._station_ids:
#                 sg = self._mout_groups[station_id]
#                 tmp = np.zeros((self._n_showers, len(self._mout_attrs['trigger_names'])), dtype=bool)
#                 nx, ny = sg['multiple_triggers'].shape
#                 tmp[:, 0:ny] = sg['multiple_triggers']
#                 sg['multiple_triggers'] = tmp
        return extend_array

    def _save_triggers_to_hdf5(self, sg, local_shower_index, global_shower_index):

        extend_array = self._create_trigger_structures()
        # now we also need to create the trigger structure also in the sg (station group) dictionary that contains
        # the information fo the current station and event group
        n_showers = sg['launch_vectors'].shape[0]
        if 'multiple_triggers' not in sg:
            sg['multiple_triggers'] = np.zeros((n_showers, len(self._mout_attrs['trigger_names'])), dtype=bool)
            sg['trigger_times'] = np.nan * np.zeros_like(sg['multiple_triggers'], dtype=float)
        elif extend_array:
            tmp = np.zeros((n_showers, len(self._mout_attrs['trigger_names'])), dtype=bool)
            nx, ny = sg['multiple_triggers'].shape
            tmp[:, 0:ny] = sg['multiple_triggers']
            sg['multiple_triggers'] = tmp
            # repeat for trigger times
            tmp_t = np.nan * np.zeros_like(tmp, dtype=float)
            tmp_t[:, :ny] = sg['trigger_times']
            sg['trigger_times'] = tmp_t

        self._output_event_group_ids[self._station_id].append(self._evt.get_run_number())
        self._output_sub_event_ids[self._station_id].append(self._evt.get_id())
        multiple_triggers = np.zeros(len(self._mout_attrs['trigger_names']), dtype=bool)
        trigger_times = np.nan*np.zeros_like(multiple_triggers)
        for iT, trigger_name in enumerate(self._mout_attrs['trigger_names']):
            if self._station.has_trigger(trigger_name):
                multiple_triggers[iT] = self._station.get_trigger(trigger_name).has_triggered()
                trigger_times[iT] = self._station.get_trigger(trigger_name).get_trigger_time()
                for iSh in local_shower_index:  # now save trigger information per shower of the current station
                    sg['multiple_triggers'][iSh][iT] = self._station.get_trigger(trigger_name).has_triggered()
                    sg['trigger_times'][iSh][iT] = trigger_times[iT]
        for iSh, iSh2 in zip(local_shower_index, global_shower_index):  # now save trigger information per shower of the current station
            sg['triggered'][iSh] = np.any(sg['multiple_triggers'][iSh])
            self._mout['triggered'][iSh2] |= sg['triggered'][iSh]
            self._mout['multiple_triggers'][iSh2] |= sg['multiple_triggers'][iSh]
            self._mout['trigger_times'][iSh2] = np.fmin(
                self._mout['trigger_times'][iSh2], sg['trigger_times'][iSh])
        sg['event_id_per_shower'][local_shower_index] = self._evt.get_id()
        sg['event_group_id_per_shower'][local_shower_index] = self._evt.get_run_number()
        self._output_multiple_triggers_station[self._station_id].append(multiple_triggers)
        self._output_trigger_times_station[self._station_id].append(trigger_times)
        self._output_triggered_station[self._station_id].append(np.any(multiple_triggers))

    def get_Vrms(self):
        return self._Vrms

    def get_sampling_rate(self):
        return 1. / self._dt

    def get_bandwidth(self):
        return self._bandwidth

    def _check_if_was_pre_simulated(self):
        """
        checks if the same detector was simulated before (then we can save the ray tracing part)
        """
        self._was_pre_simulated = False

        if 'detector' in self._fin_attrs:
            if isinstance(self._det, detector.rnog_detector.Detector):
                if self._det.export_as_string() == self._fin_attrs['detector']:
                    self._was_pre_simulated = True
            else:
                with open(self._detectorfile, 'r') as fdet:
                    if fdet.read() == self._fin_attrs['detector']:
                        self._was_pre_simulated = True

        if self._was_pre_simulated:
            logger.status("the simulation was already performed with the same detector")

        return self._was_pre_simulated

    def _create_meta_output_datastructures(self):
        """
        creates the data structures of the parameters that will be saved into the hdf5 output file
        """
        self._mout = {}
        self._mout_attributes = {}
        self._mout['weights'] = np.zeros(self._n_showers)
        self._mout['triggered'] = np.zeros(self._n_showers, dtype=bool)
#         self._mout['multiple_triggers'] = np.zeros((self._n_showers, self._number_of_triggers), dtype=bool)
        self._mout_attributes['trigger_names'] = None
        self._amplitudes = {}
        self._amplitudes_envelope = {}
        self._output_triggered_station = {}
        self._output_event_group_ids = {}
        self._output_sub_event_ids = {}
        self._output_multiple_triggers_station = {}
        self._output_trigger_times_station = {}
        self._output_maximum_amplitudes = {}
        self._output_maximum_amplitudes_envelope = {}

        for station_id in self._station_ids:
            self._mout_groups[station_id] = {}
            sg = self._mout_groups[station_id]
            self._output_event_group_ids[station_id] = []
            self._output_sub_event_ids[station_id] = []
            self._output_triggered_station[station_id] = []
            self._output_multiple_triggers_station[station_id] = []
            self._output_trigger_times_station[station_id] = []
            self._output_maximum_amplitudes[station_id] = []
            self._output_maximum_amplitudes_envelope[station_id] = []

    def _create_station_output_structure(self, n_showers, n_antennas):
        nS = self._raytracer.get_number_of_raytracing_solutions()  # number of possible ray-tracing solutions
        sg = {}
        sg['triggered'] = np.zeros(n_showers, dtype=bool)
        # we need the reference to the shower id to be able to find the correct shower in the upper level hdf5 file
        sg['shower_id'] = np.zeros(n_showers, dtype=int) * -1
        sg['event_id_per_shower'] = np.zeros(n_showers, dtype=int) * -1
        sg['event_group_id_per_shower'] = np.zeros(n_showers, dtype=int) * -1
        sg['launch_vectors'] = np.zeros((n_showers, n_antennas, nS, 3)) * np.nan
        sg['receive_vectors'] = np.zeros((n_showers, n_antennas, nS, 3)) * np.nan
        sg['polarization'] = np.zeros((n_showers, n_antennas, nS, 3)) * np.nan
        sg['travel_times'] = np.zeros((n_showers, n_antennas, nS)) * np.nan
        sg['travel_distances'] = np.zeros((n_showers, n_antennas, nS)) * np.nan
        if self._cfg['speedup']['amp_per_ray_solution']:
            sg['max_amp_shower_and_ray'] = np.zeros((n_showers, n_antennas, nS))
            sg['time_shower_and_ray'] = np.zeros((n_showers, n_antennas, nS))
        for parameter_entry in self._raytracer.get_output_parameters():
            if parameter_entry['ndim'] == 1:
                sg[parameter_entry['name']] = np.zeros((n_showers, n_antennas, nS)) * np.nan
            else:
                sg[parameter_entry['name']] = np.zeros((n_showers, n_antennas, nS, parameter_entry['ndim'])) * np.nan
        return sg

    def _read_input_particle_properties(self, idx=None):
>>>>>>> cc3d3f18
        if idx is None:
            idx = self.__primary_index
        
        input_particle = NuRadioReco.framework.particle.Particle(0)
        input_particle[simp.flavor] = self.__fin['flavors'][idx]
        input_particle[simp.energy] = self.__fin['energies'][idx]
        input_particle[simp.interaction_type] = self.__fin['interaction_type'][idx]
        input_particle[simp.inelasticity] = self.__fin['inelasticity'][idx]
        input_particle[simp.vertex] = np.array([self.__fin['xx'][idx],
                                                     self.__fin['yy'][idx],
                                                     self.__fin['zz'][idx]])
        input_particle[simp.zenith] = self.__fin['zeniths'][idx]
        input_particle[simp.azimuth] = self.__fin['azimuths'][idx]
        input_particle[simp.inelasticity] = self.__fin['inelasticity'][idx]
        input_particle[simp.n_interaction] = self.__fin['n_interaction'][idx]
        if self.__fin['n_interaction'][idx] <= 1:
            # parents before the neutrino and outgoing daughters without shower are currently not
            # simulated. The parent_id is therefore at the moment only rudimentarily populated.
<<<<<<< HEAD
            input_particle[simp.parent_id] = None  # primary does not have a parent

        input_particle[simp.vertex_time] = 0
        if 'vertex_times' in self.__fin:
            input_particle[simp.vertex_time] = self.__fin['vertex_times'][idx]
        return input_particle
=======
            self.input_particle[simp.parent_id] = None  # primary does not have a parent

        self.input_particle[simp.vertex_time] = 0
        if 'vertex_times' in self._fin:
            self.input_particle[simp.vertex_time] = self._fin['vertex_times'][idx]

    def _read_input_shower_properties(self):
        """ read in the properties of the shower with index _shower_index from input """
        self._event_group_id = self._fin['event_group_ids'][self._shower_index]

        self._shower_vertex = np.array([self._fin['xx'][self._shower_index],
                                        self._fin['yy'][self._shower_index],
                                        self._fin['zz'][self._shower_index]])

        self._vertex_time = 0
        if 'vertex_times' in self._fin:
            self._vertex_time = self._fin['vertex_times'][self._shower_index]

    def _create_sim_station(self):
        """
        created an empyt sim_station object
        """
        # create NuRadioReco event structure
        self._sim_station = NuRadioReco.framework.sim_station.SimStation(self._station_id)
        self._sim_station.set_is_neutrino()

    def _create_sim_shower(self):
        """
        creates a sim_shower object and saves the meta arguments such as neutrino direction, shower energy and self.input_particle[flavor]
        """
        # create NuRadioReco event structure
        self._sim_shower = NuRadioReco.framework.radio_shower.RadioShower(self._shower_ids[self._shower_index])
        # save relevant neutrino properties
        self._sim_shower[shp.zenith] = self.input_particle[simp.zenith]
        self._sim_shower[shp.azimuth] = self.input_particle[simp.azimuth]
        self._sim_shower[shp.energy] = self._fin['shower_energies'][self._shower_index]
        self._sim_shower[shp.flavor] = self.input_particle[simp.flavor]
        self._sim_shower[shp.interaction_type] = self.input_particle[simp.interaction_type]
        self._sim_shower[shp.vertex] = self.input_particle[simp.vertex]
        self._sim_shower[shp.vertex_time] = self._vertex_time
        self._sim_shower[shp.type] = self._fin['shower_type'][self._shower_index]
        # TODO direct parent does not necessarily need to be the primary in general, but full
        # interaction chain is currently not populated in the input files.
        self._sim_shower[shp.parent_id] = self.primary.get_id()

    def _write_output_file(self, empty=False):
        folder = os.path.dirname(self._outputfilename)
        if not os.path.exists(folder) and folder != '':
            logger.warning(f"output folder {folder} does not exist, creating folder...")
            os.makedirs(folder)
        fout = h5py.File(self._outputfilename, 'w')

        if not empty:
            # here we add the first interaction to the saved events
            # if any of its children triggered

            # Careful! saved should be a copy of the triggered array, and not
            # a reference! saved indicates the interactions to be saved, while
            # triggered should indicate if an interaction has produced a trigger
            saved = np.copy(self._mout['triggered'])
            if 'n_interaction' in self._fin:  # if n_interactions is not specified, there are not parents
                parent_mask = self._fin['n_interaction'] == 1
                for event_id in np.unique(self._fin['event_group_ids']):
                    event_mask = self._fin['event_group_ids'] == event_id
                    if True in self._mout['triggered'][event_mask]:
                        saved[parent_mask & event_mask] = True

            logger.status("start saving events")
            # save data sets
            for (key, value) in iteritems(self._mout):
                fout[key] = value[saved]

            # save all data sets of the station groups
            for (key, value) in iteritems(self._mout_groups):
                sg = fout.create_group("station_{:d}".format(key))
                for (key2, value2) in iteritems(value):
                    sg[key2] = np.array(value2)[np.array(value['triggered'])]

            # save "per event" quantities
            if 'trigger_names' in self._mout_attrs:
                n_triggers = len(self._mout_attrs['trigger_names'])
                for station_id in self._mout_groups:
                    n_events_for_station = len(self._output_triggered_station[station_id])
                    if n_events_for_station > 0:
                        n_channels = self._det.get_number_of_channels(station_id)
                        sg = fout["station_{:d}".format(station_id)]
                        sg['event_group_ids'] = np.array(self._output_event_group_ids[station_id])
                        sg['event_ids'] = np.array(self._output_sub_event_ids[station_id])
                        sg['maximum_amplitudes'] = np.array(self._output_maximum_amplitudes[station_id])
                        sg['maximum_amplitudes_envelope'] = np.array(self._output_maximum_amplitudes_envelope[station_id])
                        sg['triggered_per_event'] = np.array(self._output_triggered_station[station_id])

                        # the multiple triggeres 2d array might have different number of entries per event
                        # because the number of different triggers can increase dynamically
                        # therefore we first create an array with the right size and then fill it
                        tmp = np.zeros((n_events_for_station, n_triggers), dtype=bool)
                        for iE, values in enumerate(self._output_multiple_triggers_station[station_id]):
                            tmp[iE] = values
                        sg['multiple_triggers_per_event'] = tmp
                        tmp_t = np.nan * np.zeros_like(tmp, dtype=float)
                        for iE, values in enumerate(self._output_trigger_times_station[station_id]):
                            tmp_t[iE] = values
                        sg['trigger_times_per_event'] = tmp_t


        # save meta arguments
        for (key, value) in iteritems(self._mout_attrs):
            fout.attrs[key] = value

        if isinstance(self._det, detector.rnog_detector.Detector):
            fout.attrs['detector'] = self._det.export_as_string()
        else:
            with open(self._detectorfile, 'r') as fdet:
                fout.attrs['detector'] = fdet.read()

        if not empty:
            # save antenna position separately to hdf5 output
            for station_id in self._mout_groups:
                n_channels = self._det.get_number_of_channels(station_id)
                positions = np.zeros((n_channels, 3))
                for channel_id in range(n_channels):
                    positions[channel_id] = self._det.get_relative_position(station_id, channel_id) + self._det.get_absolute_position(station_id)
                fout["station_{:d}".format(station_id)].attrs['antenna_positions'] = positions
                fout["station_{:d}".format(station_id)].attrs['Vrms'] = list(self._Vrms_per_channel[station_id].values())
                fout["station_{:d}".format(station_id)].attrs['bandwidth'] = list(self._integrated_channel_response[station_id].values())

            fout.attrs.create("Tnoise", self._noise_temp, dtype=float)
            fout.attrs.create("Vrms", self._Vrms, dtype=float)
            fout.attrs.create("dt", self._dt, dtype=float)
            fout.attrs.create("bandwidth", self._bandwidth, dtype=float)
            fout.attrs['n_samples'] = self._n_samples
        fout.attrs['config'] = yaml.dump(self._cfg)

        # save NuRadioMC and NuRadioReco versions
        from NuRadioReco.utilities import version
        import NuRadioMC
        fout.attrs['NuRadioMC_version'] = NuRadioMC.__version__
        fout.attrs['NuRadioMC_version_hash'] = version.get_NuRadioMC_commit_hash()

        if not empty:
            # now we also save all input parameters back into the out file
            for key in self._fin.keys():
                if key.startswith("station_"):
                    continue
                if not key in fout.keys():  # only save data sets that havn't been recomputed and saved already
                    if np.array(self._fin[key]).dtype.char == 'U':
                        fout[key] = np.array(self._fin[key], dtype=h5py.string_dtype(encoding='utf-8'))[saved]

                    else:
                        fout[key] = np.array(self._fin[key])[saved]

        for key in self._fin_attrs.keys():
            if not key in fout.attrs.keys():  # only save atrributes sets that havn't been recomputed and saved already
                if key not in ["trigger_names", "Tnoise", "Vrms", "bandwidth", "n_samples", "dt", "detector", "config"]:  # don't write trigger names from input to output file, this will lead to problems with incompatible trigger names when merging output files
                    fout.attrs[key] = self._fin_attrs[key]
        fout.close()

    def calculate_Veff(self):
        # calculate effective
        triggered = remove_duplicate_triggers(self._mout['triggered'], self._fin['event_group_ids'])
        n_triggered = np.sum(triggered)
        n_triggered_weighted = np.sum(self._mout['weights'][triggered])
        n_events = self._fin_attrs['n_events']
        logger.status(f'fraction of triggered events = {n_triggered:.0f}/{n_events:.0f} = {n_triggered / self._n_showers:.3f} (sum of weights = {n_triggered_weighted:.2f})')

        V = self._fin_attrs['volume']
        Veff = V * n_triggered_weighted / n_events
        logger.status(f"Veff = {Veff / units.km ** 3:.4g} km^3, Veffsr = {Veff * 4 * np.pi/units.km**3:.4g} km^3 sr")

    def _calculate_polarization_vector(self):
        """ calculates the polarization vector in spherical coordinates (eR, eTheta, ePhi)
        """
        if self._cfg['signal']['polarization'] == 'auto':
            polarization_direction = np.cross(self._launch_vector, np.cross(self._shower_axis, self._launch_vector))
            polarization_direction /= np.linalg.norm(polarization_direction)
            cs = cstrans.cstrafo(*hp.cartesian_to_spherical(*self._launch_vector))
            return cs.transform_from_ground_to_onsky(polarization_direction)
        elif self._cfg['signal']['polarization'] == 'custom':
            ePhi = float(self._cfg['signal']['ePhi'])
            eTheta = (1 - ePhi ** 2) ** 0.5
            v = np.array([0, eTheta, ePhi])
            return v / np.linalg.norm(v)
        else:
            msg = "{} for config.signal.polarization is not a valid option".format(self._cfg['signal']['polarization'])
            logger.error(msg)
            raise ValueError(msg)

    @property
    def _bandwidth_per_channel(self):
        warnings.warn("This variable `_bandwidth_per_channel` is deprecated. "
                      "Please use `integrated_channel_response` instead.", DeprecationWarning)
        return self._integrated_channel_response

    @_bandwidth_per_channel.setter
    def _bandwidth_per_channel(self, value):
        warnings.warn("This variable `_bandwidth_per_channel` is deprecated. "
                        "Please use `integrated_channel_response` instead.", DeprecationWarning)
        self._integrated_channel_response = value

    @property
    def integrated_channel_response(self):
        return self._integrated_channel_response

    @integrated_channel_response.setter
    def integrated_channel_response(self, value):
        self._integrated_channel_response = value
>>>>>>> cc3d3f18
<|MERGE_RESOLUTION|>--- conflicted
+++ resolved
@@ -6,10 +6,6 @@
 from NuRadioMC.SignalProp import propagation
 import h5py
 # import detector simulation modules
-<<<<<<< HEAD
-import NuRadioReco.detector.detector
-import NuRadioReco.detector.generic_detector
-=======
 import NuRadioReco.modules.io.eventWriter
 import NuRadioReco.modules.channelSignalReconstructor
 import NuRadioReco.modules.electricFieldResampler
@@ -21,7 +17,6 @@
 import NuRadioReco.detector.detector as detector
 import NuRadioReco.framework.sim_station
 import NuRadioReco.framework.electric_field
->>>>>>> cc3d3f18
 import NuRadioReco.framework.particle
 from NuRadioReco.detector import antennapattern
 # parameters describing simulated Monte Carlo particles
@@ -30,7 +25,6 @@
 from NuRadioReco.framework.parameters import generatorAttributes as genattrs
 import datetime
 import logging
-import warnings
 from six import iteritems
 import yaml
 import os
@@ -157,11 +151,7 @@
         logger.setLevel(log_level)
         if 'write_mode' in kwargs:
             logger.warning('Parameter write_mode is deprecated. Define the output format in the config file instead.')
-<<<<<<< HEAD
-=======
-
-        self._log_level = log_level
->>>>>>> cc3d3f18
+
         self._log_level_ray_propagation = log_level_propagation
         config_file_default = os.path.join(os.path.dirname(__file__), 'config_default.yaml')
         logger.status('reading default config from {}'.format(config_file_default))
@@ -195,7 +185,7 @@
         self._write_detector = write_detector
         logger.status("setting event time to {}".format(evt_time))
         self.__event_group_list = event_list
-        
+
         # initialize propagation module
         self.__prop = NuRadioMC.SignalProp.propagation.get_propagation_module(self.__cfg['propagation']['module'])
         self.__time_logger = NuRadioMC.simulation.time_logger.timeLogger(logger)
@@ -207,21 +197,6 @@
         else:
             self._ice = NuRadioMC.utilities.medium.get_ice_model(self.__cfg['propagation']['ice_model'])
 
-<<<<<<< HEAD
-        # read in detector positions
-        logger.status("Detectorfile {}".format(os.path.abspath(self._detectorfile)))
-        self._det = None
-        if default_detector_station is not None:
-            logger.warning(
-                'Deprecation warning: Passing the default detector station is deprecated. Default stations and default'
-                'channel should be specified in the detector description directly.'
-            )
-            logger.status(f"Default detector station provided (station {default_detector_station}) -> Using generic detector")
-            self._det = NuRadioReco.detector.generic_detector.GenericDetector(json_filename=self._detectorfile, default_station=default_detector_station,
-                                                 default_channel=default_detector_channel, antenna_by_depth=False)
-        else:
-            self._det = NuRadioReco.detector.detector.Detector(json_filename=self._detectorfile, antenna_by_depth=False)
-=======
         # Initialize detector
         if det is None:
             logger.status("Detectorfile {}".format(os.path.abspath(self._detectorfile)))
@@ -231,12 +206,11 @@
             self._det = detector.Detector(**kwargs)
         else:
             self._det = det
->>>>>>> cc3d3f18
 
         self._det.update(evt_time)
 
         self._station_ids = self._det.get_station_ids()
-        
+
         # print noise information
         logger.status("running with noise {}".format(bool(self.__cfg['noise'])))
         logger.status("setting signal to zero {}".format(bool(self.__cfg['signal']['zerosignal'])))
@@ -267,163 +241,6 @@
         if len(self.__fin['xx']) == 0:
             logger.status(f"input file {self._inputfilename} is empty")
             return
-
-<<<<<<< HEAD
-
-=======
-        # Perfom a dummy detector simulation to determine how the signals are filtered.
-        # This variable stores the integrated channel response for each channel, i.e.
-        # the integral of the squared signal chain response over all frequencies, int S21^2 df.
-        # For a system without amplification, it is equivalent to the bandwidth of the system.
-        self._integrated_channel_response = {}
-
-        self._integrated_channel_response_normalization = {}
-        self._max_amplification_per_channel = {}
-        self.__noise_adder_normalization = {}
-
-        # first create dummy event and station with channels
-        self._Vrms = 1
-        for iSt, self._station_id in enumerate(self._station_ids):
-            self._shower_index = 0
-            self._primary_index = 0
-            self._evt = NuRadioReco.framework.event.Event(0, self._primary_index)
-
-            self._sampling_rate_detector = self._det.get_sampling_frequency(self._station_id, 0)
-#                 logger.warning('internal sampling rate is {:.3g}GHz, final detector sampling rate is {:.3g}GHz'.format(self.get_sampling_rate(), self._sampling_rate_detector))
-            self._n_samples = self._det.get_number_of_samples(self._station_id, 0) / self._sampling_rate_detector / self._dt
-            self._n_samples = int(np.ceil(self._n_samples / 2.) * 2)  # round to nearest even integer
-            self._ff = np.fft.rfftfreq(self._n_samples, self._dt)
-            self._tt = np.arange(0, self._n_samples * self._dt, self._dt)
-
-            self._create_sim_station()
-            for channel_id in range(self._det.get_number_of_channels(self._station_id)):
-                electric_field = NuRadioReco.framework.electric_field.ElectricField([channel_id], self._det.get_relative_position(self._sim_station.get_id(), channel_id))
-                trace = np.zeros_like(self._tt)
-                trace[self._n_samples // 2] = 100 * units.V  # set a signal that will satisfy any high/low trigger
-                trace[self._n_samples // 2 + 1] = -100 * units.V
-                electric_field.set_trace(np.array([np.zeros_like(self._tt), trace, trace]), 1. / self._dt)
-                electric_field.set_trace_start_time(0)
-                electric_field[efp.azimuth] = 0
-                electric_field[efp.zenith] = 100 * units.deg
-                electric_field[efp.ray_path_type] = 0
-                self._sim_station.add_electric_field(electric_field)
-
-            self._station = NuRadioReco.framework.station.Station(self._station_id)
-            self._station.set_sim_station(self._sim_station)
-            self._station.set_station_time(self._evt_time)
-            self._evt.set_station(self._station)
-
-            # run detector simulation
-            self._detector_simulation_filter_amp(self._evt, self._station, self._det)
-
-            self._integrated_channel_response[self._station_id] = {}
-            self._integrated_channel_response_normalization[self._station_id] = {}
-            self._max_amplification_per_channel[self._station_id] = {}
-
-            for channel_id in range(self._det.get_number_of_channels(self._station_id)):
-                ff = np.linspace(0, 0.5 / self._dt, 10000)
-                filt = np.ones_like(ff, dtype=complex)
-                for i, (name, instance, kwargs) in enumerate(self._evt.iter_modules(self._station_id)):
-                    if hasattr(instance, "get_filter"):
-                        filt *= instance.get_filter(ff, self._station_id, channel_id, self._det, **kwargs)
-
-                self._max_amplification_per_channel[self._station_id][channel_id] = np.abs(filt).max()
-
-                mean_integrated_response = np.mean(
-                    np.abs(filt)[np.abs(filt) > np.abs(filt).max() / 100] ** 2)  # a factor of 100 corresponds to -40 dB in amplitude
-                self._integrated_channel_response_normalization[self._station_id][channel_id] = mean_integrated_response
-
-                integrated_channel_response = np.trapz(np.abs(filt) ** 2, ff)
-                self._integrated_channel_response[self._station_id][channel_id] = integrated_channel_response
-
-                logger.debug(f"Station.channel {self._station_id}.{channel_id} estimated bandwidth is "
-                             f"{integrated_channel_response / mean_integrated_response / units.MHz:.1f} MHz")
-
-        ################################
-
-        self._bandwidth = next(iter(next(iter(self._integrated_channel_response.values())).values()))  # get value of first station/channel key pair
-        norm = next(iter(next(iter(self._integrated_channel_response_normalization.values())).values()))
-        amplification = next(iter(next(iter(self._max_amplification_per_channel.values())).values()))
-
-        noise_temp = self._cfg['trigger']['noise_temperature']
-        Vrms = self._cfg['trigger']['Vrms']
-
-        if noise_temp is not None and Vrms is not None:
-            raise AttributeError(f"Specifying noise temperature (set to {noise_temp}) and Vrms (set to {Vrms}) is not allowed).")
-
-        self._Vrms_per_channel = collections.defaultdict(dict)
-        self._Vrms_efield_per_channel = collections.defaultdict(dict)
-
-        if noise_temp is not None:
-
-            if noise_temp == "detector":
-                logger.status("Use noise temperature from detector description to determine noise Vrms in each channel.")
-                self._noise_temp = None  # the noise temperature is defined in the detector description
-            else:
-                self._noise_temp = float(noise_temp)
-                logger.status(f"Use a noise temperature of {noise_temp / units.kelvin:.1f} K for each channel to determine noise Vrms.")
-
-            self._noiseless_channels = collections.defaultdict(list)
-            for station_id in self._integrated_channel_response:
-                for channel_id in self._integrated_channel_response[station_id]:
-                    if self._noise_temp is None:
-                        noise_temp_channel = self._det.get_noise_temperature(station_id, channel_id)
-                    else:
-                        noise_temp_channel = self._noise_temp
-
-                    if self._det.is_channel_noiseless(station_id, channel_id):
-                        self._noiseless_channels[station_id].append(channel_id)
-
-                    # Calculation of Vrms. For details see from elog:1566 and https://en.wikipedia.org/wiki/Johnson%E2%80%93Nyquist_noise
-                    # (last two Eqs. in "noise voltage and power" section) or our wiki https://nu-radio.github.io/NuRadioMC/NuRadioMC/pages/HDF5_structure.html
-
-                    # Bandwidth, i.e., \Delta f in equation
-                    integrated_channel_response = self._integrated_channel_response[station_id][channel_id]
-                    max_amplification = self._max_amplification_per_channel[station_id][channel_id]
-
-                    self._Vrms_per_channel[station_id][channel_id] = (noise_temp_channel * 50 * constants.k * integrated_channel_response / units.Hz) ** 0.5
-                    self._Vrms_efield_per_channel[station_id][channel_id] = self._Vrms_per_channel[station_id][channel_id] / max_amplification / units.m  # VEL = 1m
-
-                    # for logging
-                    mean_integrated_response = self._integrated_channel_response_normalization[self._station_id][channel_id]
-
-                    logger.status(f'Station.channel {station_id}.{channel_id:02d}: noise temperature = {noise_temp_channel} K, '
-                                  f'est. bandwidth = {integrated_channel_response / mean_integrated_response / units.MHz:.2f} MHz, '
-                                  f'max. filter amplification = {max_amplification:.2e} -> Vrms = '
-                                  f'integrated response = {integrated_channel_response / units.MHz:.2e}MHz -> Vrms = '
-                                  f'{self._Vrms_per_channel[station_id][channel_id] / units.mV:.2f} mV -> efield Vrms = {self._Vrms_efield_per_channel[station_id][channel_id] / units.V / units.m / units.micro:.2f}muV/m (assuming VEL = 1m) ')
-
-            self._Vrms = next(iter(next(iter(self._Vrms_per_channel.values())).values()))
-
-        elif Vrms is not None:
-            self._Vrms = float(Vrms) * units.V
-            self._noise_temp = None
-            logger.status(f"Use a fix noise Vrms of {self._Vrms / units.mV:.2f} mV in each channel.")
-
-            for station_id in self._integrated_channel_response:
-
-                for channel_id in self._integrated_channel_response[station_id]:
-                    max_amplification = self._max_amplification_per_channel[station_id][channel_id]
-                    self._Vrms_per_channel[station_id][channel_id] = self._Vrms  # to be stored in the hdf5 file
-                    self._Vrms_efield_per_channel[station_id][channel_id] = self._Vrms / max_amplification / units.m  # VEL = 1m
-
-                    # for logging
-                    integrated_channel_response = self._integrated_channel_response[station_id][channel_id]
-                    mean_integrated_response = self._integrated_channel_response_normalization[self._station_id][channel_id]
-
-                    logger.status(f'Station.channel {station_id}.{channel_id:02d}: '
-                                  f'est. bandwidth = {integrated_channel_response / mean_integrated_response / units.MHz:.2f} MHz, '
-                                  f'max. filter amplification = {max_amplification:.2e} '
-                                  f'integrated response = {integrated_channel_response / units.MHz:.2e}MHz ->'
-                                  f'efield Vrms = {self._Vrms_efield_per_channel[station_id][channel_id] / units.V / units.m / units.micro:.2f}muV/m (assuming VEL = 1m) ')
-
-        else:
-            raise AttributeError(f"noise temperature and Vrms are both set to None")
-
-        self._Vrms_efield = next(iter(next(iter(self._Vrms_efield_per_channel.values())).values()))
-        speed_cut = float(self._cfg['speedup']['min_efield_amplitude'])
-        logger.status(f"All signals with less then {speed_cut:.1f} x Vrms_efield will be skipped.")
->>>>>>> cc3d3f18
 
         self._distance_cut_polynomial = None
         if self.__cfg['speedup']['distance_cut']:
@@ -604,7 +421,6 @@
 
                 ray_tracing_performed = False
                 if 'station_{:d}'.format(self._station_id) in self._fin_stations:
-<<<<<<< HEAD
                     ray_tracing_performed = (self.__raytracer.get_output_parameters()[0]['name'] in self._fin_stations['station_{:d}'.format(self._station_id)]) and self.__was_pre_simulated
                 self._dummy_event = NuRadioReco.framework.event.Event(0, 0) # a dummy event object, which does nothing but is needed because some modules require an event to be passed
                 sim_showers = {}
@@ -644,484 +460,6 @@
                             event_objects
                         )
                     self.__time_logger.show_time(len(unique_event_group_ids), i_event_group_id)
-=======
-                    ray_tracing_performed = (self._raytracer.get_output_parameters()[0]['name'] in self._fin_stations['station_{:d}'.format(self._station_id)]) and self._was_pre_simulated
-                self._evt_tmp = NuRadioReco.framework.event.Event(0, 0)
-
-                if particle_mode:
-                    # add the primary particle to the temporary event
-                    self._evt_tmp.add_particle(self.primary)
-
-                self._create_sim_station()
-                # loop over all showers in event group
-                # create output data structure for this channel
-                sg = self._create_station_output_structure(len(event_indices), self._det.get_number_of_channels(self._station_id))
-                for iSh, self._shower_index in enumerate(event_indices):
-                    sg['shower_id'][iSh] = self._shower_ids[self._shower_index]
-                    iCounter += 1
-#                     if(iCounter % max(1, int(n_shower_station / 100.)) == 0):
-                    if (time.time() - t_last_update) > 60 :
-                        t_last_update = time.time()
-                        eta = pretty_time_delta((time.time() - t_start) * (n_shower_station - iCounter) / iCounter)
-                        total_time_sum = input_time + rayTracingTime + detSimTime + outputTime + weightTime + distance_cut_time  # askaryan time is part of the ray tracing time, so it is not counted here.
-                        total_time = time.time() - t_start
-                        tmp_att = 0
-                        if total_time > 0:
-                            logger.status(
-                                "processing event group {}/{} and shower {}/{} ({} showers triggered) = {:.1f}%, ETA {}, time consumption: ray tracing = {:.0f}%, askaryan = {:.0f}%, detector simulation = {:.0f}% reading input = {:.0f}%, calculating weights = {:.0f}%, distance cut {:.0f}%, unaccounted = {:.0f}% ".format(
-                                    i_event_group_id,
-                                    len(unique_event_group_ids),
-                                    iCounter,
-                                    n_shower_station,
-                                    np.sum(self._mout['triggered']),
-                                    100. * iCounter / n_shower_station,
-                                    eta,
-                                    100. * (rayTracingTime - askaryan_time) / total_time,
-                                    100. * askaryan_time / total_time,
-                                    100. * detSimTime / total_time,
-                                    100.*input_time / total_time,
-                                    100. * weightTime / total_time,
-                                    100 * distance_cut_time / total_time,
-                                    100 * (total_time - total_time_sum) / total_time))
-
-                    self._read_input_shower_properties()
-                    if particle_mode:
-                        logger.debug(f"simulating shower {self._shower_index}: {self._fin['shower_type'][self._shower_index]} with E = {self._fin['shower_energies'][self._shower_index]/units.eV:.2g}eV")
-                    x1 = self._shower_vertex  # the interaction point
-
-                    if self._cfg['speedup']['distance_cut']:
-                        t_tmp = time.time()
-                        # calculate the sum of shower energies for all showers within self._cfg['speedup']['distance_cut_sum_length']
-                        mask_shower_sum = np.abs(vertex_distances - vertex_distances[iSh]) < self._cfg['speedup']['distance_cut_sum_length']
-                        shower_energy_sum = np.sum(shower_energies[mask_shower_sum])
-                        # quick speedup cut using barycenter of station as position
-                        distance_to_station = np.linalg.norm(x1 - self._station_barycenter[iSt])
-                        distance_cut = self._get_distance_cut(shower_energy_sum) + 100 * units.m  # 100m safety margin is added to account for extent of station around bary center.
-                        logger.debug(f"calculating distance cut. Current event has energy {self._fin['shower_energies'][self._shower_index]:.4g}, it is event number {iSh} and {np.sum(mask_shower_sum)} are within {self._cfg['speedup']['distance_cut_sum_length']/units.m:.1f}m -> {shower_energy_sum:.4g}")
-                        if distance_to_station > distance_cut:
-                            logger.debug(f"skipping station {self._station_id} because distance {distance_to_station/units.km:.1f}km > {distance_cut/units.km:.1f}km (shower energy = {self._fin['shower_energies'][self._shower_index]:.2g}eV) between vertex {x1} and bary center of station {self._station_barycenter[iSt]}")
-                            distance_cut_time += time.time() - t_tmp
-                            continue
-                        distance_cut_time += time.time() - t_tmp
-
-                    # skip vertices not in fiducial volume. This is required because 'mother' events are added to the event list
-                    # if daugthers (e.g. tau decay) have their vertex in the fiducial volume
-                    if not self._is_in_fiducial_volume(self._shower_vertex):
-                        logger.debug(f"event is not in fiducial volume, skipping simulation {self._fin['xx'][self._shower_index]}, "
-                                     f"{self._fin['yy'][self._shower_index]}, {self._fin['zz'][self._shower_index]}")
-                        continue
-
-                    # for special cases where only EM or HAD showers are simulated, skip all events that don't fulfill this criterion
-                    if self._cfg['signal']['shower_type'] == "em":
-                        if self._fin['shower_type'][self._shower_index] != "em":
-                            continue
-                    if self._cfg['signal']['shower_type'] == "had":
-                        if self._fin['shower_type'][self._shower_index] != "had":
-                            continue
-
-                    if particle_mode:
-                        self._create_sim_shower()  # create sim shower
-                        self._evt_tmp.add_sim_shower(self._sim_shower)
-
-                    # generate unique and increasing event id per station
-                    self._event_ids_counter[self._station_id] += 1
-                    self._event_id = self._event_ids_counter[self._station_id]
-
-                    # be careful, zenith/azimuth angle always refer to where the neutrino came from,
-                    # i.e., opposite to the direction of propagation. We need the propagation direction here,
-                    # so we multiply the shower axis with '-1'
-                    if 'zeniths' in self._fin:
-                        self._shower_axis = -1 * hp.spherical_to_cartesian(self._fin['zeniths'][self._shower_index], self._fin['azimuths'][self._shower_index])
-                    else:
-                        self._shower_axis = np.array([0, 0, 1])
-
-                    # calculate correct Cherenkov angle for ice density at vertex position
-                    n_index = self._ice.get_index_of_refraction(x1)
-                    cherenkov_angle = np.arccos(1. / n_index)
-
-                    # first step: perform raytracing to see if solution exists
-                    t2 = time.time()
-#                     input_time += (time.time() - t1)
-
-                    for channel_id in range(self._det.get_number_of_channels(self._station_id)):
-                        x2 = self._det.get_relative_position(self._station_id, channel_id) + self._det.get_absolute_position(self._station_id)
-                        logger.debug(f"simulating channel {channel_id} at {x2}")
-
-                        if self._cfg['speedup']['distance_cut']:
-                            t_tmp = time.time()
-                            distance_cut = self._get_distance_cut(shower_energy_sum)
-                            distance = np.linalg.norm(x1 - x2)
-
-                            if distance > distance_cut:
-                                logger.debug('A distance speed up cut has been applied')
-                                logger.debug('Shower energy: {:.2e} eV'.format(self._fin['shower_energies'][self._shower_index] / units.eV))
-                                logger.debug('Distance cut: {:.2f} m'.format(distance_cut / units.m))
-                                logger.debug('Distance to vertex: {:.2f} m'.format(distance / units.m))
-                                distance_cut_time += time.time() - t_tmp
-                                continue
-                            distance_cut_time += time.time() - t_tmp
-
-                        self._raytracer.set_start_and_end_point(x1, x2)
-                        self._raytracer.use_optional_function('set_shower_axis', self._shower_axis)
-                        if pre_simulated and ray_tracing_performed and not self._cfg['speedup']['redo_raytracing']:  # check if raytracing was already performed
-                            if self._cfg['propagation']['module'] == 'radiopropa':
-                                logger.error('Presimulation can not be used with the radiopropa ray tracer module')
-                                raise Exception('Presimulation can not be used with the radiopropa ray tracer module')
-                            sg_pre = self._fin_stations["station_{:d}".format(self._station_id)]
-                            ray_tracing_solution = {}
-                            for output_parameter in self._raytracer.get_output_parameters():
-                                ray_tracing_solution[output_parameter['name']] = sg_pre[output_parameter['name']][self._shower_index, channel_id]
-                            self._raytracer.set_solution(ray_tracing_solution)
-                        else:
-                            self._raytracer.find_solutions()
-
-                        if not self._raytracer.has_solution():
-                            logger.debug("event {} and station {}, channel {} does not have any ray tracing solution ({} to {})".format(
-                                self._event_group_id, self._station_id, channel_id, x1, x2))
-                            continue
-                        delta_Cs = []
-                        viewing_angles = []
-                        # loop through all ray tracing solution
-                        for iS in range(self._raytracer.get_number_of_solutions()):
-                            for key, value in self._raytracer.get_raytracing_output(iS).items():
-                                sg[key][iSh, channel_id, iS] = value
-                            self._launch_vector = self._raytracer.get_launch_vector(iS)
-                            sg['launch_vectors'][iSh, channel_id, iS] = self._launch_vector
-                            # calculates angle between shower axis and launch vector
-                            viewing_angle = hp.get_angle(self._shower_axis, self._launch_vector)
-                            viewing_angles.append(viewing_angle)
-                            delta_C = (viewing_angle - cherenkov_angle)
-                            logger.debug('solution {} {}: viewing angle {:.1f} = delta_C = {:.1f}'.format(
-                                iS, propagation.solution_types[self._raytracer.get_solution_type(iS)], viewing_angle / units.deg, (viewing_angle - cherenkov_angle) / units.deg))
-                            delta_Cs.append(delta_C)
-
-                        # discard event if delta_C (angle off cherenkov cone) is too large
-                        if min(np.abs(delta_Cs)) > self._cfg['speedup']['delta_C_cut']:
-                            logger.debug('delta_C too large, event unlikely to be observed, skipping event')
-                            continue
-
-                        n = self._raytracer.get_number_of_solutions()
-                        for iS in range(n):  # loop through all ray tracing solution
-                            # skip individual channels where the viewing angle difference is too large
-                            # discard event if delta_C (angle off cherenkov cone) is too large
-                            if np.abs(delta_Cs[iS]) > self._cfg['speedup']['delta_C_cut']:
-                                logger.debug('delta_C too large, ray tracing solution unlikely to be observed, skipping event')
-                                continue
-                            if pre_simulated and ray_tracing_performed and not self._cfg['speedup']['redo_raytracing']:
-                                sg_pre = self._fin_stations["station_{:d}".format(self._station_id)]
-                                R = sg_pre['travel_distances'][self._shower_index, channel_id, iS]
-                                T = sg_pre['travel_times'][self._shower_index, channel_id, iS]
-                            else:
-                                R = self._raytracer.get_path_length(iS)  # calculate path length
-                                T = self._raytracer.get_travel_time(iS)  # calculate travel time
-                                if R is None or T is None:
-                                    continue
-                            sg['travel_distances'][iSh, channel_id, iS] = R
-                            sg['travel_times'][iSh, channel_id, iS] = T
-                            self._launch_vector = self._raytracer.get_launch_vector(iS)
-                            receive_vector = self._raytracer.get_receive_vector(iS)
-                            # save receive vector
-                            sg['receive_vectors'][iSh, channel_id, iS] = receive_vector
-                            zenith, azimuth = hp.cartesian_to_spherical(*receive_vector)
-
-                            # get neutrino pulse from Askaryan module
-                            t_ask = time.time()
-
-                            if "simulation_mode" not in self._fin_attrs or self._fin_attrs['simulation_mode'] == "neutrino":
-                                # first consider in-ice showers
-                                kwargs = {}
-                                # if the input file specifies a specific shower realization, use that realization
-                                if self._cfg['signal']['model'] in ["ARZ2019", "ARZ2020"] and "shower_realization_ARZ" in self._fin:
-                                    kwargs['iN'] = self._fin['shower_realization_ARZ'][self._shower_index]
-                                    logger.debug(f"reusing shower {kwargs['iN']} ARZ shower library")
-                                elif self._cfg['signal']['model'] == "Alvarez2009" and "shower_realization_Alvarez2009" in self._fin:
-                                    kwargs['k_L'] = self._fin['shower_realization_Alvarez2009'][self._shower_index]
-                                    logger.debug(f"reusing k_L parameter of Alvarez2009 model of k_L = {kwargs['k_L']:.4g}")
-                                else:
-                                    # check if the shower was already simulated (e.g. for a different channel or ray tracing solution)
-                                    if self._cfg['signal']['model'] in ["ARZ2019", "ARZ2020"]:
-                                        if self._sim_shower.has_parameter(shp.charge_excess_profile_id):
-                                            kwargs = {'iN': self._sim_shower.get_parameter(shp.charge_excess_profile_id)}
-                                    if self._cfg['signal']['model'] == "Alvarez2009":
-                                        if self._sim_shower.has_parameter(shp.k_L):
-                                            kwargs = {'k_L': self._sim_shower.get_parameter(shp.k_L)}
-                                            logger.debug(f"reusing k_L parameter of Alvarez2009 model of k_L = {kwargs['k_L']:.4g}")
-
-                                spectrum, additional_output = askaryan.get_frequency_spectrum(self._fin['shower_energies'][self._shower_index], viewing_angles[iS],
-                                                self._n_samples, self._dt, self._fin['shower_type'][self._shower_index], n_index, R,
-                                                self._cfg['signal']['model'], seed=self._cfg['seed'], full_output=True, **kwargs)
-                                # save shower realization to SimShower and hdf5 file
-                                if self._cfg['signal']['model'] in ["ARZ2019", "ARZ2020"]:
-                                    if 'shower_realization_ARZ' not in self._mout:
-                                        self._mout['shower_realization_ARZ'] = np.zeros(self._n_showers)
-                                    if not self._sim_shower.has_parameter(shp.charge_excess_profile_id):
-                                        self._sim_shower.set_parameter(shp.charge_excess_profile_id, additional_output['iN'])
-                                        self._mout['shower_realization_ARZ'][self._shower_index] = additional_output['iN']
-                                        logger.debug(f"setting shower profile for ARZ shower library to i = {additional_output['iN']}")
-                                if self._cfg['signal']['model'] == "Alvarez2009":
-                                    if 'shower_realization_Alvarez2009' not in self._mout:
-                                        self._mout['shower_realization_Alvarez2009'] = np.zeros(self._n_showers)
-                                    if not self._sim_shower.has_parameter(shp.k_L):
-                                        self._sim_shower.set_parameter(shp.k_L, additional_output['k_L'])
-                                        self._mout['shower_realization_Alvarez2009'][self._shower_index] = additional_output['k_L']
-                                        logger.debug(f"setting k_L parameter of Alvarez2009 model to k_L = {additional_output['k_L']:.4g}")
-                                askaryan_time += (time.time() - t_ask)
-
-                                polarization_direction_onsky = self._calculate_polarization_vector()
-                                cs_at_antenna = cstrans.cstrafo(*hp.cartesian_to_spherical(*receive_vector))
-                                polarization_direction_at_antenna = cs_at_antenna.transform_from_onsky_to_ground(polarization_direction_onsky)
-                                logger.debug('receive zenith {:.0f} azimuth {:.0f} polarization on sky {:.2f} {:.2f} {:.2f}, on ground @ antenna {:.2f} {:.2f} {:.2f}'.format(
-                                    zenith / units.deg, azimuth / units.deg, polarization_direction_onsky[0],
-                                    polarization_direction_onsky[1], polarization_direction_onsky[2],
-                                    *polarization_direction_at_antenna))
-                                sg['polarization'][iSh, channel_id, iS] = polarization_direction_at_antenna
-                                eR, eTheta, ePhi = np.outer(polarization_direction_onsky, spectrum)
-
-                            elif self._fin_attrs['simulation_mode'] == "emitter":
-                                # NuRadioMC also supports the simulation of emitters. In this case, the signal model specifies the electric field polarization
-                                amplitude = self._fin['emitter_amplitudes'][self._shower_index]
-                                # following two lines used only for few models( not for all)
-                                emitter_frequency = self._fin['emitter_frequency'][self._shower_index]  # the frequency of cw and tone_burst signal
-                                half_width = self._fin['emitter_half_width'][self._shower_index]  # defines width of square and tone_burst signals
-                                # get emitting antenna properties
-                                antenna_model = self._fin['emitter_antenna_type'][self._shower_index]
-                                antenna_pattern = self._antenna_pattern_provider.load_antenna_pattern(antenna_model)
-                                ori = [self._fin['emitter_orientation_theta'][self._shower_index], self._fin['emitter_orientation_phi'][self._shower_index],
-                                       self._fin['emitter_rotation_theta'][self._shower_index], self._fin['emitter_rotation_phi'][self._shower_index]]
-
-                                # source voltage given to the emitter
-                                voltage_spectrum_emitter = emitter.get_frequency_spectrum(amplitude, self._n_samples, self._dt,
-                                                                                          self._fin['emitter_model'][self._shower_index], half_width=half_width, emitter_frequency=emitter_frequency)
-                                # convolve voltage output with antenna response to obtain emitted electric field
-                                frequencies = np.fft.rfftfreq(self._n_samples, d=self._dt)
-                                zenith_emitter, azimuth_emitter = hp.cartesian_to_spherical(*self._launch_vector)
-                                VEL = antenna_pattern.get_antenna_response_vectorized(frequencies, zenith_emitter, azimuth_emitter, *ori)
-                                c = constants.c * units.m / units.s
-                                eTheta = VEL['theta'] * (-1j) * voltage_spectrum_emitter * frequencies * n_index / c
-                                ePhi = VEL['phi'] * (-1j) * voltage_spectrum_emitter * frequencies * n_index / c
-                                eR = np.zeros_like(eTheta)
-                                # rescale amplitudes by 1/R, for emitters this is not part of the "SignalGen" class
-                                eTheta *= 1 / R
-                                ePhi *= 1 / R
-                            else:
-                                logger.error(f"simulation mode {self._fin_attrs['simulation_mode']} unknown.")
-                                raise AttributeError(f"simulation mode {self._fin_attrs['simulation_mode']} unknown.")
-
-                            if self._debug:
-                                from matplotlib import pyplot as plt
-                                fig, (ax, ax2) = plt.subplots(1, 2)
-                                ax.plot(self._ff, np.abs(eTheta) / units.micro / units.V * units.m)
-                                ax2.plot(self._tt, fft.freq2time(eTheta, 1. / self._dt) / units.micro / units.V * units.m)
-                                ax2.set_ylabel("amplitude [$\mu$V/m]")
-                                fig.tight_layout()
-                                fig.suptitle("$E_C$ = {:.1g}eV $\Delta \Omega$ = {:.1f}deg, R = {:.0f}m".format(
-                                    self._fin['shower_energies'][self._shower_index], viewing_angles[iS], R))
-                                fig.subplots_adjust(top=0.9)
-                                plt.show()
-
-                            electric_field = NuRadioReco.framework.electric_field.ElectricField([channel_id],
-                                                position=self._det.get_relative_position(self._sim_station.get_id(), channel_id),
-                                                shower_id=self._shower_ids[self._shower_index], ray_tracing_id=iS)
-                            if iS is None:
-                                a = 1 / 0
-                            electric_field.set_frequency_spectrum(np.array([eR, eTheta, ePhi]), 1. / self._dt)
-                            electric_field = self._raytracer.apply_propagation_effects(electric_field, iS)
-                            # Trace start time is equal to the interaction time relative to the first
-                            # interaction plus the wave travel time.
-                            if hasattr(self, '_vertex_time'):
-                                trace_start_time = self._vertex_time + T
-                            else:
-                                trace_start_time = T
-
-                            # We shift the trace start time so that the trace time matches the propagation time.
-                            # The centre of the trace corresponds to the instant when the signal from the shower
-                            # vertex arrives at the observer. The next line makes sure that the centre time
-                            # of the trace is equal to vertex_time + T (wave propagation time)
-                            trace_start_time -= 0.5 * electric_field.get_number_of_samples() / electric_field.get_sampling_rate()
-
-                            electric_field.set_trace_start_time(trace_start_time)
-                            electric_field[efp.azimuth] = azimuth
-                            electric_field[efp.zenith] = zenith
-                            electric_field[efp.ray_path_type] = propagation.solution_types[self._raytracer.get_solution_type(iS)]
-                            electric_field[efp.nu_vertex_distance] = sg['travel_distances'][iSh, channel_id, iS]
-                            electric_field[efp.nu_viewing_angle] = viewing_angles[iS]
-                            self._sim_station.add_electric_field(electric_field)
-
-                            # apply a simple threshold cut to speed up the simulation,
-                            # application of antenna response will just decrease the
-                            # signal amplitude
-                            if np.max(np.abs(electric_field.get_trace())) > float(self._cfg['speedup']['min_efield_amplitude']) * self._Vrms_efield_per_channel[self._station_id][channel_id]:
-                                candidate_station = True
-                        # end of ray tracing solutions loop
-                    t3 = time.time()
-                    rayTracingTime += t3 - t2
-                    # end of channels loop
-                # end of showers loop
-                # now perform first part of detector simulation -> convert each efield to voltage
-                # (i.e. apply antenna response) and apply additional simulation of signal chain (such as cable delays,
-                # amp response etc.)
-                if not candidate_station:
-                    logger.debug("electric field amplitude too small in all channels, skipping to next event")
-                    continue
-                t1 = time.time()
-                self._station = NuRadioReco.framework.station.Station(self._station_id)
-                self._station.set_sim_station(self._sim_station)
-                self._station.get_sim_station().set_station_time(self._evt_time)
-
-                # convert efields to voltages at digitizer
-                if hasattr(self, '_detector_simulation_part1'):
-                    # we give the user the opportunity to define a custom detector simulation
-                    self._detector_simulation_part1()
-                else:
-                    efieldToVoltageConverterPerEfield.run(self._evt, self._station, self._det)  # convolve efield with antenna pattern
-                    self._detector_simulation_filter_amp(self._evt, self._station.get_sim_station(), self._det)
-                    channelAddCableDelay.run(self._evt, self._sim_station, self._det)
-
-                if self._cfg['speedup']['amp_per_ray_solution']:
-                    self._channelSignalReconstructor.run(self._evt, self._station.get_sim_station(), self._det)
-                    for channel in self._station.get_sim_station().iter_channels():
-                        tmp_index = np.argwhere(event_indices == self._get_shower_index(channel.get_shower_id()))[0]
-                        sg['max_amp_shower_and_ray'][tmp_index, channel.get_id(), channel.get_ray_tracing_solution_id()] = channel.get_parameter(chp.maximum_amplitude_envelope)
-                        sg['time_shower_and_ray'][tmp_index, channel.get_id(), channel.get_ray_tracing_solution_id()] = channel.get_parameter(chp.signal_time)
-                start_times = []
-                channel_identifiers = []
-                for channel in self._sim_station.iter_channels():
-                    channel_identifiers.append(channel.get_unique_identifier())
-                    start_times.append(channel.get_trace_start_time())
-                start_times = np.array(start_times)
-                start_times_sort = np.argsort(start_times)
-                delta_start_times = start_times[start_times_sort][1:] - start_times[start_times_sort][:-1]  # this array is sorted in time
-                split_event_time_diff = float(self._cfg['split_event_time_diff'])
-                iSplit = np.atleast_1d(np.squeeze(np.argwhere(delta_start_times > split_event_time_diff)))
-#                 print(f"start times {start_times}")
-#                 print(f"sort array {start_times_sort}")
-#                 print(f"delta times {delta_start_times}")
-#                 print(f"split at indices {iSplit}")
-                n_sub_events = len(iSplit) + 1
-                if n_sub_events > 1:
-                    logger.info(f"splitting event group id {self._event_group_id} into {n_sub_events} sub events")
-
-                tmp_station = copy.deepcopy(self._station)
-                event_group_has_triggered = False
-                for iEvent in range(n_sub_events):
-                    iStart = 0
-                    iStop = len(channel_identifiers)
-                    if n_sub_events > 1:
-                        if iEvent > 0:
-                            iStart = iSplit[iEvent - 1] + 1
-                    if iEvent < n_sub_events - 1:
-                        iStop = iSplit[iEvent] + 1
-                    indices = start_times_sort[iStart: iStop]
-                    if n_sub_events > 1:
-                        tmp = ""
-                        for start_time in start_times[indices]:
-                            tmp += f"{start_time/units.ns:.0f}, "
-                        tmp = tmp[:-2] + " ns"
-                        logger.info(f"creating event {iEvent} of event group {self._event_group_id} ranging rom {iStart} to {iStop} with indices {indices} corresponding to signal times of {tmp}")
-                    self._evt = NuRadioReco.framework.event.Event(self._event_group_id, iEvent)  # create new event
-
-                    if particle_mode:
-                        # add MC particles that belong to this (sub) event to event structure
-                        # add only primary for now, since full interaction chain is not typically in the input hdf5s
-                        self._evt.add_particle(self.primary)
-                    # copy over generator information from temporary event to event
-                    self._evt._generator_info = self._generator_info
-
-                    self._station = NuRadioReco.framework.station.Station(self._station_id)
-                    sim_station = NuRadioReco.framework.sim_station.SimStation(self._station_id)
-                    sim_station.set_is_neutrino()
-                    tmp_sim_station = tmp_station.get_sim_station()
-                    self._shower_ids_of_sub_event = []
-                    for iCh in indices:
-                        ch_uid = channel_identifiers[iCh]
-                        shower_id = ch_uid[1]
-                        if shower_id not in self._shower_ids_of_sub_event:
-                            self._shower_ids_of_sub_event.append(shower_id)
-                        sim_station.add_channel(tmp_sim_station.get_channel(ch_uid))
-                        efield_uid = ([ch_uid[0]], ch_uid[1], ch_uid[2])  # the efield unique identifier has as first parameter an array of the channels it is valid for
-                        for efield in tmp_sim_station.get_electric_fields():
-                            if efield.get_unique_identifier() == efield_uid:
-                                sim_station.add_electric_field(efield)
-
-                    if particle_mode:
-                        # add showers that contribute to this (sub) event to event structure
-                        for shower_id in self._shower_ids_of_sub_event:
-                            self._evt.add_sim_shower(self._evt_tmp.get_sim_shower(shower_id))
-                    self._station.set_sim_station(sim_station)
-                    self._station.set_station_time(self._evt_time)
-                    self._evt.set_station(self._station)
-                    if bool(self._cfg['signal']['zerosignal']):
-                        self._increase_signal(None, 0)
-
-                    logger.debug("performing detector simulation")
-                    if hasattr(self, '_detector_simulation_part2'):
-                        # we give the user the opportunity to specify a custom detector simulation module sequence
-                        # which might be needed for certain analyses
-                        self._detector_simulation_part2()
-                    else:
-                        # start detector simulation
-                        efieldToVoltageConverter.run(self._evt, self._station, self._det)  # convolve efield with antenna pattern
-                        # downsample trace to internal simulation sampling rate (the efieldToVoltageConverter upsamples the trace to
-                        # 20 GHz by default to achive a good time resolution when the two signals from the two signal paths are added)
-                        channelResampler.run(self._evt, self._station, self._det, sampling_rate=1. / self._dt)
-
-                        if self._is_simulate_noise():
-                            max_freq = 0.5 / self._dt
-                            channel_ids = self._det.get_channel_ids(self._station.get_id())
-                            Vrms = {}
-                            for channel_id in channel_ids:
-                                norm = self._integrated_channel_response[self._station.get_id()][channel_id]
-                                Vrms[channel_id] = self._Vrms_per_channel[self._station.get_id()][channel_id] / (norm / max_freq) ** 0.5  # normalize noise level to the bandwidth its generated for
-                            channelGenericNoiseAdder.run(self._evt, self._station, self._det, amplitude=Vrms, min_freq=0 * units.MHz,
-                                                         max_freq=max_freq, type='rayleigh', excluded_channels=self._noiseless_channels[station_id])
-
-                        self._detector_simulation_filter_amp(self._evt, self._station, self._det)
-
-                        self._detector_simulation_trigger(self._evt, self._station, self._det)
-                    if not self._station.has_triggered():
-                        continue
-
-                    event_group_has_triggered = True
-                    triggered_showers[self._station_id].extend(self._get_shower_index(self._shower_ids_of_sub_event))
-                    self._calculate_signal_properties()
-
-                    global_shower_indices = self._get_shower_index(self._shower_ids_of_sub_event)
-                    local_shower_index = np.atleast_1d(np.squeeze(np.argwhere(np.isin(event_indices, global_shower_indices, assume_unique=True))))
-                    self._save_triggers_to_hdf5(sg, local_shower_index, global_shower_indices)
-                    if self._outputfilenameNuRadioReco is not None:
-                        # downsample traces to detector sampling rate to save file size
-                        channelResampler.run(self._evt, self._station, self._det, sampling_rate=self._sampling_rate_detector)
-                        channelResampler.run(self._evt, self._station.get_sim_station(), self._det, sampling_rate=self._sampling_rate_detector)
-                        electricFieldResampler.run(self._evt, self._station.get_sim_station(), self._det, sampling_rate=self._sampling_rate_detector)
-
-                        output_mode = {'Channels': self._cfg['output']['channel_traces'],
-                                       'ElectricFields': self._cfg['output']['electric_field_traces'],
-                                       'SimChannels': self._cfg['output']['sim_channel_traces'],
-                                       'SimElectricFields': self._cfg['output']['sim_electric_field_traces']}
-                        if self.__write_detector:
-                            self._eventWriter.run(self._evt, self._det, mode=output_mode)
-                        else:
-                            self._eventWriter.run(self._evt, mode=output_mode)
-                        logger.debug("WRITING EVENT!!!!!!!!!!!!!!!!!!!!!!!!!!!!!!!!!!!!!!!!!!!!!!!!!!")
-                # end sub events loop
-
-                # add local sg array to output data structure if any
-                if event_group_has_triggered:
-                    if self._station_id not in self._mout_groups:
-                        self._mout_groups[self._station_id] = {}
-                    for key in sg:
-                        if key not in self._mout_groups[self._station_id]:
-                            self._mout_groups[self._station_id][key] = list(sg[key])
-                        else:
-                            self._mout_groups[self._station_id][key].extend(sg[key])
-
-                detSimTime += time.time() - t1
-
-            # end station loop
-
-        # end event group loop
-
->>>>>>> cc3d3f18
         # Create trigger structures if there are no triggering events.
         # This is done to ensure that files with no triggering n_events
         # merge properly.
@@ -1138,7 +476,7 @@
         except:
             logger.error("error in calculating effective volume")
 
-        
+
     def _calculate_emitter_output(self):
         pass
 
@@ -1157,29 +495,12 @@
     def _is_in_fiducial_volume(self, pos):
         """ Checks if pos is in fiducial volume """
 
-<<<<<<< HEAD
-        if the fiducial volume is not specified in the input file, True is returned (this is required for the simulation
-        of pulser calibration measuremens)
-        """
-        tt = ['fiducial_rmin', 'fiducial_rmax', 'fiducial_zmin', 'fiducial_zmax']
-        has_fiducial = True
-        for t in tt:
-            if not t in self.__fin_attrs:
-                has_fiducial = False
-        if not has_fiducial:
-            return True
-
-        r = (self._shower_vertex[0] ** 2 + self._shower_vertex[1] ** 2) ** 0.5
-        if r >= self.__fin_attrs['fiducial_rmin'] and r <= self.__fin_attrs['fiducial_rmax']:
-            if self._shower_vertex[2] >= self.__fin_attrs['fiducial_zmin'] and self._shower_vertex[2] <= self.__fin_attrs['fiducial_zmax']:
-=======
         for check_attr in ['fiducial_zmin', 'fiducial_zmax']:
-            if not check_attr in self._fin_attrs:
+            if check_attr not in self._fin_attrs:
                 logger.warning("Fiducial volume not defined. Return True")
->>>>>>> cc3d3f18
                 return True
 
-        pos = copy.deepcopy(pos) - np.array([self._fin_attrs.get("x0", 0), self._fin_attrs.get("y0", 0), 0])
+        pos = np.copy(pos) - np.array([self._fin_attrs.get("x0", 0), self._fin_attrs.get("y0", 0), 0])
 
         if not (self._fin_attrs["fiducial_zmin"] < pos[2] < self._fin_attrs["fiducial_zmax"]):
             return False
@@ -1276,7 +597,7 @@
         Returns True if the station barycenter is within the
         maximum distance (and should therefore be simulated)
         and False otherwise.
-        
+
         Parameters
         ----------
         vertex_positions: array of float
@@ -1320,205 +641,10 @@
 
         fin.close()
 
-<<<<<<< HEAD
     def __read_input_particle_properties(self, idx=None):
-=======
-    def _check_vertex_times(self):
-
-        if 'vertex_times' in self._fin:
-            return True
-        else:
-            warn_msg = 'The input file does not include vertex times. '
-            warn_msg += 'Vertices from the same event will not be time-ordered.'
-            logger.warning(warn_msg)
-            return False
-
-    def _calculate_signal_properties(self):
-        if self._station.has_triggered():
-            self._channelSignalReconstructor.run(self._evt, self._station, self._det)
-            amplitudes = np.zeros(self._station.get_number_of_channels())
-            amplitudes_envelope = np.zeros(self._station.get_number_of_channels())
-            for channel in self._station.iter_channels():
-                amplitudes[channel.get_id()] = channel.get_parameter(chp.maximum_amplitude)
-                amplitudes_envelope[channel.get_id()] = channel.get_parameter(chp.maximum_amplitude_envelope)
-            self._output_maximum_amplitudes[self._station.get_id()].append(amplitudes)
-            self._output_maximum_amplitudes_envelope[self._station.get_id()].append(amplitudes_envelope)
-
-    def _create_empty_multiple_triggers(self):
-        if 'trigger_names' not in self._mout_attrs:
-            self._mout_attrs['trigger_names'] = np.array([])
-            self._mout['multiple_triggers'] = np.zeros((self._n_showers, 1), dtype=bool)
-            for station_id in self._station_ids:
-                sg = self._mout_groups[station_id]
-                n_showers = sg['launch_vectors'].shape[0]
-                sg['multiple_triggers'] = np.zeros((n_showers, 1), dtype=bool)
-                sg['triggered'] = np.zeros(n_showers, dtype=bool)
-
-    def _create_trigger_structures(self):
-
-        if 'trigger_names' not in self._mout_attrs:
-            self._mout_attrs['trigger_names'] = []
-        extend_array = False
-        for trigger in six.itervalues(self._station.get_triggers()):
-            if trigger.get_name() not in self._mout_attrs['trigger_names']:
-                self._mout_attrs['trigger_names'].append((trigger.get_name()))
-                extend_array = True
-        # the 'multiple_triggers' output array is not initialized in the constructor because the number of
-        # simulated triggers is unknown at the beginning. So we check if the key already exists and if not,
-        # we first create this data structure
-        if 'multiple_triggers' not in self._mout:
-            self._mout['multiple_triggers'] = np.zeros((self._n_showers, len(self._mout_attrs['trigger_names'])), dtype=bool)
-            self._mout['trigger_times'] = np.nan * np.zeros_like(self._mout['multiple_triggers'], dtype=float)
-#             for station_id in self._station_ids:
-#                 sg = self._mout_groups[station_id]
-#                 sg['multiple_triggers'] = np.zeros((self._n_showers, len(self._mout_attrs['trigger_names'])), dtype=bool)
-        elif extend_array:
-            tmp = np.zeros((self._n_showers, len(self._mout_attrs['trigger_names'])), dtype=bool)
-            nx, ny = self._mout['multiple_triggers'].shape
-            tmp[:, 0:ny] = self._mout['multiple_triggers']
-            self._mout['multiple_triggers'] = tmp
-            # repeat for trigger times
-            tmp_t = np.nan * np.zeros_like(tmp, dtype=float)
-            tmp_t[:, 0:ny] = self._mout['trigger_times']
-            self._mout['trigger_times'] = tmp_t
-#             for station_id in self._station_ids:
-#                 sg = self._mout_groups[station_id]
-#                 tmp = np.zeros((self._n_showers, len(self._mout_attrs['trigger_names'])), dtype=bool)
-#                 nx, ny = sg['multiple_triggers'].shape
-#                 tmp[:, 0:ny] = sg['multiple_triggers']
-#                 sg['multiple_triggers'] = tmp
-        return extend_array
-
-    def _save_triggers_to_hdf5(self, sg, local_shower_index, global_shower_index):
-
-        extend_array = self._create_trigger_structures()
-        # now we also need to create the trigger structure also in the sg (station group) dictionary that contains
-        # the information fo the current station and event group
-        n_showers = sg['launch_vectors'].shape[0]
-        if 'multiple_triggers' not in sg:
-            sg['multiple_triggers'] = np.zeros((n_showers, len(self._mout_attrs['trigger_names'])), dtype=bool)
-            sg['trigger_times'] = np.nan * np.zeros_like(sg['multiple_triggers'], dtype=float)
-        elif extend_array:
-            tmp = np.zeros((n_showers, len(self._mout_attrs['trigger_names'])), dtype=bool)
-            nx, ny = sg['multiple_triggers'].shape
-            tmp[:, 0:ny] = sg['multiple_triggers']
-            sg['multiple_triggers'] = tmp
-            # repeat for trigger times
-            tmp_t = np.nan * np.zeros_like(tmp, dtype=float)
-            tmp_t[:, :ny] = sg['trigger_times']
-            sg['trigger_times'] = tmp_t
-
-        self._output_event_group_ids[self._station_id].append(self._evt.get_run_number())
-        self._output_sub_event_ids[self._station_id].append(self._evt.get_id())
-        multiple_triggers = np.zeros(len(self._mout_attrs['trigger_names']), dtype=bool)
-        trigger_times = np.nan*np.zeros_like(multiple_triggers)
-        for iT, trigger_name in enumerate(self._mout_attrs['trigger_names']):
-            if self._station.has_trigger(trigger_name):
-                multiple_triggers[iT] = self._station.get_trigger(trigger_name).has_triggered()
-                trigger_times[iT] = self._station.get_trigger(trigger_name).get_trigger_time()
-                for iSh in local_shower_index:  # now save trigger information per shower of the current station
-                    sg['multiple_triggers'][iSh][iT] = self._station.get_trigger(trigger_name).has_triggered()
-                    sg['trigger_times'][iSh][iT] = trigger_times[iT]
-        for iSh, iSh2 in zip(local_shower_index, global_shower_index):  # now save trigger information per shower of the current station
-            sg['triggered'][iSh] = np.any(sg['multiple_triggers'][iSh])
-            self._mout['triggered'][iSh2] |= sg['triggered'][iSh]
-            self._mout['multiple_triggers'][iSh2] |= sg['multiple_triggers'][iSh]
-            self._mout['trigger_times'][iSh2] = np.fmin(
-                self._mout['trigger_times'][iSh2], sg['trigger_times'][iSh])
-        sg['event_id_per_shower'][local_shower_index] = self._evt.get_id()
-        sg['event_group_id_per_shower'][local_shower_index] = self._evt.get_run_number()
-        self._output_multiple_triggers_station[self._station_id].append(multiple_triggers)
-        self._output_trigger_times_station[self._station_id].append(trigger_times)
-        self._output_triggered_station[self._station_id].append(np.any(multiple_triggers))
-
-    def get_Vrms(self):
-        return self._Vrms
-
-    def get_sampling_rate(self):
-        return 1. / self._dt
-
-    def get_bandwidth(self):
-        return self._bandwidth
-
-    def _check_if_was_pre_simulated(self):
-        """
-        checks if the same detector was simulated before (then we can save the ray tracing part)
-        """
-        self._was_pre_simulated = False
-
-        if 'detector' in self._fin_attrs:
-            if isinstance(self._det, detector.rnog_detector.Detector):
-                if self._det.export_as_string() == self._fin_attrs['detector']:
-                    self._was_pre_simulated = True
-            else:
-                with open(self._detectorfile, 'r') as fdet:
-                    if fdet.read() == self._fin_attrs['detector']:
-                        self._was_pre_simulated = True
-
-        if self._was_pre_simulated:
-            logger.status("the simulation was already performed with the same detector")
-
-        return self._was_pre_simulated
-
-    def _create_meta_output_datastructures(self):
-        """
-        creates the data structures of the parameters that will be saved into the hdf5 output file
-        """
-        self._mout = {}
-        self._mout_attributes = {}
-        self._mout['weights'] = np.zeros(self._n_showers)
-        self._mout['triggered'] = np.zeros(self._n_showers, dtype=bool)
-#         self._mout['multiple_triggers'] = np.zeros((self._n_showers, self._number_of_triggers), dtype=bool)
-        self._mout_attributes['trigger_names'] = None
-        self._amplitudes = {}
-        self._amplitudes_envelope = {}
-        self._output_triggered_station = {}
-        self._output_event_group_ids = {}
-        self._output_sub_event_ids = {}
-        self._output_multiple_triggers_station = {}
-        self._output_trigger_times_station = {}
-        self._output_maximum_amplitudes = {}
-        self._output_maximum_amplitudes_envelope = {}
-
-        for station_id in self._station_ids:
-            self._mout_groups[station_id] = {}
-            sg = self._mout_groups[station_id]
-            self._output_event_group_ids[station_id] = []
-            self._output_sub_event_ids[station_id] = []
-            self._output_triggered_station[station_id] = []
-            self._output_multiple_triggers_station[station_id] = []
-            self._output_trigger_times_station[station_id] = []
-            self._output_maximum_amplitudes[station_id] = []
-            self._output_maximum_amplitudes_envelope[station_id] = []
-
-    def _create_station_output_structure(self, n_showers, n_antennas):
-        nS = self._raytracer.get_number_of_raytracing_solutions()  # number of possible ray-tracing solutions
-        sg = {}
-        sg['triggered'] = np.zeros(n_showers, dtype=bool)
-        # we need the reference to the shower id to be able to find the correct shower in the upper level hdf5 file
-        sg['shower_id'] = np.zeros(n_showers, dtype=int) * -1
-        sg['event_id_per_shower'] = np.zeros(n_showers, dtype=int) * -1
-        sg['event_group_id_per_shower'] = np.zeros(n_showers, dtype=int) * -1
-        sg['launch_vectors'] = np.zeros((n_showers, n_antennas, nS, 3)) * np.nan
-        sg['receive_vectors'] = np.zeros((n_showers, n_antennas, nS, 3)) * np.nan
-        sg['polarization'] = np.zeros((n_showers, n_antennas, nS, 3)) * np.nan
-        sg['travel_times'] = np.zeros((n_showers, n_antennas, nS)) * np.nan
-        sg['travel_distances'] = np.zeros((n_showers, n_antennas, nS)) * np.nan
-        if self._cfg['speedup']['amp_per_ray_solution']:
-            sg['max_amp_shower_and_ray'] = np.zeros((n_showers, n_antennas, nS))
-            sg['time_shower_and_ray'] = np.zeros((n_showers, n_antennas, nS))
-        for parameter_entry in self._raytracer.get_output_parameters():
-            if parameter_entry['ndim'] == 1:
-                sg[parameter_entry['name']] = np.zeros((n_showers, n_antennas, nS)) * np.nan
-            else:
-                sg[parameter_entry['name']] = np.zeros((n_showers, n_antennas, nS, parameter_entry['ndim'])) * np.nan
-        return sg
-
-    def _read_input_particle_properties(self, idx=None):
->>>>>>> cc3d3f18
         if idx is None:
             idx = self.__primary_index
-        
+
         input_particle = NuRadioReco.framework.particle.Particle(0)
         input_particle[simp.flavor] = self.__fin['flavors'][idx]
         input_particle[simp.energy] = self.__fin['energies'][idx]
@@ -1534,218 +660,9 @@
         if self.__fin['n_interaction'][idx] <= 1:
             # parents before the neutrino and outgoing daughters without shower are currently not
             # simulated. The parent_id is therefore at the moment only rudimentarily populated.
-<<<<<<< HEAD
             input_particle[simp.parent_id] = None  # primary does not have a parent
 
         input_particle[simp.vertex_time] = 0
         if 'vertex_times' in self.__fin:
             input_particle[simp.vertex_time] = self.__fin['vertex_times'][idx]
-        return input_particle
-=======
-            self.input_particle[simp.parent_id] = None  # primary does not have a parent
-
-        self.input_particle[simp.vertex_time] = 0
-        if 'vertex_times' in self._fin:
-            self.input_particle[simp.vertex_time] = self._fin['vertex_times'][idx]
-
-    def _read_input_shower_properties(self):
-        """ read in the properties of the shower with index _shower_index from input """
-        self._event_group_id = self._fin['event_group_ids'][self._shower_index]
-
-        self._shower_vertex = np.array([self._fin['xx'][self._shower_index],
-                                        self._fin['yy'][self._shower_index],
-                                        self._fin['zz'][self._shower_index]])
-
-        self._vertex_time = 0
-        if 'vertex_times' in self._fin:
-            self._vertex_time = self._fin['vertex_times'][self._shower_index]
-
-    def _create_sim_station(self):
-        """
-        created an empyt sim_station object
-        """
-        # create NuRadioReco event structure
-        self._sim_station = NuRadioReco.framework.sim_station.SimStation(self._station_id)
-        self._sim_station.set_is_neutrino()
-
-    def _create_sim_shower(self):
-        """
-        creates a sim_shower object and saves the meta arguments such as neutrino direction, shower energy and self.input_particle[flavor]
-        """
-        # create NuRadioReco event structure
-        self._sim_shower = NuRadioReco.framework.radio_shower.RadioShower(self._shower_ids[self._shower_index])
-        # save relevant neutrino properties
-        self._sim_shower[shp.zenith] = self.input_particle[simp.zenith]
-        self._sim_shower[shp.azimuth] = self.input_particle[simp.azimuth]
-        self._sim_shower[shp.energy] = self._fin['shower_energies'][self._shower_index]
-        self._sim_shower[shp.flavor] = self.input_particle[simp.flavor]
-        self._sim_shower[shp.interaction_type] = self.input_particle[simp.interaction_type]
-        self._sim_shower[shp.vertex] = self.input_particle[simp.vertex]
-        self._sim_shower[shp.vertex_time] = self._vertex_time
-        self._sim_shower[shp.type] = self._fin['shower_type'][self._shower_index]
-        # TODO direct parent does not necessarily need to be the primary in general, but full
-        # interaction chain is currently not populated in the input files.
-        self._sim_shower[shp.parent_id] = self.primary.get_id()
-
-    def _write_output_file(self, empty=False):
-        folder = os.path.dirname(self._outputfilename)
-        if not os.path.exists(folder) and folder != '':
-            logger.warning(f"output folder {folder} does not exist, creating folder...")
-            os.makedirs(folder)
-        fout = h5py.File(self._outputfilename, 'w')
-
-        if not empty:
-            # here we add the first interaction to the saved events
-            # if any of its children triggered
-
-            # Careful! saved should be a copy of the triggered array, and not
-            # a reference! saved indicates the interactions to be saved, while
-            # triggered should indicate if an interaction has produced a trigger
-            saved = np.copy(self._mout['triggered'])
-            if 'n_interaction' in self._fin:  # if n_interactions is not specified, there are not parents
-                parent_mask = self._fin['n_interaction'] == 1
-                for event_id in np.unique(self._fin['event_group_ids']):
-                    event_mask = self._fin['event_group_ids'] == event_id
-                    if True in self._mout['triggered'][event_mask]:
-                        saved[parent_mask & event_mask] = True
-
-            logger.status("start saving events")
-            # save data sets
-            for (key, value) in iteritems(self._mout):
-                fout[key] = value[saved]
-
-            # save all data sets of the station groups
-            for (key, value) in iteritems(self._mout_groups):
-                sg = fout.create_group("station_{:d}".format(key))
-                for (key2, value2) in iteritems(value):
-                    sg[key2] = np.array(value2)[np.array(value['triggered'])]
-
-            # save "per event" quantities
-            if 'trigger_names' in self._mout_attrs:
-                n_triggers = len(self._mout_attrs['trigger_names'])
-                for station_id in self._mout_groups:
-                    n_events_for_station = len(self._output_triggered_station[station_id])
-                    if n_events_for_station > 0:
-                        n_channels = self._det.get_number_of_channels(station_id)
-                        sg = fout["station_{:d}".format(station_id)]
-                        sg['event_group_ids'] = np.array(self._output_event_group_ids[station_id])
-                        sg['event_ids'] = np.array(self._output_sub_event_ids[station_id])
-                        sg['maximum_amplitudes'] = np.array(self._output_maximum_amplitudes[station_id])
-                        sg['maximum_amplitudes_envelope'] = np.array(self._output_maximum_amplitudes_envelope[station_id])
-                        sg['triggered_per_event'] = np.array(self._output_triggered_station[station_id])
-
-                        # the multiple triggeres 2d array might have different number of entries per event
-                        # because the number of different triggers can increase dynamically
-                        # therefore we first create an array with the right size and then fill it
-                        tmp = np.zeros((n_events_for_station, n_triggers), dtype=bool)
-                        for iE, values in enumerate(self._output_multiple_triggers_station[station_id]):
-                            tmp[iE] = values
-                        sg['multiple_triggers_per_event'] = tmp
-                        tmp_t = np.nan * np.zeros_like(tmp, dtype=float)
-                        for iE, values in enumerate(self._output_trigger_times_station[station_id]):
-                            tmp_t[iE] = values
-                        sg['trigger_times_per_event'] = tmp_t
-
-
-        # save meta arguments
-        for (key, value) in iteritems(self._mout_attrs):
-            fout.attrs[key] = value
-
-        if isinstance(self._det, detector.rnog_detector.Detector):
-            fout.attrs['detector'] = self._det.export_as_string()
-        else:
-            with open(self._detectorfile, 'r') as fdet:
-                fout.attrs['detector'] = fdet.read()
-
-        if not empty:
-            # save antenna position separately to hdf5 output
-            for station_id in self._mout_groups:
-                n_channels = self._det.get_number_of_channels(station_id)
-                positions = np.zeros((n_channels, 3))
-                for channel_id in range(n_channels):
-                    positions[channel_id] = self._det.get_relative_position(station_id, channel_id) + self._det.get_absolute_position(station_id)
-                fout["station_{:d}".format(station_id)].attrs['antenna_positions'] = positions
-                fout["station_{:d}".format(station_id)].attrs['Vrms'] = list(self._Vrms_per_channel[station_id].values())
-                fout["station_{:d}".format(station_id)].attrs['bandwidth'] = list(self._integrated_channel_response[station_id].values())
-
-            fout.attrs.create("Tnoise", self._noise_temp, dtype=float)
-            fout.attrs.create("Vrms", self._Vrms, dtype=float)
-            fout.attrs.create("dt", self._dt, dtype=float)
-            fout.attrs.create("bandwidth", self._bandwidth, dtype=float)
-            fout.attrs['n_samples'] = self._n_samples
-        fout.attrs['config'] = yaml.dump(self._cfg)
-
-        # save NuRadioMC and NuRadioReco versions
-        from NuRadioReco.utilities import version
-        import NuRadioMC
-        fout.attrs['NuRadioMC_version'] = NuRadioMC.__version__
-        fout.attrs['NuRadioMC_version_hash'] = version.get_NuRadioMC_commit_hash()
-
-        if not empty:
-            # now we also save all input parameters back into the out file
-            for key in self._fin.keys():
-                if key.startswith("station_"):
-                    continue
-                if not key in fout.keys():  # only save data sets that havn't been recomputed and saved already
-                    if np.array(self._fin[key]).dtype.char == 'U':
-                        fout[key] = np.array(self._fin[key], dtype=h5py.string_dtype(encoding='utf-8'))[saved]
-
-                    else:
-                        fout[key] = np.array(self._fin[key])[saved]
-
-        for key in self._fin_attrs.keys():
-            if not key in fout.attrs.keys():  # only save atrributes sets that havn't been recomputed and saved already
-                if key not in ["trigger_names", "Tnoise", "Vrms", "bandwidth", "n_samples", "dt", "detector", "config"]:  # don't write trigger names from input to output file, this will lead to problems with incompatible trigger names when merging output files
-                    fout.attrs[key] = self._fin_attrs[key]
-        fout.close()
-
-    def calculate_Veff(self):
-        # calculate effective
-        triggered = remove_duplicate_triggers(self._mout['triggered'], self._fin['event_group_ids'])
-        n_triggered = np.sum(triggered)
-        n_triggered_weighted = np.sum(self._mout['weights'][triggered])
-        n_events = self._fin_attrs['n_events']
-        logger.status(f'fraction of triggered events = {n_triggered:.0f}/{n_events:.0f} = {n_triggered / self._n_showers:.3f} (sum of weights = {n_triggered_weighted:.2f})')
-
-        V = self._fin_attrs['volume']
-        Veff = V * n_triggered_weighted / n_events
-        logger.status(f"Veff = {Veff / units.km ** 3:.4g} km^3, Veffsr = {Veff * 4 * np.pi/units.km**3:.4g} km^3 sr")
-
-    def _calculate_polarization_vector(self):
-        """ calculates the polarization vector in spherical coordinates (eR, eTheta, ePhi)
-        """
-        if self._cfg['signal']['polarization'] == 'auto':
-            polarization_direction = np.cross(self._launch_vector, np.cross(self._shower_axis, self._launch_vector))
-            polarization_direction /= np.linalg.norm(polarization_direction)
-            cs = cstrans.cstrafo(*hp.cartesian_to_spherical(*self._launch_vector))
-            return cs.transform_from_ground_to_onsky(polarization_direction)
-        elif self._cfg['signal']['polarization'] == 'custom':
-            ePhi = float(self._cfg['signal']['ePhi'])
-            eTheta = (1 - ePhi ** 2) ** 0.5
-            v = np.array([0, eTheta, ePhi])
-            return v / np.linalg.norm(v)
-        else:
-            msg = "{} for config.signal.polarization is not a valid option".format(self._cfg['signal']['polarization'])
-            logger.error(msg)
-            raise ValueError(msg)
-
-    @property
-    def _bandwidth_per_channel(self):
-        warnings.warn("This variable `_bandwidth_per_channel` is deprecated. "
-                      "Please use `integrated_channel_response` instead.", DeprecationWarning)
-        return self._integrated_channel_response
-
-    @_bandwidth_per_channel.setter
-    def _bandwidth_per_channel(self, value):
-        warnings.warn("This variable `_bandwidth_per_channel` is deprecated. "
-                        "Please use `integrated_channel_response` instead.", DeprecationWarning)
-        self._integrated_channel_response = value
-
-    @property
-    def integrated_channel_response(self):
-        return self._integrated_channel_response
-
-    @integrated_channel_response.setter
-    def integrated_channel_response(self, value):
-        self._integrated_channel_response = value
->>>>>>> cc3d3f18
+        return input_particle