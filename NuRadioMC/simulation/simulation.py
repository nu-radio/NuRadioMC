--- conflicted
+++ resolved
@@ -44,22 +44,9 @@
 from NuRadioReco.framework.parameters import emitterParameters as ep
 # parameters set in the event generator
 from NuRadioReco.framework.parameters import generatorAttributes as genattrs
-<<<<<<< HEAD
 import NuRadioMC.simulation.time_logger
-=======
-import datetime
-import logging
-import warnings
-from six import iteritems
-import yaml
-import os
-import collections
-from NuRadioMC.utilities.Veff import remove_duplicate_triggers
-import logging
-from NuRadioReco.utilities.logging import LOGGING_STATUS
->>>>>>> d4fcc7ed
-
-logger = logging.getLogger("NuRadioMC.simulation")
+
+logger = setup_logger("NuRadioMC.simulation")
 
 # initialize a few NuRadioReco modules
 # TODO: Is this the best way to do it? Better to initialize them on demand
@@ -211,10 +198,10 @@
                 logger.debug('delta_C too large, ray tracing solution unlikely to be observed, skipping ray tracing solution')
                 continue
             # TODO: Fill with previous values if RT was already performed
-            R = p.get_path_length(iS)  # calculate path length
-            T = p.get_travel_time(iS)  # calculate travel time
+            wave_propagation_distance = p.get_path_length(iS)  # calculate path length
+            wave_propagation_time = p.get_travel_time(iS)  # calculate travel time
             time_logger.start_time('ray tracing (time)')
-            if R is None or T is None:
+            if wave_propagation_distance is None or wave_propagation_time is None:
                 logger.warning(f'travel distance or travel time could not be calculated, skipping ray tracing solution. Shower ID: {shower.get_id()} Station ID: {sid} Channel ID: {cid}')
                 continue
             kwargs = {}
@@ -257,9 +244,9 @@
             # Trace start time is equal to the interaction time relative to the first
             # interaction plus the wave travel time.
             if shower.has_parameter(shp.vertex_time):
-                trace_start_time = shower[shp.vertex_time] + T
+                trace_start_time = shower[shp.vertex_time] + wave_propagation_time
             else:
-                trace_start_time = T
+                trace_start_time = wave_propagation_time
 
             # We shift the trace start time so that the trace time matches the propagation time.
             # The centre of the trace corresponds to the instant when the signal from the shower
@@ -272,8 +259,8 @@
             electric_field[efp.azimuth] = azimuth
             electric_field[efp.zenith] = zenith
             electric_field[efp.ray_path_type] = propagation.solution_types[p.get_solution_type(iS)]
-            electric_field[efp.nu_vertex_distance] = R
-            electric_field[efp.nu_vertex_travel_time] = T
+            electric_field[efp.nu_vertex_distance] = wave_propagation_distance
+            electric_field[efp.nu_vertex_propagation_time] = wave_propagation_time
             electric_field[efp.nu_viewing_angle] = viewing_angles[iS]
             electric_field[efp.polarization_angle] = np.arctan2(*polarization_direction_onsky[1:][::-1]) #: electric field polarization in onsky-coordinates. 0 corresponds to polarization in e_theta, 90deg is polarization in e_phi
             electric_field[efp.raytracing_solution] = p.get_raytracing_output(iS)
@@ -363,10 +350,10 @@
         for iS in range(n): # loop through all ray tracing solution
             time_logger.start_time('ray tracing (time)')
             # TODO: Fill with previous values if RT was already performed
-            R = p.get_path_length(iS)  # calculate path length
-            T = p.get_travel_time(iS)  # calculate travel time
+            wave_propagation_distance = p.get_path_length(iS)  # calculate path length
+            wave_propagation_time = p.get_travel_time(iS)  # calculate travel time
             time_logger.stop_time('ray tracing (time)')
-            if R is None or T is None:
+            if wave_propagation_distance is None or wave_propagation_time is None:
                 logger.warning(f'travel distance or travel time could not be calculated, skipping ray tracing solution. Emitter ID: {emitter.get_id()} Station ID: {sid} Channel ID: {cid}')
                 continue
             # if the input file specifies a specific shower realization, or
@@ -414,8 +401,8 @@
                 ePhi = VEL['phi'] * (-1j) * voltage_spectrum_emitter * frequencies * n_index / c
                 eR = np.zeros_like(eTheta)
             # rescale amplitudes by 1/R, for emitters this is not part of the "SignalGen" class
-            eTheta *= 1 / R
-            ePhi *= 1 / R
+            eTheta *= 1 / wave_propagation_distance
+            ePhi *= 1 / wave_propagation_distance
             time_logger.stop_time('signal generation')
 
             # this is common stuff which is the same between emitters and showers. Make sure to do any changes to this code in both places
@@ -429,14 +416,14 @@
             # Trace start time is equal to the emitter time in case one was defined
             # (relevant for multiple emitters per event group)
             if emitter.has_parameter(ep.time):
-                trace_start_time = emitter[ep.time] + T
+                trace_start_time = emitter[ep.time] + wave_propagation_time
             else:
-                trace_start_time = T
+                trace_start_time = wave_propagation_time
 
             # We shift the trace start time so that the trace time matches the propagation time.
             # The centre of the trace corresponds to the instant when the signal from the shower
             # vertex arrives at the observer. The next line makes sure that the centre time
-            # of the trace is equal to vertex_time + T (wave propagation time)
+            # of the trace is equal to vertex_time + wave_propagation_time (wave propagation time)
             trace_start_time -= 0.5 * electric_field.get_number_of_samples() / electric_field.get_sampling_rate()
 
             zenith, azimuth = hp.cartesian_to_spherical(*p.get_receive_vector(iS))
@@ -444,8 +431,8 @@
             electric_field[efp.azimuth] = azimuth
             electric_field[efp.zenith] = zenith
             electric_field[efp.ray_path_type] = propagation.solution_types[p.get_solution_type(iS)]
-            electric_field[efp.nu_vertex_distance] = R
-            electric_field[efp.nu_vertex_travel_time] = T
+            electric_field[efp.nu_vertex_distance] = wave_propagation_distance
+            electric_field[efp.nu_vertex_propagation_time] = wave_propagation_time
             electric_field[efp.raytracing_solution] = p.get_raytracing_output(iS)
             electric_field[efp.launch_vector] = p.get_launch_vector(iS)
 
@@ -1051,13 +1038,13 @@
                  debug=False,
                  evt_time=datetime.datetime(2018, 1, 1),
                  config_file=None,
-                 log_level=logging.NOTSET,
+                 log_level=LOGGING_STATUS,
                  default_detector_station=None,
                  default_detector_channel=None,
                  file_overwrite=False,
                  write_detector=True,
                  event_list=None,
-                 log_level_propagation=logging.NOTSET,
+                 log_level_propagation=logging.WARNING,
                  ice_model=None,
                  trigger_channels = None,
                  **kwargs):
@@ -1613,7 +1600,6 @@
                         for channel_id in non_trigger_channels:
                             if channel_id in self._noiseless_channels[sid]:
                                 continue
-<<<<<<< HEAD
                             # we might not have a channel object in case there was no ray tracing solution to this channel, or if the timing did not match
                             # the readout window. In this case we need to create a channel object and add it to the station
                             if station.has_channel(channel_id):
@@ -1648,273 +1634,6 @@
                     for channel in station.iter_channels():
                         channel[chp.Vrms_NuRadioMC_simulation] = self._Vrms_per_channel[sid][channel.get_id()]
                         channel[chp.bandwidth_NuRadioMC_simulation] = self._integrated_channel_response[sid][channel.get_id()]
-=======
-
-                            if pre_simulated and ray_tracing_performed and not self._cfg['speedup']['redo_raytracing']:
-                                sg_pre = self._fin_stations["station_{:d}".format(self._station_id)]
-
-                                wave_propagation_distance = sg_pre['travel_distances'][self._shower_index, channel_id, iS]
-                                wave_propagation_time = sg_pre['travel_times'][self._shower_index, channel_id, iS]
-                            else:
-                                wave_propagation_distance = self._raytracer.get_path_length(iS)  # calculate path length
-                                wave_propagation_time = self._raytracer.get_travel_time(iS)  # calculate travel time
-                                if wave_propagation_distance is None or wave_propagation_time is None:
-                                    continue
-
-                            sg['travel_distances'][iSh, channel_id, iS] = wave_propagation_distance
-                            sg['travel_times'][iSh, channel_id, iS] = wave_propagation_time
-
-                            self._launch_vector = self._raytracer.get_launch_vector(iS)
-                            receive_vector = self._raytracer.get_receive_vector(iS)
-                            # save receive vector
-                            sg['receive_vectors'][iSh, channel_id, iS] = receive_vector
-                            zenith, azimuth = hp.cartesian_to_spherical(*receive_vector)
-
-                            # get neutrino pulse from Askaryan module
-                            t_ask = time.time()
-
-                            if "simulation_mode" not in self._fin_attrs or self._fin_attrs['simulation_mode'] == "neutrino":
-                                # first consider in-ice showers
-                                kwargs = {}
-                                # if the input file specifies a specific shower realization, use that realization
-                                if self._cfg['signal']['model'] in ["ARZ2019", "ARZ2020"] and "shower_realization_ARZ" in self._fin:
-                                    kwargs['iN'] = self._fin['shower_realization_ARZ'][self._shower_index]
-                                    logger.debug(f"reusing shower {kwargs['iN']} ARZ shower library")
-                                elif self._cfg['signal']['model'] == "Alvarez2009" and "shower_realization_Alvarez2009" in self._fin:
-                                    kwargs['k_L'] = self._fin['shower_realization_Alvarez2009'][self._shower_index]
-                                    logger.debug(f"reusing k_L parameter of Alvarez2009 model of k_L = {kwargs['k_L']:.4g}")
-                                else:
-                                    # check if the shower was already simulated (e.g. for a different channel or ray tracing solution)
-                                    if self._cfg['signal']['model'] in ["ARZ2019", "ARZ2020"]:
-                                        if self._sim_shower.has_parameter(shp.charge_excess_profile_id):
-                                            kwargs = {'iN': self._sim_shower.get_parameter(shp.charge_excess_profile_id)}
-                                    if self._cfg['signal']['model'] == "Alvarez2009":
-                                        if self._sim_shower.has_parameter(shp.k_L):
-                                            kwargs = {'k_L': self._sim_shower.get_parameter(shp.k_L)}
-                                            logger.debug(f"reusing k_L parameter of Alvarez2009 model of k_L = {kwargs['k_L']:.4g}")
-
-                                spectrum, additional_output = askaryan.get_frequency_spectrum(self._fin['shower_energies'][self._shower_index], viewing_angles[iS],
-                                                self._n_samples, self._dt, self._fin['shower_type'][self._shower_index], n_index, wave_propagation_distance,
-                                                self._cfg['signal']['model'], seed=self._cfg['seed'], full_output=True, **kwargs)
-                                # save shower realization to SimShower and hdf5 file
-                                if self._cfg['signal']['model'] in ["ARZ2019", "ARZ2020"]:
-                                    if 'shower_realization_ARZ' not in self._mout:
-                                        self._mout['shower_realization_ARZ'] = np.zeros(self._n_showers)
-                                    if not self._sim_shower.has_parameter(shp.charge_excess_profile_id):
-                                        self._sim_shower.set_parameter(shp.charge_excess_profile_id, additional_output['iN'])
-                                        self._mout['shower_realization_ARZ'][self._shower_index] = additional_output['iN']
-                                        logger.debug(f"setting shower profile for ARZ shower library to i = {additional_output['iN']}")
-                                if self._cfg['signal']['model'] == "Alvarez2009":
-                                    if 'shower_realization_Alvarez2009' not in self._mout:
-                                        self._mout['shower_realization_Alvarez2009'] = np.zeros(self._n_showers)
-                                    if not self._sim_shower.has_parameter(shp.k_L):
-                                        self._sim_shower.set_parameter(shp.k_L, additional_output['k_L'])
-                                        self._mout['shower_realization_Alvarez2009'][self._shower_index] = additional_output['k_L']
-                                        logger.debug(f"setting k_L parameter of Alvarez2009 model to k_L = {additional_output['k_L']:.4g}")
-                                askaryan_time += (time.time() - t_ask)
-
-                                polarization_direction_onsky = self._calculate_polarization_vector()
-                                cs_at_antenna = cstrans.cstrafo(*hp.cartesian_to_spherical(*receive_vector))
-                                polarization_direction_at_antenna = cs_at_antenna.transform_from_onsky_to_ground(polarization_direction_onsky)
-                                logger.debug('receive zenith {:.0f} azimuth {:.0f} polarization on sky {:.2f} {:.2f} {:.2f}, on ground @ antenna {:.2f} {:.2f} {:.2f}'.format(
-                                    zenith / units.deg, azimuth / units.deg, polarization_direction_onsky[0],
-                                    polarization_direction_onsky[1], polarization_direction_onsky[2],
-                                    *polarization_direction_at_antenna))
-                                sg['polarization'][iSh, channel_id, iS] = polarization_direction_at_antenna
-                                eR, eTheta, ePhi = np.outer(polarization_direction_onsky, spectrum)
-
-                            elif self._fin_attrs['simulation_mode'] == "emitter":
-                                # NuRadioMC also supports the simulation of emitters. In this case, the signal model specifies the electric field polarization
-                                amplitude = self._fin['emitter_amplitudes'][self._shower_index]
-                                emitter_model = self._fin['emitter_model'][self._shower_index]
-                                emitter_kwargs = {}
-                                emitter_kwargs["launch_vector"] = self._launch_vector
-                                for key in self._fin.keys():
-                                    if key not in ['emitter_amplitudes', 'emitter_model']:
-                                        if key.startswith("emitter_"):
-                                            emitter_kwargs[key[8:]] = self._fin[key][self._shower_index]
-
-                                if emitter_model.startswith("efield_"):
-                                    if emitter_model == "efield_idl1_spice":
-                                        if "emitter_realization" in self._fin:
-                                            emitter_kwargs['iN'] = self._fin['emitter_realization'][self._shower_index]
-                                        elif emitter_obj.has_parameter(ep.realization_id):
-                                            emitter_kwargs['iN'] = emitter_obj.get_parameter(ep.realization_id)
-                                        else:
-                                            emitter_kwargs['rnd'] = self._rnd
-
-                                    (eR, eTheta, ePhi), additional_output = emitter.get_frequency_spectrum(amplitude, self._n_samples, self._dt, emitter_model, **emitter_kwargs, full_output=True)
-                                    if emitter_model == "efield_idl1_spice":
-                                        if 'emitter_realization' not in self._mout:
-                                            self._mout['emitter_realization'] = np.zeros(self._n_showers)
-                                        if not emitter_obj.has_parameter(ep.realization_id):
-                                            emitter_obj.set_parameter(ep.realization_id, additional_output['iN'])
-                                            self._mout['emitter_realization'][self._shower_index] = additional_output['iN']
-                                            logger.debug(f"setting emitter realization to i = {additional_output['iN']}")
-                                else:
-                                    # the emitter fuction returns the voltage output of the pulser. We need to convole with the antenna response of the emitting antenna
-                                    # to obtain the emitted electric field.
-                                    # get emitting antenna properties
-                                    antenna_model = self._fin['emitter_antenna_type'][self._shower_index]
-                                    antenna_pattern = self._antenna_pattern_provider.load_antenna_pattern(antenna_model)
-                                    ori = [self._fin['emitter_orientation_theta'][self._shower_index], self._fin['emitter_orientation_phi'][self._shower_index],
-                                           self._fin['emitter_rotation_theta'][self._shower_index], self._fin['emitter_rotation_phi'][self._shower_index]]
-
-                                    # source voltage given to the emitter
-                                    voltage_spectrum_emitter = emitter.get_frequency_spectrum(amplitude, self._n_samples, self._dt,
-                                                                                              emitter_model, **emitter_kwargs)
-                                    # convolve voltage output with antenna response to obtain emitted electric field
-                                    frequencies = np.fft.rfftfreq(self._n_samples, d=self._dt)
-                                    zenith_emitter, azimuth_emitter = hp.cartesian_to_spherical(*self._launch_vector)
-                                    VEL = antenna_pattern.get_antenna_response_vectorized(frequencies, zenith_emitter, azimuth_emitter, *ori)
-                                    c = constants.c * units.m / units.s
-                                    eTheta = VEL['theta'] * (-1j) * voltage_spectrum_emitter * frequencies * n_index / c
-                                    ePhi = VEL['phi'] * (-1j) * voltage_spectrum_emitter * frequencies * n_index / c
-                                    eR = np.zeros_like(eTheta)
-                                # rescale amplitudes by 1/R, for emitters this is not part of the "SignalGen" class
-                                eTheta *= 1 / wave_propagation_distance
-                                ePhi *= 1 / wave_propagation_distance
-                            else:
-                                logger.error(f"simulation mode {self._fin_attrs['simulation_mode']} unknown.")
-                                raise AttributeError(f"simulation mode {self._fin_attrs['simulation_mode']} unknown.")
-
-                            if self._debug:
-                                from matplotlib import pyplot as plt
-                                fig, (ax, ax2) = plt.subplots(1, 2)
-                                ax.plot(self._ff, np.abs(eTheta) / units.micro / units.V * units.m)
-                                ax2.plot(self._tt, fft.freq2time(eTheta, 1. / self._dt) / units.micro / units.V * units.m)
-                                ax2.set_ylabel("amplitude [$\mu$V/m]")
-                                fig.tight_layout()
-                                fig.suptitle("$E_C$ = {:.1g}eV $\Delta \Omega$ = {:.1f}deg, R = {:.0f}m".format(
-                                    self._fin['shower_energies'][self._shower_index], viewing_angles[iS], wave_propagation_distance))
-                                fig.subplots_adjust(top=0.9)
-                                plt.show()
-
-                            electric_field = NuRadioReco.framework.electric_field.ElectricField([channel_id],
-                                                position=self._det.get_relative_position(self._sim_station.get_id(), channel_id),
-                                                shower_id=self._shower_ids[self._shower_index], ray_tracing_id=iS)
-                            if iS is None:
-                                a = 1 / 0
-                            electric_field.set_frequency_spectrum(np.array([eR, eTheta, ePhi]), 1. / self._dt)
-                            electric_field = self._raytracer.apply_propagation_effects(electric_field, iS)
-                            # Trace start time is equal to the interaction time relative to the first
-                            # interaction plus the wave travel time.
-                            if hasattr(self, '_vertex_time'):
-                                trace_start_time = self._vertex_time + wave_propagation_time
-                            else:
-                                trace_start_time = wave_propagation_time
-
-                            # We shift the trace start time so that the trace time matches the propagation time.
-                            # The centre of the trace corresponds to the instant when the signal from the shower
-                            # vertex arrives at the observer. The next line makes sure that the centre time
-                            # of the trace is equal to vertex_time + wave_propagation_time (wave propagation time)
-                            trace_start_time -= 0.5 * electric_field.get_number_of_samples() / electric_field.get_sampling_rate()
-
-                            electric_field.set_trace_start_time(trace_start_time)
-                            electric_field[efp.azimuth] = azimuth
-                            electric_field[efp.zenith] = zenith
-                            electric_field[efp.ray_path_type] = propagation.solution_types[self._raytracer.get_solution_type(iS)]
-                            electric_field[efp.nu_vertex_distance] = sg['travel_distances'][iSh, channel_id, iS]
-                            electric_field[efp.nu_vertex_propagation_time] = sg['travel_times'][iSh, channel_id, iS]
-                            electric_field[efp.nu_viewing_angle] = viewing_angles[iS]
-                            self._sim_station.add_electric_field(electric_field)
-
-                            # apply a simple threshold cut to speed up the simulation,
-                            # application of antenna response will just decrease the
-                            # signal amplitude
-                            if np.max(np.abs(electric_field.get_trace())) > float(self._cfg['speedup']['min_efield_amplitude']) * self._Vrms_efield_per_channel[self._station_id][channel_id]:
-                                candidate_station = True
-                        # end of ray tracing solutions loop
-                    t3 = time.time()
-                    rayTracingTime += t3 - t2
-                    # end of channels loop
-                # end of showers loop
-                # now perform first part of detector simulation -> convert each efield to voltage
-                # (i.e. apply antenna response) and apply additional simulation of signal chain (such as cable delays,
-                # amp response etc.)
-                if not candidate_station:
-                    logger.debug("electric field amplitude too small in all channels, skipping to next event")
-                    continue
-                t1 = time.time()
-                self._station = NuRadioReco.framework.station.Station(self._station_id)
-                self._station.set_sim_station(self._sim_station)
-                self._station.get_sim_station().set_station_time(self._evt_time)
-
-                # convert efields to voltages at digitizer
-                if hasattr(self, '_detector_simulation_part1'):
-                    # we give the user the opportunity to define a custom detector simulation
-                    self._detector_simulation_part1()
-                else:
-                    efieldToVoltageConverterPerEfield.run(self._evt, self._station, self._det)  # convolve efield with antenna pattern
-                    self._detector_simulation_filter_amp(self._evt, self._station.get_sim_station(), self._det)
-                    channelAddCableDelay.run(self._evt, self._sim_station, self._det)
-
-                if self._cfg['speedup']['amp_per_ray_solution']:
-                    self._channelSignalReconstructor.run(self._evt, self._station.get_sim_station(), self._det)
-                    for channel in self._station.get_sim_station().iter_channels():
-                        tmp_index = np.argwhere(event_indices == self._get_shower_index(channel.get_shower_id()))[0]
-                        sg['max_amp_shower_and_ray'][tmp_index, channel.get_id(), channel.get_ray_tracing_solution_id()] = channel.get_parameter(chp.maximum_amplitude_envelope)
-                        sg['time_shower_and_ray'][tmp_index, channel.get_id(), channel.get_ray_tracing_solution_id()] = channel.get_parameter(chp.signal_time)
-                start_times = []
-                channel_identifiers = []
-                for channel in self._sim_station.iter_channels():
-                    channel_identifiers.append(channel.get_unique_identifier())
-                    start_times.append(channel.get_trace_start_time())
-                start_times = np.array(start_times)
-                start_times_sort = np.argsort(start_times)
-                delta_start_times = start_times[start_times_sort][1:] - start_times[start_times_sort][:-1]  # this array is sorted in time
-                split_event_time_diff = float(self._cfg['split_event_time_diff'])
-                iSplit = np.atleast_1d(np.squeeze(np.argwhere(delta_start_times > split_event_time_diff)))
-#                 print(f"start times {start_times}")
-#                 print(f"sort array {start_times_sort}")
-#                 print(f"delta times {delta_start_times}")
-#                 print(f"split at indices {iSplit}")
-                n_sub_events = len(iSplit) + 1
-                if n_sub_events > 1:
-                    logger.info(f"splitting event group id {self._event_group_id} into {n_sub_events} sub events")
-
-                tmp_station = copy.deepcopy(self._station)
-                event_group_has_triggered = False
-                for iEvent in range(n_sub_events):
-                    iStart = 0
-                    iStop = len(channel_identifiers)
-                    if n_sub_events > 1:
-                        if iEvent > 0:
-                            iStart = iSplit[iEvent - 1] + 1
-                    if iEvent < n_sub_events - 1:
-                        iStop = iSplit[iEvent] + 1
-                    indices = start_times_sort[iStart: iStop]
-                    if n_sub_events > 1:
-                        tmp = ""
-                        for start_time in start_times[indices]:
-                            tmp += f"{start_time/units.ns:.0f}, "
-                        tmp = tmp[:-2] + " ns"
-                        logger.info(f"creating event {iEvent} of event group {self._event_group_id} ranging rom {iStart} to {iStop} with indices {indices} corresponding to signal times of {tmp}")
-                    self._evt = NuRadioReco.framework.event.Event(self._event_group_id, iEvent)  # create new event
-
-                    if particle_mode:
-                        # add MC particles that belong to this (sub) event to event structure
-                        # add only primary for now, since full interaction chain is not typically in the input hdf5s
-                        self._evt.add_particle(self.primary)
-                    # copy over generator information from temporary event to event
-                    self._evt._generator_info = self._generator_info
-
-                    self._station = NuRadioReco.framework.station.Station(self._station_id)
-                    sim_station = NuRadioReco.framework.sim_station.SimStation(self._station_id)
-                    sim_station.set_is_neutrino()
-                    tmp_sim_station = tmp_station.get_sim_station()
-                    self._shower_ids_of_sub_event = []
-                    for iCh in indices:
-                        ch_uid = channel_identifiers[iCh]
-                        shower_id = ch_uid[1]
-                        if shower_id not in self._shower_ids_of_sub_event:
-                            self._shower_ids_of_sub_event.append(shower_id)
-                        sim_station.add_channel(tmp_sim_station.get_channel(ch_uid))
-                        efield_uid = ([ch_uid[0]], ch_uid[1], ch_uid[2])  # the efield unique identifier has as first parameter an array of the channels it is valid for
-                        for efield in tmp_sim_station.get_electric_fields():
-                            if efield.get_unique_identifier() == efield_uid:
-                                sim_station.add_electric_field(efield)
->>>>>>> d4fcc7ed
 
                     if self._outputfilenameNuRadioReco is not None:
                         # downsample traces to detector sampling rate to save file size
