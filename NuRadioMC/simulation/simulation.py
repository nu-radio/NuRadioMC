--- conflicted
+++ resolved
@@ -1210,8 +1210,6 @@
         self.detector_simulation_part2 = getattr(self, "_detector_simulation_part2", None)
         self.detector_simulation_filter_amp = getattr(self, "_detector_simulation_filter_amp", None)
         self.detector_simulation_trigger = getattr(self, "_detector_simulation_trigger", None)
-<<<<<<< HEAD
-=======
 
         err_msg = "Please provide both detector_simulation_filter_amp and detector_simulation_trigger or detector_simulation_part1 and detector_simulation_part2"
         if (((self.detector_simulation_filter_amp is None) ^ (self.detector_simulation_trigger is None)) and
@@ -1219,7 +1217,6 @@
             ((self.detector_simulation_part1 is not None) and (self.detector_simulation_filter_amp is not None))):
             logger.error(err_msg)
             raise ValueError(err_msg)
->>>>>>> 8f7dfd08
 
         # Initialize detector
         self._antenna_pattern_provider = antennapattern.AntennaPatternProvider()
