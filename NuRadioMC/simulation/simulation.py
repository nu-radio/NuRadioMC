import os
import collections
import datetime
import logging
import warnings
import copy
import yaml
import numpy as np
import h5py
from scipy import constants
from numpy.random import Generator, Philox

from radiotools import helper as hp
from radiotools import coordinatesystems as cstrans

import NuRadioMC.utilities.medium
from NuRadioMC.SignalGen import askaryan, emitter as emitter_signalgen
from NuRadioMC.utilities.earth_attenuation import get_weight
from NuRadioMC.SignalProp import propagation
from NuRadioMC.simulation.output_writer_hdf5 import outputWriterHDF5
from NuRadioReco.utilities import units
from NuRadioReco.utilities.logging import LOGGING_STATUS

import NuRadioReco.modules.io.eventWriter
import NuRadioReco.modules.channelAddCableDelay
import NuRadioReco.modules.electricFieldResampler
import NuRadioReco.modules.efieldToVoltageConverterPerEfield
import NuRadioReco.modules.efieldToVoltageConverter
import NuRadioReco.modules.channelSignalReconstructor
import NuRadioReco.modules.channelResampler
import NuRadioReco.modules.channelGenericNoiseAdder
import NuRadioReco.modules.triggerTimeAdjuster

from NuRadioReco.detector import detector, antennapattern
import NuRadioReco.framework.sim_station
import NuRadioReco.framework.electric_field
import NuRadioReco.framework.particle
import NuRadioReco.framework.event
import NuRadioReco.framework.sim_emitter

from NuRadioReco.framework.parameters import (
    electricFieldParameters as efp, showerParameters as shp,
    channelParameters as chp, particleParameters as simp, emitterParameters as ep,
    generatorAttributes as genattrs)

import NuRadioMC.simulation.time_logger

logger = logging.getLogger("NuRadioMC.simulation")


# initialize a few NuRadioReco modules
# TODO: Is this the best way to do it? Better to initialize them on demand

channelAddCableDelay = NuRadioReco.modules.channelAddCableDelay.channelAddCableDelay()
electricFieldResampler = NuRadioReco.modules.electricFieldResampler.electricFieldResampler()
efieldToVoltageConverterPerEfield = NuRadioReco.modules.efieldToVoltageConverterPerEfield.efieldToVoltageConverterPerEfield()
efieldToVoltageConverter = NuRadioReco.modules.efieldToVoltageConverter.efieldToVoltageConverter()
channelSignalReconstructor = NuRadioReco.modules.channelSignalReconstructor.channelSignalReconstructor()
channelResampler = NuRadioReco.modules.channelResampler.channelResampler()
channelGenericNoiseAdder = NuRadioReco.modules.channelGenericNoiseAdder.channelGenericNoiseAdder()
eventWriter = NuRadioReco.modules.io.eventWriter.eventWriter()
triggerTimeAdjuster = NuRadioReco.modules.triggerTimeAdjuster.triggerTimeAdjuster()


def merge_config(user, default):
    """
    Merge the user configuration dictionary with the default configuration dictionary recursively.

    Parameters
    ----------
    user : dict
        The user configuration dictionary.
    default : dict
        The default configuration dictionary.

    Returns
    -------
    dict
        The merged configuration dictionary.

    """
    if isinstance(user, dict) and isinstance(default, dict):
        for k, v in default.items():
            if k not in user:
                user[k] = v
            else:
                user[k] = merge_config(user[k], v)
    return user


def calculate_sim_efield(
        showers, station_id, channel_id,
        det, propagator, medium, config,
        time_logger=None,
        min_efield_amplitude=None,
        distance_cut=None):
    """
    Calculate the simulated electric field for a given shower and channel.

    Parameters
    ----------
    showers : list of showers
        A list of the showers that should be simulated (as defined in the input HDF5 file)
    station_id : int
        the station id, only needed to identify the correct channel in the detector description
    channel_id : int
        the channel id for which the electric field should be calculated as defined in the detector description
    det : Detector object
        the detector description defining all channels.
    propagator : propagator object
        the propagator that should be used to calculate the electric field from emitter to receiver, typically a ray tracer
    medium: medium object
        the medium in which the electric field is propagating, typically ice
    config : dict
        the NuRadioMC configuration dictionary (from the yaml file)
    time_logger: time_logger object
        the time logger to be used for the simulation
    min_efield_amplitude: float
        speedup cut: the minimum electric field amplitude, if all efields from all showers are below this threshold value
        the station will not be set as candidate station.

    Returns
    -------
    list of SimEfield objects
        A list of SimEfield objects, one for each shower and propagation solution

    """
    if distance_cut is not None:
        time_logger.start_time('distance cut')
        vertex_positions = []
        shower_energies = []
        for i, shower in enumerate(showers):
            vertex_positions.append(shower.get_parameter(shp.vertex))
            shower_energies.append(shower.get_parameter(shp.energy))
        vertex_positions = np.array(vertex_positions)
        shower_energies = np.array(shower_energies)
        vertex_distances = np.linalg.norm(vertex_positions - vertex_positions[0], axis=1)
        time_logger.stop_time('distance cut')
    logger.debug("Calculating electric field for station %d , channel %d from list of showers", station_id, channel_id)

    sim_station = NuRadioReco.framework.sim_station.SimStation(station_id)
    sim_station.set_candidate(False)
    if min_efield_amplitude is None:
        sim_station.set_candidate(True)
    sim_station.set_is_neutrino()  # naming not ideal, but this function defines in-ice emission (compared to in-air emission from air showers)

    x2 = det.get_relative_position(station_id, channel_id) + det.get_absolute_position(station_id)
    dt = 1. / config['sampling_rate']
    # rescale the number of samples to the internal (higher) sampling rate used in the simulation
    n_samples = det.get_number_of_samples(station_id, channel_id) / det.get_sampling_frequency(station_id, channel_id) / dt
    n_samples = int(np.ceil(n_samples / 2.) * 2)  # round to nearest even integer

    for iSh, shower in enumerate(showers):
        x1 = shower.get_parameter(shp.vertex)
        if distance_cut is not None:
            time_logger.start_time('distance cut')
            mask_shower_sum = np.abs(vertex_distances - vertex_distances[iSh]) < config['speedup']['distance_cut_sum_length']
            shower_energy_sum = np.sum(shower_energies[mask_shower_sum])
            if np.linalg.norm(x1 - x2) > distance_cut(shower_energy_sum):
                time_logger.stop_time('distance cut')
                continue

            time_logger.stop_time('distance cut')

        time_logger.start_time('ray tracing')
        logger.debug(f"Calculating electric field for shower {shower.get_id()} and station {station_id}, channel {channel_id}")
        shower_direction = -1 * shower.get_axis() # We need the propagation direction here, so we multiply the shower axis with '-1'
        n_index = medium.get_index_of_refraction(x1)
        cherenkov_angle = np.arccos(1. / n_index)

        propagator.set_start_and_end_point(x1, x2)
        propagator.use_optional_function('set_shower_axis', shower_direction)
        if config['speedup']['redo_raytracing']:  # check if raytracing was already performed
            pass
            # TODO: initiatlize ray tracer with existing results if available
        propagator.find_solutions()
        if not propagator.has_solution():
            logger.debug(f"shower {shower.get_id()} and station {station_id}, channel {channel_id} from {x1} to {x2} does not have any ray tracing solution")
            continue

        n = propagator.get_number_of_solutions()
        logger.debug(f"found {n} solutions for shower {shower.get_id()} and station {station_id}, channel {channel_id} from {x1} to {x2}")
        delta_Cs = np.zeros(n)
        viewing_angles = np.zeros(n)
        # loop through all ray tracing solution
        for iS in range(n):
            viewing_angles[iS] = hp.get_angle(shower_direction, propagator.get_launch_vector(iS))
            delta_Cs[iS] = viewing_angles[iS] - cherenkov_angle
        # discard event if delta_C (angle off cherenkov cone) is too large
        if min(np.abs(delta_Cs)) > config['speedup']['delta_C_cut']:
            logger.debug(f'delta_C too large, event unlikely to be observed, (min(Delta_C) = {min(np.abs(delta_Cs))/units.deg:.1f}deg), skipping event')
            continue
        time_logger.stop_time('ray tracing')

        for iS in range(n): # loop through all ray tracing solution
            time_logger.start_time('ray tracing (time)')
            # skip individual channels where the viewing angle difference is too large
            # discard event if delta_C (angle off cherenkov cone) is too large
            if np.abs(delta_Cs[iS]) > config['speedup']['delta_C_cut']:
                logger.debug('delta_C too large, ray tracing solution unlikely to be observed, skipping ray tracing solution')
                continue
            # TODO: Fill with previous values if RT was already performed
            wave_propagation_distance = propagator.get_path_length(iS)  # calculate path length
            wave_propagation_time = propagator.get_travel_time(iS)  # calculate travel time
            time_logger.start_time('ray tracing (time)')
            if wave_propagation_distance is None or wave_propagation_time is None:
                logger.warning('travel distance or travel time could not be calculated, skipping ray tracing solution. '
                               f'Shower ID: {shower.get_id()} Station ID: {station_id} Channel ID: {channel_id}')
                continue
            kwargs = {}
            # if the input file specifies a specific shower realization, or
            # if the shower was already simulated (e.g. for a different channel or ray tracing solution)
            # use that realization
            if config['signal']['model'] in ["ARZ2019", "ARZ2020"] and shower.has_parameter(shp.charge_excess_profile_id):
                kwargs['iN'] = shower[shp.charge_excess_profile_id]
                logger.debug(f"reusing shower {kwargs['iN']} ARZ shower library")
            elif config['signal']['model'] == "Alvarez2009" and shower.has_parameter(shp.k_L):
                kwargs['k_L'] = shower[shp.k_L]
                logger.debug(f"reusing k_L parameter of Alvarez2009 model of k_L = {kwargs['k_L']:.4g}")

            time_logger.start_time('signal generation')
            spectrum, additional_output = askaryan.get_frequency_spectrum(shower[shp.energy], viewing_angles[iS],
                            n_samples, dt, shower[shp.type], n_index, wave_propagation_distance,
                            config['signal']['model'], seed=config['seed'], full_output=True, **kwargs)
            # save shower realization to SimShower and hdf5 file
            if config['signal']['model'] in ["ARZ2019", "ARZ2020"]:
                if not shower.has_parameter(shp.charge_excess_profile_id):
                    shower.set_parameter(shp.charge_excess_profile_id, additional_output['iN'])
                    logger.debug(f"setting shower profile for ARZ shower library to i = {additional_output['iN']}")
            if config['signal']['model'] == "Alvarez2009":
                if not shower.has_parameter(shp.k_L):
                    shower.set_parameter(shp.k_L, additional_output['k_L'])

            polarization_direction_onsky = calculate_polarization_vector(shower_direction, propagator.get_launch_vector(iS), config)
            receive_vector = propagator.get_receive_vector(iS)
            eR, eTheta, ePhi = np.outer(polarization_direction_onsky, spectrum)
            time_logger.stop_time('signal generation')

            # this is common stuff which is the same between emitters and showers
            electric_field = NuRadioReco.framework.electric_field.ElectricField([channel_id],
                                    position=det.get_relative_position(station_id, channel_id),
                                    shower_id=shower.get_id(), ray_tracing_id=iS)
            electric_field.set_frequency_spectrum(np.array([eR, eTheta, ePhi]), 1. / dt)
            time_logger.start_time('propagation effects')
            electric_field = propagator.apply_propagation_effects(electric_field, iS)
            time_logger.stop_time('propagation effects')
            # Trace start time is equal to the interaction time relative to the first
            # interaction plus the wave travel time.
            if shower.has_parameter(shp.vertex_time):
                trace_start_time = shower[shp.vertex_time] + wave_propagation_time
            else:
                trace_start_time = wave_propagation_time

            # We shift the trace start time so that the trace time matches the propagation time.
            # The centre of the trace corresponds to the instant when the signal from the shower
            # vertex arrives at the observer. The next line makes sure that the centre time
            # of the trace is equal to vertex_time + T (wave propagation time)
            trace_start_time -= 0.5 * electric_field.get_number_of_samples() / electric_field.get_sampling_rate()

            zenith, azimuth = hp.cartesian_to_spherical(*receive_vector)
            electric_field.set_trace_start_time(trace_start_time)
            electric_field[efp.azimuth] = azimuth
            electric_field[efp.zenith] = zenith
            electric_field[efp.ray_path_type] = propagation.solution_types[propagator.get_solution_type(iS)]
            electric_field[efp.nu_vertex_distance] = wave_propagation_distance
            electric_field[efp.nu_vertex_propagation_time] = wave_propagation_time
            electric_field[efp.nu_viewing_angle] = viewing_angles[iS]
            #: electric field polarization in onsky-coordinates. 0 corresponds to polarization in e_theta, 90deg is polarization in e_phi
            electric_field[efp.polarization_angle] = np.arctan2(*polarization_direction_onsky[1:][::-1])
            electric_field[efp.raytracing_solution] = propagator.get_raytracing_output(iS)
            electric_field[efp.launch_vector] = propagator.get_launch_vector(iS)

            if min_efield_amplitude is not None:
                if np.max(np.abs(electric_field.get_trace())) > min_efield_amplitude:
                    sim_station.set_candidate(True)

            sim_station.add_electric_field(electric_field)
<<<<<<< HEAD
            logger.debug(
                f"Added electric field to SimStation for shower {shower.get_id()} and station {station_id}, "
                f"channel {channel_id} with ray tracing solution {iS} and viewing angle {viewing_angles[iS]/units.deg:.1f}deg")
=======
            logger.debug(f"Added electric field to SimStation for shower {shower.get_id()} and station {station_id}, channel {channel_id} with ray tracing solution {iS} and viewing angle {viewing_angles[iS]/units.deg:.1f}deg")
>>>>>>> e7224ad4

    return sim_station


<<<<<<< HEAD
def calculate_sim_efield_for_emitter(
        emitters, station_id, channel_id,
        det, propagator, medium, config,
        rnd, antenna_pattern_provider,
        time_logger=None,
        min_efield_amplitude=None):
=======
def calculate_sim_efield_for_emitter(emitters, station_id, channel_id,
                         det, propagator, medium, config,
                         rnd, antenna_pattern_provider,
                         time_logger=None,
                         min_efield_amplitude=None):
>>>>>>> e7224ad4
    """
    Calculate the simulated electric field for a given shower and channel.

    Parameters
    ----------
    emitters : list of emitters
        A list of the emitters that should be simulated (as defined in the input HDF5 file)
    station_id : int
        the station id, only needed to identify the correct channel in the detector description
    channel_id : int
        the channel id for which the electric field should be calculated as defined in the detector description
    det : Detector object
        the detector description defining all channels.
    propagator : propagator object
        the propagator that should be used to calculate the electric field from emitter to receiver, typically a ray tracer
    medium: medium object
        the medium in which the electric field is propagating, typically ice
    config : dict
        the NuRadioMC configuration dictionary (from the yaml file)
    rnd: numpy random number generator
        the random number generator to be used for the simulation
    antenna_pattern_provider: antenna pattern provider object
        the antenna pattern provider object to be used for the simulation
    time_logger: time_logger object
        the time logger to be used for the simulation
    min_efield_amplitude: float
        speedup cut: the minimum electric field amplitude, if all efields from all showers are belwo this threshold value
        the station will not be set as candidate station.

    Returns
    -------
    list of SimEfield objects
        A list of SimEfield objects, one for each shower and propagation solution

    """
    logger.debug(f"Calculating electric field for station {station_id}, channel {channel_id} from list of emitters")

    sim_station = NuRadioReco.framework.sim_station.SimStation(station_id)
    sim_station.set_is_neutrino()  # naming not ideal, but this function defines in-ice emission (compared to in-air emission from air showers)
    sim_station.set_candidate(False)
    if min_efield_amplitude is None:
        sim_station.set_candidate(True)

    x2 = det.get_relative_position(station_id, channel_id) + det.get_absolute_position(station_id)
    dt = 1. / config['sampling_rate']
    # rescale the number of samples to the internal (higher) sampling rate used in the simulation
    n_samples = det.get_number_of_samples(station_id, channel_id) / det.get_sampling_frequency(station_id, channel_id) / dt
    n_samples = int(np.ceil(n_samples / 2.) * 2)  # round to nearest even integer

    for emitter in emitters:
        time_logger.start_time('ray tracing')
        x1 = emitter.get_parameter(ep.position)
        n_index = medium.get_index_of_refraction(x1)

        propagator.set_start_and_end_point(x1, x2)
        if config['speedup']['redo_raytracing']:  # check if raytracing was already performed
            pass
            # TODO: initiatlize ray tracer with existing results if available
        propagator.find_solutions()
        time_logger.stop_time('ray tracing')
        if not propagator.has_solution():
            logger.debug(f"emitter {emitter.get_id()} and station {station_id}, "
                        f"channel {channel_id} from {x1} to {x2} does not have any ray tracing solution")
            continue

        n = propagator.get_number_of_solutions()
        for iS in range(n): # loop through all ray tracing solution
            time_logger.start_time('ray tracing (time)')
            # TODO: Fill with previous values if RT was already performed
            wave_propagation_distance = propagator.get_path_length(iS)  # calculate path length
            wave_propagation_time = propagator.get_travel_time(iS)  # calculate travel time
            time_logger.stop_time('ray tracing (time)')
            if wave_propagation_distance is None or wave_propagation_time is None:
                logger.warning('travel distance or travel time could not be calculated, skipping ray tracing solution. '
                            f'Emitter ID: {emitter.get_id()} Station ID: {station_id} Channel ID: {channel_id}')
                continue

            # if the input file specifies a specific shower realization, or
            # if the shower was already simulated (e.g. for a different channel or ray tracing solution)
            # use that realization
            amplitude = emitter[ep.amplitude]
            emitter_model = emitter[ep.model]
            emitter_kwargs = {}
            emitter_kwargs["launch_vector"] = propagator.get_launch_vector(iS)
            for key in ep:
                if key.name not in ['amplitude', 'model', 'position']:
                    if emitter.has_parameter(key):
                        emitter_kwargs[key.name] = emitter[key]

            time_logger.start_time('signal generation')
            if emitter_model.startswith("efield_"):
                if emitter_model == "efield_idl1_spice":
                    if emitter.has_parameter(ep.realization_id):
                        emitter_kwargs['iN'] = emitter[ep.realization_id]
                    else:
                        emitter_kwargs['rnd'] = rnd

                (eR, eTheta, ePhi), additional_output = emitter_signalgen.get_frequency_spectrum(amplitude, n_samples, dt, emitter_model, **emitter_kwargs, full_output=True)
                if emitter_model == "efield_idl1_spice":
                    if not emitter.has_parameter(ep.realization_id):
                        emitter.set_parameter(ep.realization_id, additional_output['iN'])
                        logger.debug(f"setting emitter realization to i = {additional_output['iN']}")
            else:
                # the emitter fuction returns the voltage output of the pulser. We need to convole with the antenna response of the emitting antenna
                # to obtain the emitted electric field.
                # get emitting antenna properties
                antenna_model = emitter[ep.antenna_type]
                antenna_pattern = antenna_pattern_provider.load_antenna_pattern(antenna_model)
                ori = [emitter[ep.orientation_theta], emitter[ep.orientation_phi],
                       emitter[ep.rotation_theta], emitter[ep.rotation_phi]]
                # source voltage given to the emitter
                voltage_spectrum_emitter = emitter_signalgen.get_frequency_spectrum(amplitude, n_samples, dt,
                                                                            emitter_model, **emitter_kwargs)
                # convolve voltage output with antenna response to obtain emitted electric field
                frequencies = np.fft.rfftfreq(n_samples, d=dt)
                zenith_emitter, azimuth_emitter = hp.cartesian_to_spherical(*propagator.get_launch_vector(iS))
                VEL = antenna_pattern.get_antenna_response_vectorized(frequencies, zenith_emitter, azimuth_emitter, *ori)
                c = constants.c * units.m / units.s
                eTheta = VEL['theta'] * (-1j) * voltage_spectrum_emitter * frequencies * n_index / c
                ePhi = VEL['phi'] * (-1j) * voltage_spectrum_emitter * frequencies * n_index / c
                eR = np.zeros_like(eTheta)

            # rescale amplitudes by 1/R, for emitters this is not part of the "SignalGen" class
            eTheta *= 1 / wave_propagation_distance
            ePhi *= 1 / wave_propagation_distance
            time_logger.stop_time('signal generation')

            # this is common stuff which is the same between emitters and showers. Make sure to do any changes to this code in both places
            electric_field = NuRadioReco.framework.electric_field.ElectricField([channel_id],
                                    position=det.get_relative_position(station_id, channel_id),
                                    shower_id=emitter.get_id(), ray_tracing_id=iS)
            electric_field.set_frequency_spectrum(np.array([eR, eTheta, ePhi]), 1. / dt)
            time_logger.start_time('propagation effects')
            electric_field = propagator.apply_propagation_effects(electric_field, iS)
            time_logger.stop_time('propagation effects')
            # Trace start time is equal to the emitter time in case one was defined
            # (relevant for multiple emitters per event group)
            if emitter.has_parameter(ep.time):
                trace_start_time = emitter[ep.time] + wave_propagation_time
            else:
                trace_start_time = wave_propagation_time

            # We shift the trace start time so that the trace time matches the propagation time.
            # The centre of the trace corresponds to the instant when the signal from the shower
            # vertex arrives at the observer. The next line makes sure that the centre time
            # of the trace is equal to vertex_time + wave_propagation_time (wave propagation time)
            trace_start_time -= 0.5 * electric_field.get_number_of_samples() / electric_field.get_sampling_rate()

            zenith, azimuth = hp.cartesian_to_spherical(*propagator.get_receive_vector(iS))
            electric_field.set_trace_start_time(trace_start_time)
            electric_field[efp.azimuth] = azimuth
            electric_field[efp.zenith] = zenith
            electric_field[efp.ray_path_type] = propagation.solution_types[propagator.get_solution_type(iS)]
            electric_field[efp.nu_vertex_distance] = wave_propagation_distance
            electric_field[efp.nu_vertex_propagation_time] = wave_propagation_time
            electric_field[efp.raytracing_solution] = propagator.get_raytracing_output(iS)
            electric_field[efp.launch_vector] = propagator.get_launch_vector(iS)

            if min_efield_amplitude is not None:
                if np.max(np.abs(electric_field.get_trace())) > min_efield_amplitude:
                    sim_station.set_candidate(True)

            sim_station.add_electric_field(electric_field)

    return sim_station


def apply_det_response_sim(
        sim_station, det, config,
        detector_simulation_filter_amp=None,
        evt=None,
        event_time=None,
        detector_simulation_part1=None,
        time_logger=None):
    """
    Apply the detector response to the simulated electric field, i.e., calculate the voltage traces as
    seen by the readout system, per shower, raytracing solution and channel.
    This includes the effect of the antenna response, the
    analog signal chain. The result is a list of SimChannel objects which are added to the
    SimStation object.

    Parameters
    ----------
    sim_station : sim_station object that contains the electric fields at the observer positions
        A list of SimEfield objects, one for each shower and propagation solution
    det : Detector object
        the detector description defining all channels.
    config : dict
        the NuRadioMC configuration dictionary (from the yaml file)
    detector_simulation_filter_amp: function (optional)
        a function that applies the filter and amplifier response to the electric field
        the arguments to the function are (event, station, detector)
        if not provided, the function `detector_simulation_part1` needs to be provided.
    evt : NuRadioReco event object (optional)
        all NuRadioReco modules that get executed will be registered to the event.
        If no event is provided, a dummy event is created so that the function runs, but
        then this information is not available to the user.
    event_time: time object (optional)
        the time of the event to be simulated
    detector_simulation_part1: function (optional)
        this function gives the user the full flexibility to implement all processing
        arguments to the function are (event, station, detector)

    Returns nothing. The SimChannels are added to the SimStation object.
    """
    if time_logger is not None:
        time_logger.start_time('detector response (sim)')

    if evt is None:
        evt = NuRadioReco.framework.event.Event(0, 0)

    if event_time is not None:
        sim_station.set_station_time(event_time)

    if detector_simulation_filter_amp is None and detector_simulation_part1 is None:
        logger.error("No detector response function provided. Please provide either detector_simulation_filter_amp or detector_simulation_part1")
        raise ValueError("No detector response function provided. Please provide either detector_simulation_filter_amp or detector_simulation_part1")

    # convert efields to voltages at digitizer
    if detector_simulation_part1 is not None:
        detector_simulation_part1(sim_station, det)
    else:
        # convolve efield with antenna pattern and add cable delay (is not added with efieldToVoltageConverterPEREFIELD)
        efieldToVoltageConverterPerEfield.run(evt, sim_station, det)
        channelAddCableDelay.run(evt, sim_station, det)

        detector_simulation_filter_amp(evt, sim_station, det)

    if config['speedup']['amp_per_ray_solution']:
        channelSignalReconstructor.run(evt, sim_station, det)
<<<<<<< HEAD
    if time_logger is not None: time_logger.stop_time('detector response (sim)')
=======

    if time_logger is not None:
        time_logger.stop_time('detector response (sim)')
>>>>>>> e7224ad4


def apply_det_response(
        evt, det, config,
        detector_simulation_filter_amp=None,
        add_noise=None,
        Vrms_per_channel=None,
        integrated_channel_response=None,
        noiseless_channels=None,
        detector_simulation_part2=None,
        time_logger=None,
        channel_ids=None):
    """
    Apply the detector response to the simulated electric field, i.e., the voltage traces
    seen by the readout system. This function combines all electric fields (from different showers and
    ray tracing solutions) of one detector channel/antenna. This includes the effect of the antenna response, the
    analog signal chain. The result is a list of Channel objects which are added to the
    Station object.

    Parameters
    ----------
    evt : NuRadioReco.framework.event.Event
        Event object containing all the showers/emitters and electric fields
    det : Detector object
        the detector description defining all channels.
    config : dict
        the NuRadioMC configuration dictionary (from the yaml file)
    detector_simulation_filter_amp: function (optional)
        a function that applies the filter and amplifier response to the electric field
        the arguments to the function are (event, station, detector)
        if not provided, the function `detector_simulation_part2` needs to be provided.
    add_noise : bool
        if True, noise is added to the channels
    Vrms_per_channel : dict
        the noise RMS per channel
    integrated_channel_response : dict
        the integrated channels response int(S21^2, dt) per channel. Corresponds to bandwidth for signal
        chains without amplification. This is used to normalize the noise level
        to the bandwidth it is generated for.
    noiseless_channels : dict (keys station_id) of list of ints
        the channels that should not have noise added
    detector_simulation_part2: function (optional)
        this function gives the user the full flexibility to implement all processing
        arguments to the function are (event, station, detector)
    time_logger: time_logger object
        the time logger to be used for the simulation
    channel_ids: list of ints
        the channel ids for which the detector response should be calculated. If None, all channels are used.

    Returns nothing. The Channels are added to the Station object.
    """
    if time_logger is not None:
        time_logger.start_time('detector response')

    if detector_simulation_filter_amp is None and detector_simulation_part2 is None:
        logger.error("No detector response function provided. Please provide either detector_simulation_filter_amp or detector_simulation_part2")
        raise ValueError("No detector response function provided. Please provide either detector_simulation_filter_amp or detector_simulation_part2")

    station = evt.get_station()  # will raise an error if there are more than one station, but this should never happen
    # convert efields to voltages at digitizer
    if detector_simulation_part2 is not None:
        detector_simulation_part2(evt, station, det)
    else:
        dt = 1. / (config['sampling_rate'])
        # start detector simulation

        # convolve efield with antenna pattern and add cable delay (this is also done in the efieldToVoltageConverter
        # (unlike the efieldToVoltageConverterPEREFIELD))
        efieldToVoltageConverter.run(evt, station, det, channel_ids=channel_ids)

        # downsample trace to internal simulation sampling rate (the efieldToVoltageConverter upsamples the trace to
        # 20 GHz by default to achive a good time resolution when the two signals from the two signal paths are added)
        channelResampler.run(evt, station, det, sampling_rate=1. / dt)

        if add_noise:
            max_freq = 0.5 / dt
            Vrms = {}
            for channel_id in det.get_channel_ids(station.get_id()):
                norm = integrated_channel_response[station.get_id()][channel_id]
                # normalize noise level to the bandwidth its generated for
                Vrms[channel_id] = Vrms_per_channel[station.get_id()][channel_id] / (norm / max_freq) ** 0.5

            channelGenericNoiseAdder.run(
                evt, station, det, amplitude=Vrms, min_freq=0 * units.MHz,
                max_freq=max_freq, type='rayleigh',
                excluded_channels=noiseless_channels[station.get_id()])

        detector_simulation_filter_amp(evt, station, det)

    if time_logger is not None:
        time_logger.stop_time('detector response')


def build_dummy_event(station_id, det, config):
    """
    Builds a dummy event for simulation.

    Parameters
    ----------
    station_id : int
        The station ID.
    det : Detector object
        The detector description defining all channels.
    config : dict
        The NuRadioMC configuration dictionary (from the yaml file)

    Returns:
        object: The built event object.
    """

    evt = NuRadioReco.framework.event.Event(0, 0)
    sim_station = NuRadioReco.framework.sim_station.SimStation(station_id)
    sim_station.set_is_neutrino()  # naming not ideal, but this function defines in-ice emission (compared to in-air emission from air showers)

    dt = 1. / config['sampling_rate']
    # rescale the number of samples to the internal (higher) sampling rate used in the simulation
    channel_id = det.get_channel_ids(station_id)[0]
    n_samples = det.get_number_of_samples(station_id, channel_id) / det.get_sampling_frequency(station_id, channel_id) / dt
    n_samples = int(np.ceil(n_samples / 2.) * 2)  # round to nearest even integer

    for channel_id in det.get_channel_ids(station_id):
        electric_field = NuRadioReco.framework.electric_field.ElectricField([channel_id],
                                    det.get_relative_position(sim_station.get_id(), channel_id))
        trace = np.zeros(n_samples)
        trace[n_samples // 2] = 100 * units.V  # set a signal that should satisfy any trigger and speedup cuts
        trace[n_samples // 2 + 1] = -100 * units.V
        electric_field.set_trace(np.array([np.zeros(n_samples), trace, trace]), 1. / dt)
        electric_field.set_trace_start_time(0)
        electric_field[efp.azimuth] = 0
        electric_field[efp.zenith] = 100 * units.deg
        electric_field[efp.ray_path_type] = 0
        sim_station.add_electric_field(electric_field)

    station = NuRadioReco.framework.station.Station(station_id)
    station.set_sim_station(sim_station)
    evt.set_station(station)
    return evt


def build_NuRadioEvents_from_hdf5(fin, fin_attrs, idxs, time_logger=None):
    """
    Build NuRadioReco event structures from the input file

    The function automatically determines if a particle or an emitter is simulated and builds the
    corresponding event structure.

    Parameters
    ----------
    fin : dict
        the input file data dictionary
    fin_attrs : dict
        the input file attributes dictionary
    idxs : list of ints
        the indices of the events that should be built

    Returns
    -------
    event_group : `NuRadioReco.framework.event.Event`
        an event group object containing the showers and particles or emitters
        the output should contain all relevant information from the hdf5 file (except the attributes)
        to perform a NuRadioMC simulation
    """
    if time_logger is not None:
        time_logger.start_time('event builder (hdf5 -> nur)')

    parent_id = idxs[0]
    event_group_id = fin['event_group_ids'][parent_id]
    event_group = NuRadioReco.framework.event.Event(event_group_id, parent_id)
    # add event generator info event
    for enum_entry in genattrs:
        if enum_entry.name in fin_attrs:
            event_group.set_generator_info(enum_entry, fin_attrs[enum_entry.name])

    particle_mode = "simulation_mode" not in fin_attrs or fin_attrs['simulation_mode'] != "emitter"
    if particle_mode:  # first case: simulation of a particle interaction which produces showers
        # there is only one primary particle per event group
        input_particle = NuRadioReco.framework.particle.Particle(event_group_id)
        input_particle[simp.flavor] = fin['flavors'][parent_id]
        input_particle[simp.energy] = fin['energies'][parent_id]
        input_particle[simp.interaction_type] = fin['interaction_type'][parent_id]
        input_particle[simp.inelasticity] = fin['inelasticity'][parent_id]
        input_particle[simp.vertex] = np.array([fin['xx'][parent_id],
                                                fin['yy'][parent_id],
                                                fin['zz'][parent_id]])
        input_particle[simp.zenith] = fin['zeniths'][parent_id]
        input_particle[simp.azimuth] = fin['azimuths'][parent_id]
        input_particle[simp.inelasticity] = fin['inelasticity'][parent_id]
        input_particle[simp.n_interaction] = fin['n_interaction'][parent_id]
        input_particle[simp.shower_id] = fin['shower_ids'][parent_id]
        if fin['n_interaction'][parent_id] <= 1:
            # parents before the neutrino and outgoing daughters without shower are currently not
            # simulated. The parent_id is therefore at the moment only rudimentarily populated.
            input_particle[simp.parent_id] = None  # primary does not have a parent
        input_particle[simp.vertex_time] = 0
        if 'vertex_times' in fin:
            input_particle[simp.vertex_time] = fin['vertex_times'][parent_id]
        else:
            logger.warning("The input file does not include vertex times, setting vertex time to zero. Vertices from the same event will not be time-ordered.")
        event_group.add_particle(input_particle)

        # now loop over all showers and add them to the event group
        for idx in idxs:
            vertex_time = 0
            if 'vertex_times' in fin:
                vertex_time = fin['vertex_times'][idx]

            # create NuRadioReco event structure
            sim_shower = NuRadioReco.framework.radio_shower.RadioShower(fin['shower_ids'][idx])
            # save relevant neutrino properties
            sim_shower[shp.zenith] = fin['zeniths'][idx]
            sim_shower[shp.azimuth] = fin['azimuths'][idx]
            sim_shower[shp.energy] = fin['shower_energies'][idx]
            sim_shower[shp.flavor] = fin['flavors'][idx]
            sim_shower[shp.interaction_type] = fin['interaction_type'][idx]
            sim_shower[shp.n_interaction] = fin['n_interaction'][idx]
            sim_shower[shp.vertex] = np.array([fin['xx'][idx], fin['yy'][idx], fin['zz'][idx]])
            sim_shower[shp.vertex_time] = vertex_time
            sim_shower[shp.type] = fin['shower_type'][idx]
            if 'shower_realization_ARZ' in fin:
                sim_shower[shp.charge_excess_profile_id] = fin['shower_realization_ARZ'][idx]
            if 'shower_realization_Alvarez2009' in fin:
                sim_shower[shp.k_L] = fin['shower_realization_Alvarez2009'][idx]

            # TODO direct parent does not necessarily need to be the primary in general, but full
            # interaction chain is currently not populated in the input files.
            sim_shower[shp.parent_id] = event_group_id
            logger.debug(f"Adding shower {sim_shower.get_id()} to event group {event_group.get_id()}")
            event_group.add_sim_shower(sim_shower)

    else:  # emitter mode: simulation of one or several artificial emitters
        for idx in idxs:
            emitter_obj = NuRadioReco.framework.sim_emitter.SimEmitter(fin['shower_ids'][idx])  # shower_id is equivalent to emitter_id in this case
            emitter_obj[ep.position] = np.array([fin['xx'][idx], fin['yy'][idx], fin['zz'][idx]])
            emitter_obj[ep.model] = fin['emitter_model'][idx]
            emitter_obj[ep.amplitude] = fin['emitter_amplitudes'][idx]
            for key in ep:
                if not emitter_obj.has_parameter(key):
                    if 'emitter_' + key.name in fin:
                        emitter_obj[key] = fin['emitter_' + key.name][idx]
            event_group.add_sim_emitter(emitter_obj)

    if time_logger is not None:
        time_logger.stop_time('event builder (hdf5 -> nur)')

    return event_group


def get_config(config_file):
    """
    Read the configuration file and return the configuration dictionary.

    The configuration dictionary is a combination of the default configuration
    and the local configuration file. The local configuration file can override
    the default configuration.

    Parameters
    ----------
    config_file : string
        the path to the configuration file

    Returns
    -------
    cfg : dict
        the configuration dictionary
    """
    config_file_default = os.path.join(os.path.dirname(__file__), 'config_default.yaml')
    logger.status('reading default config from %s', config_file_default)
    with open(config_file_default, 'r', encoding="utf-8") as ymlfile:
        cfg = yaml.load(ymlfile, Loader=yaml.FullLoader)

    if config_file is not None:
        logger.status('reading local config overrides from %s', config_file)
        with open(config_file, 'r', encoding="utf-8") as ymlfile:
            local_config = yaml.load(ymlfile, Loader=yaml.FullLoader)
            new_cfg = merge_config(local_config, cfg)
            cfg = new_cfg

    return cfg


def calculate_polarization_vector(shower_axis, launch_vector, config):
    """ calculates the polarization vector in spherical coordinates (eR, eTheta, ePhi)

    Parameters
    ----------
    shower_axis: array-like
        shower axis in cartesian coordinates
    launch_vector: array-like
        launch vector in cartesian coordinates
    config: dict
        configuration dictionary

    Returns
    -------
    array-like
        polarization vector in spherical coordinates (eR, eTheta, ePhi)
    """
    if config['signal']['polarization'] == 'auto':
        polarization_direction = np.cross(launch_vector, np.cross(shower_axis, launch_vector))
        polarization_direction /= np.linalg.norm(polarization_direction)
        cs = cstrans.cstrafo(*hp.cartesian_to_spherical(*launch_vector))
        return cs.transform_from_ground_to_onsky(polarization_direction)

    if config['signal']['polarization'] == 'custom':
        ePhi = float(config['signal']['ePhi'])
        eTheta = (1 - ePhi ** 2) ** 0.5
        v = np.array([0, eTheta, ePhi])
        return v / np.linalg.norm(v)

    msg = f"{config['signal']['polarization']} for config.signal.polarization is not a valid option"
    logger.error(msg)
    raise ValueError(msg)


def increase_signal(station, channel_id, factor):
    """
    increase the signal of a simulated station by a factor of x
    this is e.g. used to approximate a phased array concept with a single antenna

    Parameters
    ----------
    channel_id: int or None
        if None, all available channels will be modified
    """
    if channel_id is None:
        for electric_field in station.get_sim_station().get_electric_fields():
            electric_field.set_trace(electric_field.get_trace() * factor, sampling_rate=electric_field.get_sampling_rate())

    else:
        sim_channels = station.get_sim_station().get_electric_fields_for_channels([channel_id])
        for sim_channel in sim_channels:
            sim_channel.set_trace(sim_channel.get_trace() * factor, sampling_rate=sim_channel.get_sampling_rate())


def calculate_particle_weight(event_group, idx, cfg, fin=None):
    """
    Calculate the (survival) propability of a neutrino reaching the simulation volume.

    Depending on the config settings, the weights is used from the input file, or
    calulated based on the Earth attenuation and cross section model defined in the config

    Parameters
    ----------
    event_group : EventGroup
        The event group containing the particle.
    idx : int
        The index of the particle in the event group.
    cfg : dict
        The configuration parameters.
    fin : dictionary
        the data part of the hdf5 input file

    Returns
    -------
    float
        The weight of the particle.

    Notes
    -----
    This function calculates the weight of a particle based on the given event group, particle index, and configuration parameters.
    The weight is determined based on the weight mode specified in the configuration parameters.
    If the weight mode is set to "existing", the function checks if the input file contains weights and assigns the weight to the particle.
    If the weight mode is set to None, the weight is set to 1.
    Otherwise, the weight is calculated based on the particle's zenith, energy, flavor, weight mode, cross section type, vertex position, and azimuth.

    """
    primary = event_group.get_primary()
    if cfg['weights']['weight_mode'] == "existing":
        if fin is not None and "weights" in fin:
            primary[simp.weight] = fin["weights"][idx]
        else:
            logger.error(
                "config file specifies to use weights from the input hdf5 file but the input file does not contain this information.")
    elif cfg['weights']['weight_mode'] is None:
        primary[simp.weight][simp.weight] = 1.
    else:
        primary[simp.weight] = get_weight(
            primary[simp.zenith],
            primary[simp.energy],
            primary[simp.flavor],
            mode=cfg['weights']['weight_mode'],
            cross_section_type=cfg['weights']['cross_section_type'],
            vertex_position=primary[simp.vertex],
            phi_nu=primary[simp.azimuth])
    # all entries for the event for this primary get the calculated primary's weight
    return primary[simp.weight]


def group_into_events(station, event_group, particle_mode, split_event_time_diff,
                      zerosignal=False, time_logger=None):
    """
    Group the signals from a station into multiple events based on signal arrival times.

    Parameters:
    -----------
    station : NuRadioReco.framework.station.Station
        The station object containing the signals.
    event_group : NuRadioMC.framework.event.Event
        The event group object containing all showers or emitters and other meta attributes
    particle_mode : bool
        Flag indicating whether the events are a particle simulations or not (i.e. an emitter simulation)
    split_event_time_diff : float
        The time difference threshold for splitting events.
    zerosignal : bool, optional
        Flag indicating whether to zero out the signals. Default is False.

    Returns:
    --------
    events : list of NuRadioReco.framework.event.Event
        The list of events created from the grouped signals.
    """
    if time_logger is not None:
        time_logger.start_time('group into events')

    event_group_id = event_group.get_run_number()
    start_times = []
    channel_identifiers = []
    for channel in station.get_sim_station().iter_channels():
        channel_identifiers.append(channel.get_unique_identifier())
        start_times.append(channel.get_trace_start_time())

    start_times = np.array(start_times)
    start_times_sort = np.argsort(start_times)
    delta_start_times = np.diff(start_times[start_times_sort])  # this array is sorted in time
    split_event_time_diff = float(split_event_time_diff)

    iSplit = np.atleast_1d(np.squeeze(np.argwhere(delta_start_times > split_event_time_diff)))
    n_sub_events = len(iSplit) + 1
    if n_sub_events > 1:
        logger.info(f"splitting event group id {event_group_id} into {n_sub_events} "
                    f"sub events because time separation larger than {split_event_time_diff/units.ns}ns")

    tmp_station = copy.deepcopy(station)
    events = []
    for iEvent in range(n_sub_events):
        iStart = 0
        iStop = len(channel_identifiers)
        if n_sub_events > 1:
            if iEvent > 0:
                iStart = iSplit[iEvent - 1] + 1
        if iEvent < n_sub_events - 1:
            iStop = iSplit[iEvent] + 1
        indices = start_times_sort[iStart: iStop]
        if n_sub_events > 1:
            tmp = ""
            for start_time in start_times[indices]:
                tmp += f"{start_time/units.ns:.0f}, "
            tmp = tmp[:-2] + " ns"
            logger.info(f"creating event {iEvent} of event group {event_group_id} ranging "
                        f"from {iStart} to {iStop} with indices {indices} corresponding to signal times of {tmp}")

        evt = NuRadioReco.framework.event.Event(event_group_id, iEvent)  # create new event
        if particle_mode:
            # add MC particles that belong to this (sub) event to event structure
            # add only primary for now, since full interaction chain is not typically in the input hdf5s
            evt.add_particle(event_group.get_primary())  # add primary particle to event

        # copy over generator information from temporary event to event
        evt._generator_info = event_group._generator_info

        station = NuRadioReco.framework.station.Station(tmp_station.get_id())
        sim_station = NuRadioReco.framework.sim_station.SimStation(tmp_station.get_id())
        sim_station.set_is_neutrino()
        tmp_sim_station = tmp_station.get_sim_station()
        shower_ids_of_sub_event = []
        for iCh in indices:
            ch_uid = channel_identifiers[iCh]
            shower_id = ch_uid[1]
            if shower_id not in shower_ids_of_sub_event:
                shower_ids_of_sub_event.append(shower_id)
            sim_station.add_channel(tmp_sim_station.get_channel(ch_uid))
            efield_uid = ([ch_uid[0]], ch_uid[1], ch_uid[2])  # the efield unique identifier has as first parameter an array of the channels it is valid for
            for efield in tmp_sim_station.get_electric_fields():
                if efield.get_unique_identifier() == efield_uid:
                    sim_station.add_electric_field(efield)
                    logger.debug(f"adding sim efield {efield_uid} to sim station")

        if particle_mode:
            # add showers that contribute to this (sub) event to event structure
            for shower_id in shower_ids_of_sub_event:
                evt.add_sim_shower(event_group.get_sim_shower(shower_id))
        else:
            for shower_id in shower_ids_of_sub_event:
                evt.add_sim_emitter(event_group.get_sim_emitter(shower_id))

        station.set_sim_station(sim_station)
        station.set_station_time(event_group.get_event_time())
        evt.set_station(station)
        if bool(zerosignal):
            increase_signal(station, None, 0)

        events.append(evt)

    logger.info(f"created {len(events)} events from event group {event_group_id}")

    if time_logger is not None:
        time_logger.stop_time('group into events')

    return events


def read_input_hdf5(filename):
    """
    Reads input file into memory.

    Parameters
    ----------
    filename : str
        The path to the input file.

    Returns
    -------
    fin : dict
        A dictionary containing the data from the input file.
    fin_stations : dict
        A nested dictionary containing the station data from the input file.
    fin_attrs : dict
        A dictionary containing the attributes from the input file.

    """
    fin_hdf5 = h5py.File(filename, 'r')
    fin = {}
    fin_stations = {}
    fin_attrs = {}
    for key, value in fin_hdf5.items():
        if isinstance(value, h5py._hl.group.Group):
            fin_stations[key] = {}
            for key2, value2 in value.items():
                fin_stations[key][key2] = np.array(value2)
        else:
            if len(value) and isinstance(value[0], bytes):
                fin[key] = np.array(value).astype('U')
            else:
                fin[key] = np.array(value)

    for key, value in fin_hdf5.attrs.items():
        fin_attrs[key] = value

    fin_hdf5.close()
    return fin, fin_stations, fin_attrs


def remove_all_traces(evt):
    """
    Remove all traces from the event.

    Parameters
    ----------
    evt : NuRadioReco.framework.event.Event
    """
    for station in evt.get_stations():
        sim_station = station.get_sim_station()
        for electric_field in sim_station.get_electric_fields():
            electric_field._time_trace = None
            electric_field._frequency_spectrum = None
        for sim_channel in sim_station.iter_channels():
            sim_channel._time_trace = None
            sim_channel._frequency_spectrum = None
        for electric_field in station.get_electric_fields():
            electric_field._time_trace = None
            electric_field._frequency_spectrum = None
        for channel in station.iter_channels():
            channel._time_trace = None
            channel._frequency_spectrum = None


class simulation:

    def __init__(
            self, inputfilename,
            outputfilename,
            detectorfile=None,
            det=None,
            det_kwargs={},
            outputfilenameNuRadioReco=None,
            debug=False,
            evt_time=datetime.datetime(2018, 1, 1),
            config_file=None,
            log_level=LOGGING_STATUS,
            default_detector_station=None,
            default_detector_channel=None,
            file_overwrite=False,
            write_detector=True,
            event_list=None,
            log_level_propagation=logging.WARNING,
            ice_model=None,
            trigger_channels = None,
            **kwargs):
        """
        initialize the NuRadioMC end-to-end simulation

        Parameters
        ----------
        inputfilename: string, or pair
            the path to the hdf5 file containing the list of neutrino events
            alternatively, the data and attributes dictionary can be passed directly to the method
        outputfilename: string
            specify hdf5 output filename.
        detectorfile: string
            path to the json file containing the detector description
        det: detector object
            Pass a detector class object
        det_kwargs: dict
            Pass arguments to the detector (only used when det == None)
        station_id: int
            the station id for which the simulation is performed. Must match a station
            defined in the detector description
        outputfilenameNuRadioReco: string or None
            outputfilename of NuRadioReco detector sim file, this file contains all
            waveforms of the triggered events
            default: None, i.e., no output file will be written which is useful for
            effective volume calculations
        debug: bool
            True activates debug mode, default False
        evt_time: datetime object
            the time of the events, default 1/1/2018
        config_file: string
            path to config file
        log_level: logging.LEVEL
            the log level
        default_detector_station: int or None
            DEPRECATED: Define reference stations in the detector JSON file instead
        default_detector_channel: int or None
            DEPRECATED: Define reference channels in the detector JSON file instead
        file_overwrite: bool
            True allows overwriting of existing files, default False
        write_detector: bool
            If true, the detector description is written into the .nur files along with the events
            default True
        event_list: None or list of ints
            if provided, only the event listed in this list are being simulated
        log_level_propagation: logging.LEVEL
            the log level of the propagation module
        ice_model: medium object (default None)
            allows to specify a custom ice model. This model is used if the config file specifies the ice model as "custom".
        trigger_channels: list of ints or dict of list of ints
            list of channel ids that are used for the trigger (per station_id). If None, all channels are used.
        """
        logger.setLevel(log_level)
        if 'write_mode' in kwargs:
            logger.warning('Parameter write_mode is deprecated. Define the output format in the config file instead.')

        self.__trigger_channel_ids = trigger_channels
        if self.__trigger_channel_ids is None:
            logger.warning("No trigger channels specified. All channels will be simulated even if they don't contribute to any trigger. "
                        "This can be inefficient. Processing time can be saved by specifying the trigger channels.")
        self._log_level = log_level
        self._log_level_ray_propagation = log_level_propagation
        self.__time_logger = NuRadioMC.simulation.time_logger.timeLogger(logger)

        self._config = get_config(config_file)
        if self._config['seed'] is None:
            # the config seeting None means a random seed. To have the simulation be reproducable, we generate a new
            # random seed once and save this seed to the config setting. If the simulation is rerun, we can get
            # the same random sequence.
            self._config['seed'] = np.random.randint(0, 2 ** 32 - 1)

        self._rnd = Generator(Philox(self._config['seed']))

        self._outputfilename = outputfilename
        if os.path.exists(self._outputfilename):
            msg = f"hdf5 output file {self._outputfilename} already exists"
            if file_overwrite is False:
                logger.error(msg)
                raise FileExistsError(msg)
            logger.warning(msg)

        self._outputfilenameNuRadioReco = outputfilenameNuRadioReco
        self._evt_time = evt_time
        self.__write_detector = write_detector
        logger.status("setting event time to {}".format(evt_time))
        self._event_group_list = event_list

        # initialize detector simulation modules
        # due to mostly historical reasons, the detector simulation is provided as protected member functions,
        # the user inherits from the simulation class and provides the detector simulation functions as protected
        # member functions. This has the advantage that the user has potential access to all internal member variables
        # of the simulation class and thereby full control. However, this is discouraged as it makes it difficult to assure
        # backwards compatibility.
        # The default behaviour is that the user provides a function that defines the signal chain (i.e. filter and amplifiers etc.)
        # and another function that defines the trigger.
        # The user can also provide a function that defines the full detector simulation (i.e. the signal chain and the trigger) including
        # how noise is added etc.
        # The user needs to either provide the functions `_detector_simulation_filter_amp` and `_detector_simulation_trigger` or
        # the function `_detector_simulation_part1` and `_detector_simulation_part2`.
        self.detector_simulation_part1 = getattr(self, "_detector_simulation_part1", None)
        self.detector_simulation_part2 = getattr(self, "_detector_simulation_part2", None)
        self.detector_simulation_filter_amp = getattr(self, "_detector_simulation_filter_amp", None)
        self.detector_simulation_trigger = getattr(self, "_detector_simulation_trigger", None)

        err_msg = "Please provide both detector_simulation_filter_amp and detector_simulation_trigger or detector_simulation_part1 and detector_simulation_part2"
        if (((self.detector_simulation_filter_amp is None) ^ (self.detector_simulation_trigger is None)) and
            ((self.detector_simulation_part1 is None) ^ (self.detector_simulation_part2 is None)) and
            ((self.detector_simulation_part1 is not None) and (self.detector_simulation_filter_amp is not None))):
            logger.error(err_msg)
            raise ValueError(err_msg)

        # Initialize detector
        self._antenna_pattern_provider = antennapattern.AntennaPatternProvider()
        if det is None:
            logger.status("Detectorfile {}".format(os.path.abspath(detectorfile)))
            kwargs = dict(json_filename=detectorfile, default_station=default_detector_station,
                              default_channel=default_detector_channel, antenna_by_depth=False)
            kwargs.update(det_kwargs)
            self._det = detector.Detector(**kwargs)
        else:
            self._det = det

        self._det.update(self._evt_time)

        # initialize propagation module
        if self._config['propagation']['ice_model'] == "custom":
            if ice_model is None:
                logger.error("ice model is set to 'custom' in config file but no custom ice model is provided.")
                raise AttributeError("ice model is set to 'custom' in config file but no custom ice model is provided.")
            self._ice = ice_model
        else:
            self._ice = NuRadioMC.utilities.medium.get_ice_model(self._config['propagation']['ice_model'])

        prop = propagation.get_propagation_module(self._config['propagation']['module'])
        self._propagator = prop(
            self._ice, self._config['propagation']['attenuation_model'],
            log_level=self._log_level_ray_propagation,
            n_frequencies_integration=int(self._config['propagation']['n_freq']),
            n_reflections=int(self._config['propagation']['n_reflections']),
            config=self._config,
            detector=self._det
        )

        self._station_ids = self._det.get_station_ids()
        self._event_ids_counter = {station_id: -1 for station_id in self._station_ids} # we initialize with -1 becaue we increment the counter before we use it the first time

        # print noise information
        logger.status("running with noise {}".format(bool(self._config['noise'])))
        logger.status("setting signal to zero {}".format(bool(self._config['signal']['zerosignal'])))
        if bool(self._config['propagation']['focusing']):
            logger.status("simulating signal amplification due to focusing of ray paths in the firn.")

        #### Input HDF5 block   TODO: Add option to start from nur files
        if isinstance(inputfilename, str):
            logger.status(f"reading input from {inputfilename}")
            # we read in the full input file into memory at the beginning to limit io to the beginning and end of the run
            self._fin, self._fin_stations, self._fin_attrs = read_input_hdf5(inputfilename)
        else:
            logger.status("getting input on-the-fly")
            self._inputfilename = "on-the-fly"
            self._fin = inputfilename[0]
            self._fin_attrs = inputfilename[1]
            self._fin_stations = {}

        # check if the input file contains events, if not save empty output file (for book keeping) and terminate simulation
        if len(self._fin['xx']) == 0:
            logger.status(f"input file {self._inputfilename} is empty")
            return
        ### END input HDF5 block

        # Perfom a dummy detector simulation to determine how the signals are filtered.
        # This variable stores the integrated channel response for each channel, i.e.
        # the integral of the squared signal chain response over all frequencies, int S21^2 df.
        # For a system without amplification, it is equivalent to the bandwidth of the system.
        self._integrated_channel_response = {}

        self._integrated_channel_response_normalization = {}
        self._max_amplification_per_channel = {}

        # first create dummy event and station with channels, run the signal chain,
        # and determine the integrated channel response (to be able to normalize the noise level)
        for station_id in self._station_ids:

            evt = build_dummy_event(station_id, self._det, self._config)
            # TODO: It seems to be sufficient to just apply the `detector_simulation_filter_amp` function to a dummy event
            apply_det_response(evt, self._det, self._config, self.detector_simulation_filter_amp,
                               add_noise=False, detector_simulation_part2=self.detector_simulation_part2)

            self._integrated_channel_response[station_id] = {}
            self._integrated_channel_response_normalization[station_id] = {}
            self._max_amplification_per_channel[station_id] = {}

            for channel_id in self._det.get_channel_ids(station_id):
                ff = np.linspace(0, 0.5 * self._config['sampling_rate'], 10000)
                filt = np.ones_like(ff, dtype=complex)
                for i, (name, instance, kwargs) in enumerate(evt.iter_modules(station_id)):
                    if hasattr(instance, "get_filter"):
                        filt *= instance.get_filter(ff, station_id, channel_id, self._det, **kwargs)

                self._max_amplification_per_channel[station_id][channel_id] = np.abs(filt).max()

                mean_integrated_response = np.mean(
                    np.abs(filt)[np.abs(filt) > np.abs(filt).max() / 100] ** 2)  # a factor of 100 corresponds to -40 dB in amplitude
                self._integrated_channel_response_normalization[station_id][channel_id] = mean_integrated_response

                integrated_channel_response = np.trapz(np.abs(filt) ** 2, ff)
                self._integrated_channel_response[station_id][channel_id] = integrated_channel_response

                logger.debug(f"Station.channel {station_id}.{channel_id} estimated bandwidth is "
                             f"{integrated_channel_response / mean_integrated_response / units.MHz:.1f} MHz")
        ################################

        self._bandwidth = next(iter(next(iter(self._integrated_channel_response.values())).values()))  # get value of first station/channel key pair

        noise_temp = self._config['trigger']['noise_temperature']
        Vrms = self._config['trigger']['Vrms']

        if noise_temp is not None and Vrms is not None:
            raise AttributeError(f"Specifying noise temperature (set to {noise_temp}) and Vrms (set to {Vrms}) is not allowed).")

        self._Vrms_per_channel = collections.defaultdict(dict)
        self._Vrms_efield_per_channel = collections.defaultdict(dict)
        self._Vrms_per_trigger_channel = collections.defaultdict(dict)  # Only used for trigger channels in a custom trigger simulation (optional)


        if noise_temp is not None:
            if noise_temp == "detector":
                logger.status("Use noise temperature from detector description to determine noise Vrms in each channel.")
                self._noise_temp = None  # the noise temperature is defined in the detector description
            else:
                self._noise_temp = float(noise_temp)
                logger.status(f"Use a noise temperature of {noise_temp / units.kelvin:.1f} K for each channel to determine noise Vrms.")

            self._noiseless_channels = collections.defaultdict(list)
            for station_id in self._integrated_channel_response:
                for channel_id in self._integrated_channel_response[station_id]:
                    if self._noise_temp is None:
                        noise_temp_channel = self._det.get_noise_temperature(station_id, channel_id)
                    else:
                        noise_temp_channel = self._noise_temp

                    if self._det.is_channel_noiseless(station_id, channel_id):
                        self._noiseless_channels[station_id].append(channel_id)

                    # Calculation of Vrms. For details see from elog:1566 and https://en.wikipedia.org/wiki/Johnson%E2%80%93Nyquist_noise
                    # (last two Eqs. in "noise voltage and power" section) or our wiki https://nu-radio.github.io/NuRadioMC/NuRadioMC/pages/HDF5_structure.html

                    # Bandwidth, i.e., \Delta f in equation
                    integrated_channel_response = self._integrated_channel_response[station_id][channel_id]
                    max_amplification = self._max_amplification_per_channel[station_id][channel_id]

                    self._Vrms_per_channel[station_id][channel_id] = (noise_temp_channel * 50 * constants.k * integrated_channel_response / units.Hz) ** 0.5
                    self._Vrms_efield_per_channel[station_id][channel_id] = self._Vrms_per_channel[station_id][channel_id] / max_amplification / units.m  # VEL = 1m

                    # for logging
                    mean_integrated_response = self._integrated_channel_response_normalization[station_id][channel_id]

                    logger.status(f'Station.channel {station_id}.{channel_id:02d}: noise temperature = {noise_temp_channel} K, '
                                  f'est. bandwidth = {integrated_channel_response / mean_integrated_response / units.MHz:.2f} MHz, '
                                  f'max. filter amplification = {max_amplification:.2e} '
                                  f'integrated response = {integrated_channel_response / units.MHz:.2e}MHz -> Vrms = '
                                  f'{self._Vrms_per_channel[station_id][channel_id] / units.mV:.2f} mV -> efield Vrms = '
                                  f'{self._Vrms_efield_per_channel[station_id][channel_id] / units.V / units.m / units.micro:.2f}muV/m (assuming VEL = 1m) ')

            self._Vrms = next(iter(next(iter(self._Vrms_per_channel.values())).values()))

        elif Vrms is not None:
            self._Vrms = float(Vrms) * units.V
            self._noise_temp = None
            logger.status(f"Use a fix noise Vrms of {self._Vrms / units.mV:.2f} mV in each channel.")

            for station_id in self._integrated_channel_response:
                for channel_id in self._integrated_channel_response[station_id]:
                    max_amplification = self._max_amplification_per_channel[station_id][channel_id]
                    self._Vrms_per_channel[station_id][channel_id] = self._Vrms  # to be stored in the hdf5 file
                    self._Vrms_efield_per_channel[station_id][channel_id] = self._Vrms / max_amplification / units.m  # VEL = 1m

                    # for logging
                    integrated_channel_response = self._integrated_channel_response[station_id][channel_id]
                    mean_integrated_response = self._integrated_channel_response_normalization[station_id][channel_id]

                    logger.status(f'Station.channel {station_id}.{channel_id:02d}: '
                                  f'est. bandwidth = {integrated_channel_response / mean_integrated_response / units.MHz:.2f} MHz, '
                                  f'max. filter amplification = {max_amplification:.2e} '
                                  f'integrated response = {integrated_channel_response / units.MHz:.2e}MHz ->'
                                  f'efield Vrms = {self._Vrms_efield_per_channel[station_id][channel_id] / units.V / units.m / units.micro:.2f}muV/m (assuming VEL = 1m) ')

        else:
            raise AttributeError("noise temperature and Vrms are both set to None")

        self._Vrms_efield = next(iter(next(iter(self._Vrms_efield_per_channel.values())).values()))
        speed_cut = float(self._config['speedup']['min_efield_amplitude'])
        logger.status(f"All stations where all efields from all showers have amplitudes of less then {speed_cut:.1f} x Vrms_efield will be skipped.")

        # define function for distance speedup cut
        self._get_distance_cut = None
        if self._config['speedup']['distance_cut']:
            coef = self._config['speedup']['distance_cut_coefficients']
            distance_cut_polynomial = np.polynomial.polynomial.Polynomial(coef)

            def get_distance_cut(shower_energy):
                if shower_energy <= 0:
                    return 100 * units.m
                return max(100 * units.m, 10 ** distance_cut_polynomial(np.log10(shower_energy)))

            self._get_distance_cut = get_distance_cut

        particle_mode = "simulation_mode" not in self._fin_attrs or self._fin_attrs['simulation_mode'] != "emitter"
        self._output_writer_hdf5 = outputWriterHDF5(self._outputfilename, self._config, self._det, self._station_ids,
                                                    self._propagator.get_number_of_raytracing_solutions(),
                                                    particle_mode=particle_mode)


    def run(self):
        """
        run the NuRadioMC simulation
        """
        if len(self._fin['xx']) == 0:
            logger.status("The input file does not contain any showers or emitters. Writing empty hdf5 output file.")
            self._output_writer_hdf5.write_empty_output_file(self._fin_attrs)
            logger.status("terminating simulation")
            return 0

        logger.status("Starting NuRadioMC simulation")
        self.__time_logger.reset_times()

        efieldToVoltageConverter.begin(time_resolution=self._config['speedup']['time_res_efieldconverter'])
        channelGenericNoiseAdder.begin(seed=self._config['seed'])
        if self._outputfilenameNuRadioReco is not None:
            eventWriter.begin(self._outputfilenameNuRadioReco, log_level=self._log_level)

        particle_mode = "simulation_mode" not in self._fin_attrs or self._fin_attrs['simulation_mode'] != "emitter"
        event_group_ids = np.array(self._fin['event_group_ids'])
        unique_event_group_ids = np.unique(event_group_ids)

        # calculate bary centers of station
        station_barycenter = np.zeros((len(self._station_ids), 3))
        for iSt, station_id in enumerate(self._station_ids):
            pos = []
            for channel_id in self._det.get_channel_ids(station_id):
                pos.append(self._det.get_relative_position(station_id, channel_id))
            station_barycenter[iSt] = np.mean(np.array(pos), axis=0) + self._det.get_absolute_position(station_id)

        # loop over event groups
        for i_event_group_id, event_group_id in enumerate(unique_event_group_ids):
            logger.debug(f"simulating event group id {event_group_id}")
            if self._event_group_list is not None and event_group_id not in self._event_group_list:
                logger.debug(f"skipping event group {event_group_id} because it is not in the event group list provided to the __init__ function")
                continue
            event_indices = np.atleast_1d(np.squeeze(np.argwhere(event_group_ids == event_group_id)))

            self.__time_logger.show_time(len(unique_event_group_ids), i_event_group_id)

            event_group = build_NuRadioEvents_from_hdf5(self._fin, self._fin_attrs, event_indices, time_logger=self.__time_logger)
            event_group.set_event_time(self._evt_time)

            # determine if a particle (neutrinos, or a secondary interaction of a neutrino, or surfaec muons) is simulated
            self.__time_logger.start_time("weight calc.")
            weight = 1
            if particle_mode:
                weight = calculate_particle_weight(event_group, event_indices[0], self._config, self._fin)
            self.__time_logger.stop_time("weight calc.")
            # skip all events where neutrino weights is zero, i.e., do not
            # simulate neutrino that propagate through the Earth
            if weight < self._config['speedup']['minimum_weight_cut']:
                logger.debug("neutrino weight is smaller than %f, skipping event", self._config['speedup']['minimum_weight_cut'])
                continue

            # these quantities get computed to apply the distance cut as a function of shower energies
            # the shower energies of closeby showers will be added as they can constructively interfere
            if self._config['speedup']['distance_cut']:
                self.__time_logger.start_time("distance cut")
                shower_energies = []
                vertex_positions = []
                for shower in event_group.get_sim_showers():
                    shower_energies.append([shower[shp.energy]])
                    vertex_positions.append([shower[shp.vertex]])
                shower_energies = np.array(shower_energies)
                vertex_positions = np.array(vertex_positions)
                self.__time_logger.stop_time("distance cut")

            output_buffer = {}
            # loop over all stations (each station is treated independently)
            for iSt, station_id in enumerate(self._station_ids):
                if self._config['speedup']['distance_cut']:
                    # perform a quick cut to reject event group completely if no shower is close enough to the station
                    vertex_distances_to_station = np.linalg.norm(vertex_positions - station_barycenter[iSt], axis=1)
                    distance_cut = self._get_distance_cut(np.sum(shower_energies)) + 100 * units.m  # 100m safety margin is added to account for extent of station around bary center.
                    if vertex_distances_to_station.min() > distance_cut:
                        logger.debug(f"event group {event_group.get_run_number()} is too far away from station {station_id}, skipping to next station")
                        # continue
                output_buffer[station_id] = {}
                station = NuRadioReco.framework.station.Station(station_id)
                sim_station = NuRadioReco.framework.sim_station.SimStation(station_id)
                sim_station.set_is_neutrino()  # naming not ideal, but this function defines in-ice emission (compared to in-air emission from air showers)
                station.set_sim_station(sim_station)
                event_group.set_station(station)

                # we allow to first only simualte trigger channels. As the trigger channels might be different per station,
                # we need to determine the channels to simulate first per station
                channel_ids = self._det.get_channel_ids(station_id)
                if self.__trigger_channel_ids is not None:
                    if isinstance(self.__trigger_channel_ids, dict):
                        channel_ids = self.__trigger_channel_ids[station_id]
                    else:
                        channel_ids = self.__trigger_channel_ids

                # loop over all trigger channels
                candidate_station = False
                for iCh, channel_id in enumerate(channel_ids):
                    if particle_mode:
                        sim_station = calculate_sim_efield(showers=event_group.get_sim_showers(),
                                                        station_id=station_id, channel_id=channel_id,
                                                        det=self._det, propagator=self._propagator, medium=self._ice,
                                                        config=self._config,
                                                        time_logger=self.__time_logger,
                                                        min_efield_amplitude=float(self._config['speedup']['min_efield_amplitude']) * self._Vrms_efield_per_channel[station_id][channel_id],
                                                        distance_cut=self._get_distance_cut)
                    else:
                        sim_station = calculate_sim_efield_for_emitter(emitters=event_group.get_sim_emitters(),
                                            station_id=station_id, channel_id=channel_id,
                                            det=self._det, propagator=self._propagator, medium=self._ice, config=self._config,
                                            rnd=self._rnd, antenna_pattern_provider=self._antenna_pattern_provider,
                                            min_efield_amplitude=float(self._config['speedup']['min_efield_amplitude']) * self._Vrms_efield_per_channel[station_id][channel_id],
                                            time_logger=self.__time_logger)
                    if sim_station.is_candidate():
                        candidate_station = True
                    # skip to next channel if the efield is below the speed cut
                    if len(sim_station.get_electric_fields()) == 0:
                        logger.info(f"Eventgroup {event_group.get_run_number()} Station {station_id} channel {channel_id:02d} has {len(sim_station.get_electric_fields())} efields, skipping to next channel")
                        continue

                    # applies the detector response to the electric fields (the antennas are defined
                    # in the json detector description file)
                    apply_det_response_sim(sim_station, self._det, self._config, self.detector_simulation_filter_amp,
                                           event_time=self._evt_time, time_logger=self.__time_logger,
                                           detector_simulation_part1=self.detector_simulation_part1)
                    logger.debug(f"adding sim_station to station {station_id} for event group {event_group.get_run_number()}, channel {channel_id}")
                    station.add_sim_station(sim_station)  # this will add the channels and efields to the existing sim_station object
                # end channel loop, skip to next event group if all signals are empty (due to speedup cuts)
                sim_station = station.get_sim_station()  # needed to get sim_station object containing all channels and not just the last one.
                if len(sim_station.get_electric_fields()) == 0:
                    logger.info(f"Eventgroup {event_group.get_run_number()} Station {station_id} has {len(sim_station.get_electric_fields())} efields, skipping to next station")
                    continue
                if candidate_station is False:
                    logger.info(f"skipping station {station_id} because all electric fields are below threshold value")
                    continue

                # group events into events based on signal arrival times
                events = group_into_events(station, event_group, particle_mode, self._config['split_event_time_diff'], time_logger=self.__time_logger)

                evt_group_triggered = False
                for evt in events:
                    station = evt.get_station()
                    apply_det_response(evt, self._det, self._config, self.detector_simulation_filter_amp,
                                       bool(self._config['noise']),
                                       self._Vrms_per_channel, self._integrated_channel_response,
                                       self._noiseless_channels,
                                       time_logger=self.__time_logger,
                                       channel_ids=channel_ids,
                                       detector_simulation_part2=self.detector_simulation_part2)

                    # calculate trigger
                    self.__time_logger.start_time("trigger")
                    self.detector_simulation_trigger(evt, station, self._det)
                    logger.debug(f"event {evt.get_run_number()},{evt.get_id()} tiggered: {evt.get_station().has_triggered()}")
                    self.__time_logger.stop_time("trigger")
                    if not evt.get_station().has_triggered():
                        continue

                    triggerTimeAdjuster.run(evt, station, self._det)
                    evt_group_triggered = True
                    output_buffer[station_id][evt.get_id()] = evt
                # end event loop

                # Only simulate the remaining channels & store the event when the event triggered.
                if not evt_group_triggered:
                    continue

                # now simulate non-trigger channels
                # we loop through all non-trigger channels and simulate the electric fields for all showers.
                # then we apply the detector response to the electric fields and find the event in which they will be visible in the readout window
                non_trigger_channels = list(set(self._det.get_channel_ids(station_id)) - set(channel_ids))
<<<<<<< HEAD
                if len(non_trigger_channels):
=======
                if len(non_trigger_channels) > 0:
>>>>>>> e7224ad4
                    logger.status(f"Simulating non-trigger channels for station {station_id}: {non_trigger_channels}")
                    for iCh, channel_id in enumerate(non_trigger_channels):
                        if particle_mode:
                            sim_station = calculate_sim_efield(
                                showers=event_group.get_sim_showers(),
                                station_id=station_id, channel_id=channel_id,
                                det=self._det, propagator=self._propagator, medium=self._ice,
                                config=self._config,
                                time_logger=self.__time_logger,
                                min_efield_amplitude=float(self._config['speedup']['min_efield_amplitude'])
                                    * self._Vrms_efield_per_channel[station_id][channel_id],
                                distance_cut=self._get_distance_cut)
                        else:
                            sim_station = calculate_sim_efield_for_emitter(
                                emitters=event_group.get_sim_emitters(),
                                station_id=station_id, channel_id=channel_id,
                                det=self._det, propagator=self._propagator, medium=self._ice, config=self._config,
                                rnd=self._rnd, antenna_pattern_provider=self._antenna_pattern_provider,
                                min_efield_amplitude=float(self._config['speedup']['min_efield_amplitude'])
                                    * self._Vrms_efield_per_channel[station_id][channel_id],
                                time_logger=self.__time_logger)

                        # skip to next channel if the efield is below the speed cut
                        if not sim_station.get_electric_fields():
                            logger.info(f"Eventgroup {event_group.get_run_number()} Station {station_id} channel {channel_id:02d} has "
                                        f"{len(sim_station.get_electric_fields())} efields, skipping to next channel")
                            continue

                        # applies the detector response to the electric fields (the antennas are defined
                        # in the json detector description file)
                        apply_det_response_sim(sim_station, self._det, self._config, self.detector_simulation_filter_amp,
                                            event_time=self._evt_time, time_logger=self.__time_logger,
                                            detector_simulation_part1=self.detector_simulation_part1)

                        logger.debug(f"Adding sim_station to station {station_id} for event group {event_group.get_run_number()}, channel {channel_id}")
                        station.add_sim_station(sim_station)  # this will add the channels and efields to the existing sim_station object
                        for evt in output_buffer[station_id].values():
                            # determine the trigger that was used to determine the readout window

                            for sim_channel in sim_station.get_channels_by_channel_id(channel_id):
                                if not station.has_channel(sim_channel.get_id()):
                                    # add empty channel with the correct length and time if it doesn't exist yet.
                                    self._add_empty_channel(station, channel_id)

                                # Add the sim_channel to the station channel:
                                channel = station.get_channel(sim_channel.get_id())
                                # we need to account for the pre trigger time of the trigger that was used to determine the readout window
                                pre_trigger_time = station.get_primary_trigger().get_pre_trigger_time_channel(channel_id)
                                sim_channel_copy = copy.deepcopy(sim_channel)
                                sim_channel_copy.set_trace_start_time(sim_channel.get_trace_start_time() + pre_trigger_time)
                                channel.add_to_trace(sim_channel_copy)

                for evt in output_buffer[station_id].values():
                    # we might not have a channel object in case there was no ray tracing solution to this channel, or if the timing did not match
                    # the readout window. In this case we need to create a channel object and add it to the station
                    for channel_id in non_trigger_channels:
                        if not station.has_channel(channel_id):
                            self._add_empty_channel(station, channel_id)

                    # the only thing left is to add noise to the non-trigger traces
                    # we need to do it a bit differently than for the trigger traces,
                    # because we need to add noise to traces where the amplifier response
                    # was already applied to.
                    station = evt.get_station()
                    if bool(self._config['noise']):
                        for channel_id in non_trigger_channels:
                            channel = station.get_channel(channel_id)

                            if channel_id in self._noiseless_channels[station_id]:
                                continue

                            # logger.status(f"norm  = {norm}, Vrms = {Vrms[channel_id]}, max_freq = {max_freq}")
                            ff = channel.get_frequencies()
                            filt = np.ones_like(ff, dtype=complex)
                            for i, (name, instance, kwargs) in enumerate(evt.iter_modules(station_id)):
                                if hasattr(instance, "get_filter"):
                                    filt *= instance.get_filter(ff, station_id, channel_id, self._det, **kwargs)

                            noise = channelGenericNoiseAdder.bandlimited_noise_from_spectrum(
                                len(channel.get_trace()), channel.get_sampling_rate(),
                                spectrum=filt, amplitude=self._Vrms_per_channel[station.get_id()][channel_id],
                                type='rayleigh', time_domain=False)

                            # from NuRadioReco.utilities import fft
                            # logger.warning(f"adding noise to channel {channel.get_id()} with Vrms = {Vrms[channel_id]/units.mV:.4f}mV, realized noise Vrms = {np.std(fft.freq2time(noise, 1/dt))/units.mV:.4f}mV")
                            channel.set_frequency_spectrum(channel.get_frequency_spectrum() + noise, channel.get_sampling_rate())

                    channelSignalReconstructor.run(evt, station, self._det)
                    # save RMS and bandwidth to channel object
                    evt.set_generator_info(genattrs.Vrms, self._Vrms)
                    evt.set_generator_info(genattrs.dt, 1. / self._config['sampling_rate'])
                    evt.set_generator_info(genattrs.Tnoise, self._noise_temp)
                    evt.set_generator_info(genattrs.bandwidth, next(iter(next(iter(self._integrated_channel_response.values())).values())))
                    for channel in station.iter_channels():
                        channel[chp.Vrms_NuRadioMC_simulation] = self._Vrms_per_channel[station_id][channel.get_id()]
                        channel[chp.bandwidth_NuRadioMC_simulation] = self._integrated_channel_response[station_id][channel.get_id()]

                        # Always store this, even when no "extra" trigger channels are simulated
                        if self.__trigger_channel_ids is not None and channel.get_id() in self.__trigger_channel_ids and channel.get_id() in self._Vrms_per_trigger_channel[station_id]:
                            channel[chp.Vrms_trigger_NuRadioMC_simulation] = self._Vrms_per_trigger_channel[station_id][channel.get_id()]
                        else:
                            channel[chp.Vrms_trigger_NuRadioMC_simulation] = 0

                    if self._outputfilenameNuRadioReco is not None:
                        # downsample traces to detector sampling rate to save file size
                        sampling_rate_detector = self._det.get_sampling_frequency(station_id, self._det.get_channel_ids(station_id)[0])
                        channelResampler.run(evt, station, self._det, sampling_rate=sampling_rate_detector)
                        channelResampler.run(evt, station.get_sim_station(), self._det, sampling_rate=sampling_rate_detector)
                        electricFieldResampler.run(evt, station.get_sim_station(), self._det, sampling_rate=sampling_rate_detector)

                        output_mode = {'Channels': self._config['output']['channel_traces'],
                                       'ElectricFields': self._config['output']['electric_field_traces'],
                                       'SimChannels': self._config['output']['sim_channel_traces'],
                                       'SimElectricFields': self._config['output']['sim_electric_field_traces']}
                        if self.__write_detector:
                            eventWriter.run(evt, self._det, mode=output_mode)
                        else:
                            eventWriter.run(evt, mode=output_mode)

                    remove_all_traces(evt)  # remove all traces to save memory

                self._output_writer_hdf5.add_event_group(output_buffer)

        if self._outputfilenameNuRadioReco is not None:
            eventWriter.end()
            logger.debug("closing nur file")

        self._output_writer_hdf5.calculate_Veff()
        if not self._output_writer_hdf5.write_output_file():
            logger.warning("No events were triggered. Writing empty HDF5 output file.")
            self._output_writer_hdf5.write_empty_output_file(self._fin_attrs)

    def _add_empty_channel(self, station, channel_id):
        """ Adds a channel with an empty trace (all zeros) to the station with the correct length and trace_start_time """
        channel = NuRadioReco.framework.channel.Channel(channel_id)
        n_samples = int(round(self._det.get_number_of_samples(station.get_id(), channel_id))
                        * self._config['sampling_rate'] / self._det.get_sampling_frequency(station.get_id(), channel_id))
        channel.set_trace(np.zeros(n_samples), self._config['sampling_rate'])
        # we need to use any other channel to get the correct trace_start_time. All channels have the same start time at the end
        # of the simulation.
        channel.set_trace_start_time(station.get_channel(station.get_channel_ids()[0]).get_trace_start_time())
        station.add_channel(channel)

    def _is_in_fiducial_volume(self, pos):
        """ Checks if pos is in fiducial volume """

        for check_attr in ['fiducial_zmin', 'fiducial_zmax']:
            if not check_attr in self._fin_attrs:
                logger.warning("Fiducial volume not defined. Return True")
                return True

        pos = copy.deepcopy(pos) - np.array([self._fin_attrs.get("x0", 0), self._fin_attrs.get("y0", 0), 0])

        if not (self._fin_attrs["fiducial_zmin"] < pos[2] < self._fin_attrs["fiducial_zmax"]):
            return False

        if "fiducial_rmax" in self._fin_attrs:
            radius = np.sqrt(pos[0] ** 2 + pos[1] ** 2)
            return self._fin_attrs["fiducial_rmin"] < radius < self._fin_attrs["fiducial_rmax"]
        elif "fiducial_xmax" in self._fin_attrs:
            return (self._fin_attrs["fiducial_xmin"] < pos[0] < self._fin_attrs["fiducial_xmax"] and
                    self._fin_attrs["fiducial_ymin"] < pos[1] < self._fin_attrs["fiducial_ymax"])
        else:
            raise ValueError("Could not contruct fiducial volume from input file.")


    def _check_vertex_times(self):

        if 'vertex_times' in self._fin:
            return True
        else:
            warn_msg = 'The input file does not include vertex times. '
            warn_msg += 'Vertices from the same event will not be time-ordered.'
            logger.warning(warn_msg)
            return False

    def get_Vrms(self):
        return self._Vrms

    def get_sampling_rate(self):
        return 1. / self._config['sampling_rate']

    def get_bandwidth(self):
        return self._bandwidth

    def _check_if_was_pre_simulated(self):
        """
        checks if the same detector was simulated before (then we can save the ray tracing part)
        """
        self._was_pre_simulated = False

        if 'detector' in self._fin_attrs:
            if isinstance(self._det, detector.rnog_detector.Detector):
                if self._det.export_as_string() == self._fin_attrs['detector']:
                    self._was_pre_simulated = True
            else:
                with open(self._detectorfile, 'r') as fdet:
                    if fdet.read() == self._fin_attrs['detector']:
                        self._was_pre_simulated = True

        if self._was_pre_simulated:
            logger.status("the simulation was already performed with the same detector")

        return self._was_pre_simulated

    @property
    def _bandwidth_per_channel(self):
        warnings.warn("This variable `_bandwidth_per_channel` is deprecated. "
                      "Please use `integrated_channel_response` instead.", DeprecationWarning)
        return self._integrated_channel_response

    @_bandwidth_per_channel.setter
    def _bandwidth_per_channel(self, value):
        warnings.warn("This variable `_bandwidth_per_channel` is deprecated. "
                        "Please use `integrated_channel_response` instead.", DeprecationWarning)
        self._integrated_channel_response = value

    @property
    def integrated_channel_response(self):
        return self._integrated_channel_response

    @integrated_channel_response.setter
    def integrated_channel_response(self, value):
        self._integrated_channel_response = value<|MERGE_RESOLUTION|>--- conflicted
+++ resolved
@@ -275,31 +275,19 @@
                     sim_station.set_candidate(True)
 
             sim_station.add_electric_field(electric_field)
-<<<<<<< HEAD
             logger.debug(
                 f"Added electric field to SimStation for shower {shower.get_id()} and station {station_id}, "
-                f"channel {channel_id} with ray tracing solution {iS} and viewing angle {viewing_angles[iS]/units.deg:.1f}deg")
-=======
-            logger.debug(f"Added electric field to SimStation for shower {shower.get_id()} and station {station_id}, channel {channel_id} with ray tracing solution {iS} and viewing angle {viewing_angles[iS]/units.deg:.1f}deg")
->>>>>>> e7224ad4
+                f"channel {channel_id} with ray tracing solution {iS} and viewing angle {viewing_angles[iS] / units.deg:.1f}deg")
 
     return sim_station
 
 
-<<<<<<< HEAD
 def calculate_sim_efield_for_emitter(
         emitters, station_id, channel_id,
         det, propagator, medium, config,
         rnd, antenna_pattern_provider,
         time_logger=None,
         min_efield_amplitude=None):
-=======
-def calculate_sim_efield_for_emitter(emitters, station_id, channel_id,
-                         det, propagator, medium, config,
-                         rnd, antenna_pattern_provider,
-                         time_logger=None,
-                         min_efield_amplitude=None):
->>>>>>> e7224ad4
     """
     Calculate the simulated electric field for a given shower and channel.
 
@@ -530,13 +518,9 @@
 
     if config['speedup']['amp_per_ray_solution']:
         channelSignalReconstructor.run(evt, sim_station, det)
-<<<<<<< HEAD
-    if time_logger is not None: time_logger.stop_time('detector response (sim)')
-=======
 
     if time_logger is not None:
         time_logger.stop_time('detector response (sim)')
->>>>>>> e7224ad4
 
 
 def apply_det_response(
@@ -1606,11 +1590,7 @@
                 # we loop through all non-trigger channels and simulate the electric fields for all showers.
                 # then we apply the detector response to the electric fields and find the event in which they will be visible in the readout window
                 non_trigger_channels = list(set(self._det.get_channel_ids(station_id)) - set(channel_ids))
-<<<<<<< HEAD
                 if len(non_trigger_channels):
-=======
-                if len(non_trigger_channels) > 0:
->>>>>>> e7224ad4
                     logger.status(f"Simulating non-trigger channels for station {station_id}: {non_trigger_channels}")
                     for iCh, channel_id in enumerate(non_trigger_channels):
                         if particle_mode:
