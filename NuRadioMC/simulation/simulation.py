--- conflicted
+++ resolved
@@ -425,44 +425,6 @@
 
                 self._evt_tmp = NuRadioReco.framework.event.Event(0, 0)
                 self._create_sim_station()
-<<<<<<< HEAD
-=======
-                for channel_id in range(self._det.get_number_of_channels(self._station_id)):
-                    x2 = self._det.get_relative_position(self._station_id, channel_id) + self._det.get_absolute_position(self._station_id)
-                    r = self._prop(x1, x2, self._ice, self._cfg['propagation']['attenuation_model'], log_level=self._log_level_ray_propagation,
-                                   n_frequencies_integration=int(self._cfg['propagation']['n_freq']),
-                                   n_reflections=self._n_reflections)
-
-                    if self._cfg['speedup']['distance_cut']:
-
-                        fem, fhad = self._get_em_had_fraction(self._inelasticity, self._inttype, self._flavor)
-                        shower_energy = (fem + fhad) * self._energy
-                        intercept = self._cfg['speedup']['distance_cut_intercept']
-                        slope = self._cfg['speedup']['distance_cut_slope']
-
-                        distance_cut = get_distance_cut(shower_energy, intercept, slope)
-                        distance = np.linalg.norm(x1 - x2)
-
-                        if distance > distance_cut:
-                            logger.debug('A distance speed up cut has been applied')
-                            logger.debug('Shower energy: {:.2e} eV'.format(shower_energy / units.eV))
-                            logger.debug('Distance cut: {:.2f} m'.format(distance_cut / units.m))
-                            logger.debug('Distance to vertex: {:.2f} m'.format(distance / units.m))
-                            continue
-
-                    if(pre_simulated and ray_tracing_performed and not self._cfg['speedup']['redo_raytracing']):  # check if raytracing was already performed
-                        sg_pre = self._fin_stations["station_{:d}".format(self._station_id)]
-                        temp_reflection = None
-                        temp_reflection_case = None
-                        if('ray_tracing_reflection' in sg_pre):  # for backward compatibility: Check if reflection layer information exists in data file
-                            temp_reflection = sg_pre['ray_tracing_reflection'][self._iE][channel_id]
-                            temp_reflection_case = sg_pre['ray_tracing_reflection_case'][self._iE][channel_id]
-                        r.set_solution(sg_pre['ray_tracing_C0'][self._iE][channel_id], sg_pre['ray_tracing_C1'][self._iE][channel_id],
-                                       sg_pre['ray_tracing_solution_type'][self._iE][channel_id], temp_reflection, temp_reflection_case)
-                    else:
-                        r.find_solutions()
->>>>>>> e0012866
-
                 # loop over all showers in event group
                 for self._iSh in event_indices:
                     if(self._iSh > 0 and self._iSh % max(1, int(self._n_showers / 100.)) == 0):
@@ -1315,68 +1277,8 @@
             rmax = self._fin_attrs['rmax']
             dZ = self._fin_attrs['zmax'] - self._fin_attrs['zmin']
             V = np.pi * (rmax ** 2 - rmin ** 2) * dZ
-<<<<<<< HEAD
         Veff = V * n_triggered_weighted / n_events
         logger.warning(f"Veff = {Veff / units.km ** 3:.4g} km^3, Veffsr = {Veff * 4 * np.pi/units.km**3:.4g} km^3 sr")
-=======
-        Veff = V * 4 * np.pi * n_triggered_weighted / self._n_events
-        logger.warning("Veff = {:.4g} km^3 sr".format(Veff / units.km ** 3))
-
-    def _get_em_had_fraction(self, inelasticity, inttype, flavor):
-        """
-        calculates the fraction of the neutrino energy that goes into the
-        electromagnetic cascade (em) and the hadronic cascade (had)
-
-        Parameters
-        ----------
-        inelasticity: float
-            the inelasticity (fraction of energy that goes into had. cascade)
-        inttype: string ['nc', 'cc', 'tau_had', 'tau_e']
-            neutral current (nc) or carged currend (cc) interaction
-        flavor: int
-            flavor id
-
-        returns
-        --------
-        fem: float
-            electrogmatnetic fraction
-        fhad: float
-            hadroninc fraction
-        """
-        forbidden_codes = [13, -13, 15, -15]
-        if flavor in forbidden_codes:
-            error_msg  = "Particle code is {}".format(flavor)
-            error_msg += "Muons and leptons must be propagated using Proposal."
-            raise ValueError(error_msg)
-
-        fem = 0  # electrogmatnetic fraction
-        fhad = 0  # hadronic fraction
-        if(inttype == 'nc'):
-            fhad = inelasticity
-        elif(inttype == 'cc'):
-            if(np.abs(flavor) == 12):
-                fem = (1 - inelasticity)
-                fhad = inelasticity
-            elif(np.abs(flavor) == 14):
-                fhad = inelasticity
-            elif(np.abs(flavor) == 16):
-                fhad = inelasticity
-        elif(inttype == 'had'):
-            fem = 0
-            fhad = 1
-        elif(inttype == 'em'):
-            fem = 1
-            fhad = 0
-        else:
-            raise AttributeError("interaction type {} with flavor {} is not implemented".format(inttype, flavor))
-
-        if(self._cfg['signal']['shower_type'] is not None):
-            if(self._cfg['signal']['shower_type'] == "em"):
-                fhad = 0
-            if(self._cfg['signal']['shower_type'] == "had"):
-                fem = 0
-        return fem, fhad
->>>>>>> e0012866
 
     def _calculate_polarization_vector(self):
         """ calculates the polarization vector in spherical coordinates (eR, eTheta, ePhi)
