--- conflicted
+++ resolved
@@ -1426,19 +1426,15 @@
             self._propagator.get_number_of_raytracing_solutions(),
             particle_mode=particle_mode)
 
-        channelGenericNoiseAdder.begin(
-            seed=self._config['seed'],
-            scale_parameter_dir=self._config['noise_kwargs']["parameterization_directory"])
-
-<<<<<<< HEAD
-        efieldToVoltageConverter.begin(caching=False)
-=======
         # For neutrino simulations caching the VEL is not useful as it is unlikely that a electric field has the
         # identical arrival direction at an antenna twice. On the other side the trace lengths vary from event to
         # event which requires the clear the cache very often.
         efieldToVoltageConverter.begin(caching=False)
-        channelGenericNoiseAdder.begin(seed=self._config['seed'])
->>>>>>> e5604e82
+
+        channelGenericNoiseAdder.begin(
+            seed=self._config['seed'],
+            scale_parameter_dir=self._config['noise_kwargs']["parameterization_directory"])
+
         if self._outputfilenameNuRadioReco is not None:
             eventWriter.begin(self._outputfilenameNuRadioReco, log_level=self._log_level)
 
