from NuRadioMC.utilities import medium_base
import numpy as np
from NuRadioReco.utilities import units
import logging
logging.basicConfig()

try:
    import radiopropa as RP
    radiopropa_is_imported = True
except ImportError:
    radiopropa_is_imported = False
<<<<<<< HEAD

"""
1) When implementing a new model it should at least inherit from
'IceModel' from the module 'medium_base'. Overwrite all the function. 
Inheritance from daughter classes like 'IceModelSimple' is also 
possible and overwriting functions may not be needed in this case.

2) When implementing a new model and using the radiopropa numerical
tracer, do not forget to implement scalar field of the refractive index
also in the c++ code of radiopropa for a fast simulation. Implement the 
model in IceModel.cpp and IceModel.h. Then edit the function to get the
radiopropa ice model, so it can be used in NuRadioMC. For example

        def get_ice_model_radiopropa(self):
            #args is a placeholder for the arguments needed by the specific module
            scalar field = radiopropa.New_IceModel(*args)
            return RadioPropaIceWrapper(self,scalar_field)

3) You can also choose to only implement the new ice model in radiopropa if
radiopropa is always necessary and make the new model in this script access
the c++ implemented model (e.g. green_firn model)
        

4) If you want to adjust (add, replace, remove) predefined modules 
in the a RadioPropaIceWrapper object, you can do this by redefining the 
'get_ice_model_radiopropa()' in your IceModel object. For exemple

        def get_ice_model_radiopropa(self):
            scalar field = radiopropa.IceModelSimple(*args)
            ice = RadioPropaIceWrapper(self,scalar_field)
            extra_dicontinuity = radiopropa.Discontinuity(*args)
            ice.add_module(extra_discontinuity)
            return ice
"""

class southpole_simple(medium_base.IceModelSimple):
    def __init__(self):
        # from https://doi.org/10.1088/1475-7516/2018/07/055 RICE2014/SP model
        # define model parameters (RICE 2014/southpole)
        super().__init__(
            z_bottom = -2820*units.meter, 
            n_ice = 1.78, 
            z_0 = 71.*units.meter, 
            delta_n = 0.426,
            )


class southpole_2015(medium_base.IceModelSimple):
    def __init__(self):
        # from https://doi.org/10.1088/1475-7516/2018/07/055 SPICE2015/SP model
        super().__init__(
            z_bottom = -2820*units.meter, 
            n_ice = 1.78, 
            z_0 = 77.*units.meter, 
            delta_n = 0.423,
            )

=======

"""
1) When implementing a new model it should at least inherit from
'IceModel' from the module 'medium_base'. Overwrite all the function. 
Inheritance from daughter classes like 'IceModelSimple' is also 
possible and overwriting functions may not be needed in this case.

2) When implementing a new model and using the radiopropa numerical
tracer, do not forget to implement scalar field of the refractive index
also in the c++ code of radiopropa for a fast simulation. Implement the 
model in IceModel.cpp and IceModel.h. Then edit the function to get the
radiopropa ice model, so it can be used in NuRadioMC. For example

        def get_ice_model_radiopropa(self):
            #args is a placeholder for the arguments needed by the specific module
            scalar field = radiopropa.New_IceModel(*args)
            return RadioPropaIceWrapper(self,scalar_field)

3) You can also choose to only implement the new ice model in radiopropa if
radiopropa is always necessary and make the new model in this script access
the c++ implemented model (e.g. green_firn model)
        

4) If you want to adjust (add, replace, remove) predefined modules 
in the a RadioPropaIceWrapper object, you can do this by redefining the 
'get_ice_model_radiopropa()' in your IceModel object. For exemple

        def get_ice_model_radiopropa(self):
            scalar field = radiopropa.IceModelSimple(*args)
            ice = RadioPropaIceWrapper(self,scalar_field)
            extra_dicontinuity = radiopropa.Discontinuity(*args)
            ice.add_module(extra_discontinuity)
            return ice
"""

class southpole_simple(medium_base.IceModelSimple):
    def __init__(self):
        # from https://doi.org/10.1088/1475-7516/2018/07/055 RICE2014/SP model
        # define model parameters (RICE 2014/southpole)
        super().__init__(
            z_bottom = -2820*units.meter, 
            n_ice = 1.78, 
            z_0 = 71.*units.meter, 
            delta_n = 0.426,
            )


class southpole_2015(medium_base.IceModelSimple):
    def __init__(self):
        # from https://doi.org/10.1088/1475-7516/2018/07/055 SPICE2015/SP model
        super().__init__(
            z_bottom = -2820*units.meter, 
            n_ice = 1.78, 
            z_0 = 77.*units.meter, 
            delta_n = 0.423,
            )
>>>>>>> d412c2c0

class ARAsim_southpole(medium_base.IceModelSimple):
    def __init__(self):
        # define model parameters (SPICE 2015/southpole)
        super().__init__(
            z_bottom = -2820*units.meter, 
            n_ice = 1.78, 
            z_0 = 75.75757575757576*units.meter, 
            delta_n = 0.43,
            )


class mooresbay_simple(medium_base.IceModelSimple):
    def __init__(self):
        # from https://doi.org/10.1088/1475-7516/2018/07/055 MB1 model
        super().__init__(
            n_ice = 1.78, 
            z_0 = 34.5*units.meter, 
            delta_n = 0.46,
            )

<<<<<<< HEAD
        # from https://doi.org/10.3189/2015JoG14J214
        self.add_reflective_bottom( 
            refl_z = -576*units.m, 
            refl_coef = 0.82, 
            refl_phase_shift = 180*units.deg,
            )


class mooresbay_simple_2(medium_base.IceModelSimple):
    def __init__(self):\
        # from https://doi.org/10.1088/1475-7516/2018/07/055 MB2 model
        super().__init__(
            n_ice = 1.78, 
            z_0 = 37*units.meter, 
            delta_n = 0.481,
            )

        # from https://doi.org/10.3189/2015JoG14J214
        self.add_reflective_bottom( 
            refl_z = -576*units.m, 
            refl_coef = 0.82, 
            refl_phase_shift = 180*units.deg,
            )


class greenland_simple(medium_base.IceModelSimple):
    def __init__(self):
        # from C. Deaconu, fit to data from Hawley '08, Alley '88
        # rho(z) = 917 - 602 * exp (-z/37.25), using n = 1 + 0.78 rho(z)/rho_0
        super().__init__(
            z_bottom = -3000*units.meter, 
            n_ice = 1.78, 
            z_0 = 37.25*units.meter, 
            delta_n = 0.51,
            )

=======
class ARAsim_southpole(medium_base.IceModelSimple):
    def __init__(self):
        # define model parameters (SPICE 2015/southpole)
        super().__init__(
            z_bottom = -2820*units.meter, 
            n_ice = 1.78, 
            z_0 = 75.75757575757576*units.meter, 
            delta_n = 0.43,
            )


class mooresbay_simple(medium_base.IceModelSimple):
    def __init__(self):
        # from https://doi.org/10.1088/1475-7516/2018/07/055 MB1 model
        super().__init__(
            n_ice = 1.78, 
            z_0 = 34.5*units.meter, 
            delta_n = 0.46,
            )

        # from https://doi.org/10.3189/2015JoG14J214
        self.add_reflective_bottom( 
            refl_z = -576*units.m, 
            refl_coef = 0.82, 
            refl_phase_shift = 180*units.deg,
            )


class mooresbay_simple_2(medium_base.IceModelSimple):
    def __init__(self):\
        # from https://doi.org/10.1088/1475-7516/2018/07/055 MB2 model
        super().__init__(
            n_ice = 1.78, 
            z_0 = 37*units.meter, 
            delta_n = 0.481,
            )

        # from https://doi.org/10.3189/2015JoG14J214
        self.add_reflective_bottom( 
            refl_z = -576*units.m, 
            refl_coef = 0.82, 
            refl_phase_shift = 180*units.deg,
            )


class greenland_simple(medium_base.IceModelSimple):
    def __init__(self):
        # from C. Deaconu, fit to data from Hawley '08, Alley '88
        # rho(z) = 917 - 602 * exp (-z/37.25), using n = 1 + 0.78 rho(z)/rho_0
        super().__init__(
            z_bottom = -3000*units.meter, 
            n_ice = 1.78, 
            z_0 = 37.25*units.meter, 
            delta_n = 0.51,
            )

>>>>>>> d412c2c0
class greenland_firn(medium_base.IceModel):
    """
    This model can only be used with the radiopropa raytracer.
    Therefor, the model is implemented through radiopropa.
    """
    def __init__(self):
<<<<<<< HEAD
        if not medium_base.radiopropa_is_imported:
            medium_base.logger.error('This ice model depends fully on RadioPropa, which was not import, and can therefore not be used.'+
                                     '\nMore info on https://github.com/nu-radio/RadioPropa')
            raise ImportError('This ice model depends fully on RadioPropa, which could not be imported')

        super().__init__(z_bottom = -3000*units.meter)
        self.z_firn = -14.9*units.meter
        
        self._scalarfield = RP.IceModel_Firn(
            z_surface = self.z_air_boundary*RP.meter/units.meter,
            z_firn = self.z_firn*RP.meter/units.meter, 
            n_ice = 1.775,  
            delta_n = 0.310,  
            z_0 = 40.9*RP.meter,
            z_shift = -14.9*RP.meter,
            n_ice_firn = 1.775,
            delta_n_firn = 0.502, 
            z_0_firn = 30.8*RP.meter,
            z_shift_firn = 0.*RP.meter,
            )

    def get_index_of_refraction(self, position):
        """
        returns the index of refraction at position.
        Overwrites function of the mother class

        Parameters
        ---------
=======
        """
        initiation of a double exponential ice model at summit, Greenland

        The bottom defined here is a boundary condition used in simulations and
        should always be defined. Note: it is not the same as reflective bottom.
        The latter can be added using the `add_reflective_layer` function.

        The z_shift is a variable introduced to be able to shift the exponential
        up or down along the z direction. For simple models this is almost never
        but it is used to construct more complex ice models which rely on exp.
        profiles also

        Parameters
        ---------
        z_air_boundary:  float, NuRadio length units
                         z coordinate of the surface of the glacier
        z_bottom:  float, NuRadio length units
                   z coordinate of the bedrock/bottom of the glacier.
        z_firn:  float, NuRadio length units
                 z coordinate of the transition from the upper 
                 exponential profile to the lower one

        The following parameters can be found without (lower)
        and with (upper) the suffix of `_firn`

        n_ice:  float, dimensionless
                refractive index of the deep bulk ice
        delta_n:  float, NuRadio length units
                  difference between n_ice and the refractive index
                  of the snow at the surface
        z_0:  float, NuRadio length units
              scale depth of the exponential
        z_shift:  float, NuRadio length units
                  up or down shift od the exponential profile
        """

        if not medium_base.radiopropa_is_imported:
            medium_base.logger.error('This ice model depends fully on RadioPropa, which was not import, and can therefore not be used.'+
                                     '\nMore info on https://github.com/nu-radio/RadioPropa')
            raise ImportError('This ice model depends fully on RadioPropa, which could not be imported')

        super().__init__(z_bottom = -3000*units.meter)
        self.z_firn = -14.9*units.meter
        
        self._scalarfield = RP.IceModel_Firn(
            z_surface = self.z_air_boundary*RP.meter/units.meter,
            z_firn = self.z_firn*RP.meter/units.meter, 
            n_ice = 1.78,  
            delta_n = 0.310,  
            z_0 = 40.9*RP.meter,
            z_shift = -14.9*RP.meter,
            n_ice_firn = 1.78,
            delta_n_firn = 0.502, 
            z_0_firn = 30.8*RP.meter,
            z_shift_firn = 0.*RP.meter,
            )

    def get_index_of_refraction(self, position):
        """
        returns the index of refraction at position.
        Overwrites function of the mother class

        Parameters
        ---------
>>>>>>> d412c2c0
        position:  3dim np.array
                    point

        Returns:
        --------
        n:  float
            index of refraction
        """
        position = RP.Vector3d(*(position * RP.meter/units.meter))
        return self._scalarfield.getValue(position)

    def get_average_index_of_refraction(self, position1, position2):
        """
        returns the average index of refraction between two points
        Overwrites function of the mother class

        Parameters
        ----------
        position1: 3dim np.array
                    point
        position2: 3dim np.array
                    point

        Returns
        -------
        n_average:  float
                    averaged index of refraction between the two points
        """
        position1 = RP.Vector3d(*(position1 * RP.meter/units.meter))
        position2 = RP.Vector3d(*(position2 * RP.meter/units.meter))
        return self._scalarfield.getAverageValue(position1, position2)


    def get_gradient_of_index_of_refraction(self, position):
        """
        returns the gradient of index of refraction at position
        Overwrites function of the mother class

        Parameters
        ----------
        position: 3dim np.array
                    point

        Returns
        -------
        n_nabla:    (3,) np.array
                    gradient of index of refraction at the point
        """
        pos = RP.Vector3d(*(position * RP.meter/units.meter))
        return self._scalarfield.getGradient(pos) * (1 / (units.meter/RP.meter))

    
<<<<<<< HEAD
    def get_ice_model_radiopropa(self, discontinuity=False):
=======
    def get_ice_model_radiopropa(self):
>>>>>>> d412c2c0
        """
        Returns an object holding the radiopropa scalarfield and necessary radiopropa moduldes 
        that define the medium in radiopropa. It uses the parameters of the medium object to 
        contruct some modules, like a discontinuity object for the air boundary. Additional modules
        can be added in this function
        
        Overwrites function of the mother class

        Returns
        -------
        ice:    RadioPropaIceWrapper
                object holding the radiopropa scalarfield and modules
        """
        ice = medium_base.RadioPropaIceWrapper(self, self._scalarfield)
<<<<<<< HEAD
        if discontinuity == True:
            firn_boundary_pos = RP.Vector3d(0, 0, self.z_firn * (RP.meter/units.meter))
            step = RP.Vector3d(0, 0, 1e-9*RP.meter)
            firn_boundary = RP.Discontinuity(RP.Plane(firn_boundary_pos, RP.Vector3d(0,0,1)), 
                                             self._scalarfield.getValue(firn_boundary_pos-step),
                                             self._scalarfield.getValue(firn_boundary_pos+step),
                                             )
            ice.add_module('firn boudary', firn_boundary)
=======
>>>>>>> d412c2c0
        return ice





def get_ice_model(name):
    """
    function to access the right ice model class by name of the class

    Parameter
    ---------
    name: string
          name of the class of the requested ice model

    Returns
    -------
    ice_model: IceModel object
               object of the class with the name of the requested model
    """
    if globals()[name]() == None:
        medium_base.logger.error('The ice model you are trying to use is not implemented. Please choose another ice model or implement a new one.')
        raise NotImplementedError('The ice model you are trying to use is not implemented. Please choose another ice model or implement a new one.')
    else:
        return globals()[name]()<|MERGE_RESOLUTION|>--- conflicted
+++ resolved
@@ -9,7 +9,6 @@
     radiopropa_is_imported = True
 except ImportError:
     radiopropa_is_imported = False
-<<<<<<< HEAD
 
 """
 1) When implementing a new model it should at least inherit from
@@ -67,64 +66,6 @@
             delta_n = 0.423,
             )
 
-=======
-
-"""
-1) When implementing a new model it should at least inherit from
-'IceModel' from the module 'medium_base'. Overwrite all the function. 
-Inheritance from daughter classes like 'IceModelSimple' is also 
-possible and overwriting functions may not be needed in this case.
-
-2) When implementing a new model and using the radiopropa numerical
-tracer, do not forget to implement scalar field of the refractive index
-also in the c++ code of radiopropa for a fast simulation. Implement the 
-model in IceModel.cpp and IceModel.h. Then edit the function to get the
-radiopropa ice model, so it can be used in NuRadioMC. For example
-
-        def get_ice_model_radiopropa(self):
-            #args is a placeholder for the arguments needed by the specific module
-            scalar field = radiopropa.New_IceModel(*args)
-            return RadioPropaIceWrapper(self,scalar_field)
-
-3) You can also choose to only implement the new ice model in radiopropa if
-radiopropa is always necessary and make the new model in this script access
-the c++ implemented model (e.g. green_firn model)
-        
-
-4) If you want to adjust (add, replace, remove) predefined modules 
-in the a RadioPropaIceWrapper object, you can do this by redefining the 
-'get_ice_model_radiopropa()' in your IceModel object. For exemple
-
-        def get_ice_model_radiopropa(self):
-            scalar field = radiopropa.IceModelSimple(*args)
-            ice = RadioPropaIceWrapper(self,scalar_field)
-            extra_dicontinuity = radiopropa.Discontinuity(*args)
-            ice.add_module(extra_discontinuity)
-            return ice
-"""
-
-class southpole_simple(medium_base.IceModelSimple):
-    def __init__(self):
-        # from https://doi.org/10.1088/1475-7516/2018/07/055 RICE2014/SP model
-        # define model parameters (RICE 2014/southpole)
-        super().__init__(
-            z_bottom = -2820*units.meter, 
-            n_ice = 1.78, 
-            z_0 = 71.*units.meter, 
-            delta_n = 0.426,
-            )
-
-
-class southpole_2015(medium_base.IceModelSimple):
-    def __init__(self):
-        # from https://doi.org/10.1088/1475-7516/2018/07/055 SPICE2015/SP model
-        super().__init__(
-            z_bottom = -2820*units.meter, 
-            n_ice = 1.78, 
-            z_0 = 77.*units.meter, 
-            delta_n = 0.423,
-            )
->>>>>>> d412c2c0
 
 class ARAsim_southpole(medium_base.IceModelSimple):
     def __init__(self):
@@ -146,7 +87,6 @@
             delta_n = 0.46,
             )
 
-<<<<<<< HEAD
         # from https://doi.org/10.3189/2015JoG14J214
         self.add_reflective_bottom( 
             refl_z = -576*units.m, 
@@ -183,100 +123,12 @@
             delta_n = 0.51,
             )
 
-=======
-class ARAsim_southpole(medium_base.IceModelSimple):
-    def __init__(self):
-        # define model parameters (SPICE 2015/southpole)
-        super().__init__(
-            z_bottom = -2820*units.meter, 
-            n_ice = 1.78, 
-            z_0 = 75.75757575757576*units.meter, 
-            delta_n = 0.43,
-            )
-
-
-class mooresbay_simple(medium_base.IceModelSimple):
-    def __init__(self):
-        # from https://doi.org/10.1088/1475-7516/2018/07/055 MB1 model
-        super().__init__(
-            n_ice = 1.78, 
-            z_0 = 34.5*units.meter, 
-            delta_n = 0.46,
-            )
-
-        # from https://doi.org/10.3189/2015JoG14J214
-        self.add_reflective_bottom( 
-            refl_z = -576*units.m, 
-            refl_coef = 0.82, 
-            refl_phase_shift = 180*units.deg,
-            )
-
-
-class mooresbay_simple_2(medium_base.IceModelSimple):
-    def __init__(self):\
-        # from https://doi.org/10.1088/1475-7516/2018/07/055 MB2 model
-        super().__init__(
-            n_ice = 1.78, 
-            z_0 = 37*units.meter, 
-            delta_n = 0.481,
-            )
-
-        # from https://doi.org/10.3189/2015JoG14J214
-        self.add_reflective_bottom( 
-            refl_z = -576*units.m, 
-            refl_coef = 0.82, 
-            refl_phase_shift = 180*units.deg,
-            )
-
-
-class greenland_simple(medium_base.IceModelSimple):
-    def __init__(self):
-        # from C. Deaconu, fit to data from Hawley '08, Alley '88
-        # rho(z) = 917 - 602 * exp (-z/37.25), using n = 1 + 0.78 rho(z)/rho_0
-        super().__init__(
-            z_bottom = -3000*units.meter, 
-            n_ice = 1.78, 
-            z_0 = 37.25*units.meter, 
-            delta_n = 0.51,
-            )
-
->>>>>>> d412c2c0
 class greenland_firn(medium_base.IceModel):
     """
     This model can only be used with the radiopropa raytracer.
     Therefor, the model is implemented through radiopropa.
     """
     def __init__(self):
-<<<<<<< HEAD
-        if not medium_base.radiopropa_is_imported:
-            medium_base.logger.error('This ice model depends fully on RadioPropa, which was not import, and can therefore not be used.'+
-                                     '\nMore info on https://github.com/nu-radio/RadioPropa')
-            raise ImportError('This ice model depends fully on RadioPropa, which could not be imported')
-
-        super().__init__(z_bottom = -3000*units.meter)
-        self.z_firn = -14.9*units.meter
-        
-        self._scalarfield = RP.IceModel_Firn(
-            z_surface = self.z_air_boundary*RP.meter/units.meter,
-            z_firn = self.z_firn*RP.meter/units.meter, 
-            n_ice = 1.775,  
-            delta_n = 0.310,  
-            z_0 = 40.9*RP.meter,
-            z_shift = -14.9*RP.meter,
-            n_ice_firn = 1.775,
-            delta_n_firn = 0.502, 
-            z_0_firn = 30.8*RP.meter,
-            z_shift_firn = 0.*RP.meter,
-            )
-
-    def get_index_of_refraction(self, position):
-        """
-        returns the index of refraction at position.
-        Overwrites function of the mother class
-
-        Parameters
-        ---------
-=======
         """
         initiation of a double exponential ice model at summit, Greenland
 
@@ -341,7 +193,6 @@
 
         Parameters
         ---------
->>>>>>> d412c2c0
         position:  3dim np.array
                     point
 
@@ -394,11 +245,7 @@
         return self._scalarfield.getGradient(pos) * (1 / (units.meter/RP.meter))
 
     
-<<<<<<< HEAD
-    def get_ice_model_radiopropa(self, discontinuity=False):
-=======
     def get_ice_model_radiopropa(self):
->>>>>>> d412c2c0
         """
         Returns an object holding the radiopropa scalarfield and necessary radiopropa moduldes 
         that define the medium in radiopropa. It uses the parameters of the medium object to 
@@ -413,17 +260,6 @@
                 object holding the radiopropa scalarfield and modules
         """
         ice = medium_base.RadioPropaIceWrapper(self, self._scalarfield)
-<<<<<<< HEAD
-        if discontinuity == True:
-            firn_boundary_pos = RP.Vector3d(0, 0, self.z_firn * (RP.meter/units.meter))
-            step = RP.Vector3d(0, 0, 1e-9*RP.meter)
-            firn_boundary = RP.Discontinuity(RP.Plane(firn_boundary_pos, RP.Vector3d(0,0,1)), 
-                                             self._scalarfield.getValue(firn_boundary_pos-step),
-                                             self._scalarfield.getValue(firn_boundary_pos+step),
-                                             )
-            ice.add_module('firn boudary', firn_boundary)
-=======
->>>>>>> d412c2c0
         return ice
 
 
