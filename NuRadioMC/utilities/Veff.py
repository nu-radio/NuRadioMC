import numpy as np
import h5py
from scipy import interpolate
from scipy.interpolate import interp1d
import glob
from six import iteritems
import json
import os
import copy
import time

from NuRadioReco.utilities import units

import logging
logger = logging.getLogger("Veff")
logging.basicConfig()
logger.setLevel(logging.INFO)


# collection of utility function regarding the calculation of the effective volume of a neutrino detector
def remove_duplicate_triggers(triggered, gids):
    """
    remove duplicate entried from triggered array

    The hdf5 file contains a line per shower. One event can contain many showers, i.e. if we count all triggeres
    from all showers we overestimate the effective volume. This function modifies the triggered array such
    that it contains not more than one True value for each event group.

    Parameters
    ----------
    triggered: array of bools

    gids: array of ints
        the event group ids

    Returns: array of bools
        the corrected triggered array
    """
    gids = np.array(gids)
    triggered = np.array(triggered)

    # shift the integer gids (just within the function) by 0.5 to avoid zeros
    gids_shifted = gids + 0.5

    # triggered gids, 0 where not triggered
    triggered_gids = triggered*gids_shifted

    unique_values, unique_indices = np.unique(triggered_gids, return_index=True)
    # create output boolean array and set True for first triggered indices
    first_occurences = np.zeros_like(triggered, dtype=bool)
    np.put(first_occurences, unique_indices, True)
    # the line above will also put the first untriggered, hence need to require "& triggered"
    return first_occurences&triggered


def FC_limits(counts):

    """
    Returns the 68% confidence belt for a number of counts, using the
    Feldman-Cousins method.

    Parameters
    ----------
    counts: integer or float
        Number of counts. Can be non-integer (weighted counts)

    Returns
    -------
    (low_limit, upper_limit): float tuple
        Lower and upper limits for the confidence belt.
    """

    count_list = np.arange(0, 21)
    lower_limits = [0.00,
                    0.37,
                    0.74,
                    1.10,
                    2.34,
                    2.75,
                    3.82,
                    4.25,
                    5.30,
                    6.33,
                    6.78,
                    7.81,
                    8.83,
                    9.28,
                    10.30,
                    11.32,
                    12.33,
                    12.79,
                    13.81,
                    14.82,
                    15.83]
    upper_limits = [1.29,
                    2.75,
                    4.25,
                    5.30,
                    6.78,
                    7, 81,
                    9.28,
                    10.30,
                    11.32,
                    12.79,
                    13.81,
                    14.82,
                    16.29,
                    17.30,
                    18.32,
                    19.32,
                    20.80,
                    21.81,
                    22.82,
                    25.30]

    if counts > count_list[-1]:

        return (counts - np.sqrt(counts), counts + np.sqrt(counts))

    elif counts < 0:

        return (0.00, 1.29)

    low_interp = interp1d(count_list, lower_limits)
    up_interp = interp1d(count_list, upper_limits)

    return (low_interp(counts), up_interp(counts))


def get_Veff_water_equivalent(Veff, density_medium=0.917 * units.g / units.cm ** 3, density_water=1 * units.g / units.cm ** 3):
    """
    convenience function to converte the effective volume of a medium with density `density_medium` to the
    water equivalent effective volume

    Parameters
    ----------
    Veff: float or array
        the effective volume
    dentity_medium: float (optional)
        the density of the medium of the Veff simulation (default deep ice)
    density water: float (optional)
        the density of water

    Returns: water equivalen effective volume
    """
    return Veff * density_medium / density_water


def get_Veff_Aeff_single(filename, trigger_names, trigger_names_dict, trigger_combinations, deposited, station, veff_aeff="veff", bounds_theta=[0, np.pi]):
    """
    calculates the effective volume or effective area from surface muons from a single NuRadioMC hdf5 file

    the effective volume is NOT normalized to a water equivalent. It is also NOT multiplied with the solid angle (typically 4pi).

    Parameters
    ----------
    filename: string
        filename of the hdf5 file
    trigger_names: list of strings
        list of the trigger names contained in the file
    trigger_names_dict: dict
        map from trigger name to index
    trigger_combinations: dict, optional
        keys are the names of triggers to calculate. Values are dicts again:
            * 'triggers': list of strings
                name of individual triggers that are combined with an OR
            the following additional options are optional
            * 'efficiency': dict
                allows to apply an (analysis) efficiency cut for calculating effective volumes
                * 'func': function
                    a function that paramaterized the efficiency as a function of SNR (=Vmax/Vrms)
                * 'channel_ids': array on ints
                    the channels for which the maximum signal amplitude should be determined
                * 'scale': float
                    rescaling of the efficiency curve by SNR' = SNR * scale
            * 'n_reflections': int
                the number of bottom reflections of the ray tracing solution that likely triggered
                assuming that the solution with the shortest travel time caused the trigger, only considering channel 0

    station: int
        the station that should be considered
    veff_aeff: string
        specifiy if the effective volume or the effective area for surface muons is calculated
        can be 
        * "veff" (default)
        * "aeff_surface_muons"
    bounds_theta: list of floats
        restrict theta to sub-range wrt. the simulated range in the file
        Note: assumes events were simulated uniformly in cos(theta)
        bounds_theta should be a (two-item) list, but will care only about the min/max values
    Returns
    ----------
    list of dictionary. Each file is one entry. The dictionary keys store all relevant properties
    """
    if(veff_aeff not in ["veff", "aeff_surface_muons"]):
        raise AttributeError(f"the paramter `veff_aeff` needs to be one of either `veff` or `aeff_surface_muons`")
    logger.warning(f"processing file  {filename}")
    fin = h5py.File(filename, 'r')
    n_events = fin.attrs['n_events']

    out = {}
    Emin = fin.attrs['Emin']
    Emax = fin.attrs['Emax']
    E = 10 ** (0.5 * (np.log10(Emin) + np.log10(Emax)))
    out['energy'] = E
    out['energy_min'] = Emin
    out['energy_max'] = Emax

    # calculate effective
    thetamin = 0
    thetamax = np.pi
    phimin = 0
    phimax = 2 * np.pi
    if('thetamin' in fin.attrs):
        thetamin = fin.attrs['thetamin']
    if('thetamax' in fin.attrs):
        thetamax = fin.attrs['thetamax']

    theta_width_file = abs(np.cos(thetamin) - np.cos(thetamax))
    # restrict the theta range, if requested
    if min(bounds_theta) > thetamin:
        logger.info("restricting thetamin from {} to {}".format(thetamin, min(bounds_theta)))
        thetamin = min(bounds_theta)
    if max(bounds_theta) < thetamax:
        logger.info("restricting thetamax from {} to {}".format(thetamax, max(bounds_theta)))
        thetamax = max(bounds_theta)
    # The restriction assumes isotropic event generation in cos(theta) band
<<<<<<< HEAD
    theta_fraction = abs(np.cos(thetamin) - np.cos(thetamax))/theta_width_file
    if theta_fraction<1:
=======
    theta_fraction = abs(np.cos(thetamin) - np.cos(thetamax)) / theta_width_file
    if theta_fraction < 1:
>>>>>>> d412c2c0
        # adjust n_events to account for solid angle fraction in the requested theta range
        n_events *= theta_fraction

    if('phimin' in fin.attrs):
        phimin = fin.attrs['phimin']
    if('phimax' in fin.attrs):
        phimax = fin.attrs['phimax']
    if(veff_aeff == "veff"):
        volume_proj_area = fin.attrs['volume']
    elif(veff_aeff == "aeff_surface_muons"):
        area = fin.attrs['area']
        # The used area must be the projected area, perpendicular to the incoming
        # flux, which leaves us with the following correction. Remember that the
        # zenith bins must be small for the effective area to be correct.
        volume_proj_area = area * 0.5 * (np.abs(np.cos(thetamin)) + np.abs(np.cos(thetamax)))
    else:
        raise AttributeError(f"attributes do neither contain volume nor area")

    Vrms = np.nan
    if 'Vrms' in fin.attrs:
        Vrms = fin.attrs['Vrms']

    # Solid angle needed for the effective volume calculations
    out['domega'] = np.abs(phimax - phimin) * np.abs(np.cos(thetamin) - np.cos(thetamax))
    out['thetamin'] = thetamin
    out['thetamax'] = thetamax
    out['deposited'] = deposited
    out[veff_aeff] = {}
    out['n_triggered_weighted'] = {}
    out['SNRs'] = {}

    if('weights' not in fin.keys()):
        logger.warning(f"file {filename} is empty")
        FC_low, FC_high = FC_limits(0)
        Veff_low = volume_proj_area * FC_low / n_events
        Veff_high = volume_proj_area * FC_high / n_events
        for iT, trigger_name in enumerate(trigger_names):
            out[veff_aeff][trigger_name] = [0, 0, 0, Veff_low, Veff_high]
        for trigger_name, values in iteritems(trigger_combinations):
            out[veff_aeff][trigger_name] = [0, 0, 0, Veff_low, Veff_high]
        return out

    triggered = np.array(fin['triggered'])
    if('trigger_names' in fin.attrs):
        if(np.any(trigger_names != fin.attrs['trigger_names'])):
            if(triggered.size == 0 and fin.attrs['trigger_names'].size == 0):
                logger.warning("file {} has no triggering events. Using trigger names from another file".format(filename))
            else:
                logger.error("file {} has inconsistent trigger names: {}\ncurrent trigger names {}".format(filename, fin.attrs['trigger_names'], trigger_names))
                raise AttributeError("file {} has inconsistent trigger names: {}\ncurrent trigger names {}".format(filename, fin.attrs['trigger_names'], trigger_names))
    else:
        logger.warning(f"file {filename} has no triggering events. Using trigger names from a different file: {trigger_names}")

    weights = np.array(fin['weights'])
    # if theta range is restricted, select events in that range
    if theta_fraction < 1:
        # generate boolean mask for events in fin inside selected theta range
<<<<<<< HEAD
        mask_theta = np.array((fin['zeniths']>thetamin) & (fin['zeniths']<thetamax))
=======
        mask_theta = np.array((fin['zeniths'] > thetamin) & (fin['zeniths'] < thetamax))
>>>>>>> d412c2c0
        # multiply events with mask, events outside are zero-weighted
        weights *= mask_theta

    if(triggered.size == 0):
        FC_low, FC_high = FC_limits(0)
        Veff_low = volume_proj_area * FC_low / n_events
        Veff_high = volume_proj_area * FC_high / n_events
        for iT, trigger_name in enumerate(trigger_names):
            out[veff_aeff][trigger_name] = [0, 0, 0, Veff_low, Veff_high]
        for trigger_name, values in iteritems(trigger_combinations):
            out[veff_aeff][trigger_name] = [0, 0, 0, Veff_low, Veff_high]
    else:
        for iT, trigger_name in enumerate(trigger_names):
            triggered = np.array(fin['multiple_triggers'][:, iT], dtype=np.bool)
            triggered = remove_duplicate_triggers(triggered, fin['event_group_ids'])
            Veff = volume_proj_area * np.sum(weights[triggered]) / n_events
            Veff_error = 0
            if(np.sum(weights[triggered]) > 0):
                Veff_error = Veff / np.sum(weights[triggered]) ** 0.5
            FC_low, FC_high = FC_limits(np.sum(weights[triggered]))
            Veff_low = volume_proj_area * FC_low / n_events
            Veff_high = volume_proj_area * FC_high / n_events
            out[veff_aeff][trigger_name] = [Veff, Veff_error, np.sum(weights[triggered]), Veff_low, Veff_high]

        for trigger_name, values in iteritems(trigger_combinations):
            indiv_triggers = values['triggers']
            triggered = np.zeros_like(fin['multiple_triggers'][:, 0], dtype=np.bool)
            if(isinstance(indiv_triggers, str)):
                triggered = triggered | np.array(fin['multiple_triggers'][:, trigger_names_dict[indiv_triggers]], dtype=np.bool)
            else:
                for indiv_trigger in indiv_triggers:
                    triggered = triggered | np.array(fin['multiple_triggers'][:, trigger_names_dict[indiv_trigger]], dtype=np.bool)
            if 'triggerAND' in values:
                triggered = triggered & np.array(fin['multiple_triggers'][:, trigger_names_dict[values['triggerAND']]], dtype=np.bool)
            if 'notriggers' in values:
                indiv_triggers = values['notriggers']
                if(isinstance(indiv_triggers, str)):
                    triggered = triggered & ~np.array(fin['multiple_triggers'][:, trigger_names_dict[indiv_triggers]], dtype=np.bool)
                else:
                    for indiv_trigger in indiv_triggers:
                        triggered = triggered & ~np.array(fin['multiple_triggers'][:, trigger_names_dict[indiv_trigger]], dtype=np.bool)
            if('min_sigma' in values.keys()):
                if(isinstance(values['min_sigma'], list)):
                    if(trigger_name not in out['SNR']):
                        out['SNR'][trigger_name] = {}
                    masks = np.zeros_like(triggered)
                    for iS in range(len(values['min_sigma'])):
                        As = np.max(np.nan_to_num(fin['max_amp_ray_solution']), axis=-1)  # we use the this quantity because it is always computed before noise is added!
                        As_sorted = np.sort(As[:, values['channels'][iS]], axis=1)
                        # the smallest of the three largest amplitudes
                        max_amplitude = As_sorted[:, -values['n_channels'][iS]]
                        mask = np.sum(As[:, values['channels'][iS]] >= (values['min_sigma'][iS] * Vrms), axis=1) >= values['n_channels'][iS]
                        masks = masks | mask
                        out['SNR'][trigger_name][iS] = max_amplitude[mask] / Vrms
                    triggered = triggered & masks
                else:
                    As = np.max(np.nan_to_num(fin['max_amp_ray_solution']), axis=-1)  # we use the this quantity because it is always computed before noise is added!

                    As_sorted = np.sort(As[:, values['channels']], axis=1)
                    max_amplitude = As_sorted[:, -values['n_channels']]  # the smallest of the three largest amplitudes

                    mask = np.sum(As[:, values['channels']] >= (values['min_sigma'] * Vrms), axis=1) >= values['n_channels']
                    out['SNR'][trigger_name] = As_sorted[mask] / Vrms
                    triggered = triggered & mask
            if('ray_solution' in values.keys()):
                As = np.array(fin['max_amp_ray_solution'])
                max_amps = np.argmax(As[:, values['ray_channel']], axis=-1)
                sol = np.array(fin['ray_tracing_solution_type'])
                mask = np.array([sol[i, values['ray_channel'], max_amps[i]] == values['ray_solution'] for i in range(len(max_amps))], dtype=np.bool)
                triggered = triggered & mask

            if('n_reflections' in values.keys()):
                if(np.sum(triggered)):
                    As = np.array(fin[f'station_{station:d}/max_amp_ray_solution'])
                    # find the ray tracing solution that produces the largest amplitude
                    max_amps = np.argmax(np.argmax(As[:,:], axis=-1), axis=-1)
                    # advanced indexing: selects the ray tracing solution per event with the highest amplitude
                    triggered = triggered & (np.array(fin[f'station_{station:d}/ray_tracing_reflection'])[..., max_amps, 0][:, 0] == values['n_reflections'])

            triggered = remove_duplicate_triggers(triggered, fin['event_group_ids'])
            Veff = volume_proj_area * np.sum(weights[triggered]) / n_events
            Vefferror = 0
            if(np.sum(weights[triggered]) > 0):
                Vefferror = Veff / np.sum(weights[triggered]) ** 0.5
            FC_low, FC_high = FC_limits(np.sum(weights[triggered]))
            Veff_low = volume_proj_area * FC_low / n_events
            Veff_high = volume_proj_area * FC_high / n_events

            if('efficiency' in values.keys() and Veff > 0):
                get_efficiency = values['efficiency']['func']
                channel_ids = values['efficiency']['channel_ids']
                gids = np.array(fin['event_group_ids'])
                ugids = np.unique(np.array(fin['event_group_ids']))

                # calculate the group event ids that triggered
                ugids_triggered_index = []
                ugids_triggered = []
                for i_ugid, ugid in enumerate(ugids):
                    mask = ugid == gids
                    if(np.any(triggered[mask])):
                        ugids_triggered_index.append(i_ugid)
                        ugids_triggered.append(ugid)
                ugids_triggered = np.array(ugids_triggered)
                ugids_triggered_index = np.array(ugids_triggered_index)

                n_unique_gids = len(ugids_triggered)
                sorter = np.argsort(ugids_triggered)
                max_amplitudes = np.zeros(n_unique_gids)
                for key in fin.keys():
                    if(key.startswith("station_")):
                        if('event_group_ids' not in fin[key]):
                            continue  # the station might have no triggers
                        sgids = np.array(fin[key]['event_group_ids'])
                        usgids = np.unique(sgids)
                        usgids, comm1, comm2 = np.intersect1d(usgids, ugids_triggered, assume_unique=True, return_indices=True)  # select only the gids that triggered
                        common_mask = np.isin(sgids, usgids)
                        sgids = sgids[common_mask]  # also reduce gids array to the event groups that triggered
                        if(len(usgids) == 0):  # skip stations that don't have any trigger for this trigger combination
                            continue
                        usgids_index = sorter[np.searchsorted(ugids_triggered, usgids, sorter=sorter)]
                        # each station might have multiple triggeres per event group id. We need to select the one
                        # event with the largest amplitude. Let's first check if one event group created more than one event
                        max_amps_per_event_channel = np.nan_to_num(np.array(fin[key]['maximum_amplitudes_envelope'])[common_mask])
                        max_amps_per_event = np.amax(max_amps_per_event_channel[:, channel_ids], axis=1)  # select the maximum amplitude of all considered channels
                        if(len(sgids) != len(usgids)):
                            # at least one event group created more than one event. Let's calculate it the slow but correct way
                            for sgid in np.unique(sgids):  # loop over all event groups which triggered this station
                                if(sgid not in usgids):
                                    continue
                                mask_gid = sgid == sgids  # select all event that are part of this event group
                                index = np.squeeze(np.argwhere(ugids_triggered == sgid))
                                max_amplitudes[index] = max(max_amplitudes[index], max_amps_per_event[mask_gid].max())
                        else:
                            max_amplitudes[usgids_index] = np.maximum(max_amplitudes[usgids_index], max_amps_per_event)
                if('scale' in values['efficiency']):
                    max_amplitudes *= values['efficiency']['scale']
                if("Vrms" in values['efficiency']):
                    Vrms = values['efficiency']['Vrms']
                e = get_efficiency(max_amplitudes / Vrms)  # we calculated the maximum amplitudes for all gids, now we select only those that triggered
                Veff = volume_proj_area * np.sum(weights[triggered] * e) / n_events
                Vefferror = 0
                if(np.sum(weights[triggered]) > 0):
                    Vefferror = Veff / np.sum(weights[triggered] * e) ** 0.5
                FC_low, FC_high = FC_limits(np.sum(weights[triggered] * e))
                Veff_low = volume_proj_area * FC_low / n_events
                Veff_high = volume_proj_area * FC_high / n_events

            out[veff_aeff][trigger_name] = [Veff, Vefferror, np.sum(weights[triggered]), Veff_low, Veff_high]
    return out


def tmp(args):
    return get_Veff_Aeff_single(*args)


def get_Veff_Aeff(folder,
             trigger_combinations={},
             station=101,
             veff_aeff="veff",
             n_cores=1, oversampling_theta=1):
    """
    calculates the effective volume or effective area from surface muons from NuRadioMC hdf5 files

    the effective volume is NOT normalized to a water equivalent. It is also NOT multiplied with the solid angle (typically 4pi).

    Parameters
    ----------
    folder: string
        folder conaining the hdf5 files, one per energy OR filename
    trigger_combinations: dict, optional
        keys are the names of triggers to calculate. Values are dicts again:
            * 'triggers': list of strings
                name of individual triggers that are combined with an OR
            the following additional options are optional
            * 'efficiency': dict
                allows to apply an (analysis) efficiency cut for calculating effective volumes
                * 'func': function
                    a function that paramaterized the efficiency as a function of SNR (=Vmax/Vrms)
                * 'channel_ids': array on ints
                    the channels for which the maximum signal amplitude should be determined
                * 'scale': float
                    rescaling of the efficiency curve by SNR' = SNR * scale
            * 'n_reflections': int
                the number of bottom reflections of the ray tracing solution that likely triggered
                assuming that the solution with the shortest travel time caused the trigger, only considering channel 0

    station: int
        the station that should be considered
    veff_aeff: string
        specifiy if the effective volume or the effective area for surface muons is calculated
        can be 
        * "veff" (default)
        * "aeff_surface_muons"
        
    n_cores: int
        the number of cores to use

    oversampling_theta: int
        calculate the effective volume for finer binning (<oversampling_theta> data points per file):
        * 1: no oversampling
        * >1: oversampling with <oversampling_theta> equal-size cos(theta) bins within thetamin/max of the input file
        Note: oversampling assumes that events were simulated uniformly in cos(theta)
    Returns
    ----------
    list of dictionary. Each file is one entry. The dictionary keys store all relevant properties
    """
    trigger_combinations = copy.copy(trigger_combinations)
    trigger_names = None
    trigger_names_dict = {}
    prev_deposited = None
    deposited = False

    if(os.path.isfile(folder)):
        filenames = [folder]
    else:
        if(len(glob.glob(os.path.join(folder, '*.hdf5'))) == 0):
            raise FileNotFoundError(f"couldnt find any hdf5 file in folder {folder}")
        filenames = sorted(glob.glob(os.path.join(folder, '*.hdf5')))
    for iF, filename in enumerate(filenames):
        fin = h5py.File(filename, 'r')
        if 'deposited' in fin.attrs:
            deposited = fin.attrs['deposited']
            if prev_deposited is None:
                prev_deposited = deposited
            elif prev_deposited != deposited:
                raise AttributeError("The deposited parameter is not consistent among the input files!")

        if('trigger_names' in fin.attrs):
            trigger_names = fin.attrs['trigger_names']
            if(len(trigger_names) > 0):
                for iT, trigger_name in enumerate(trigger_names):
                    trigger_names_dict[trigger_name] = iT
                logger.info(f"first file with triggernames {filename}: {trigger_names}")
                break

    trigger_combinations['all_triggers'] = {'triggers': trigger_names}
    logger.info(f"Trigger names:  {trigger_names}")
    for key in trigger_combinations:
        i = -1
        for value in trigger_combinations[key]['triggers']:
            i += 1
            if value not in trigger_names:
                logger.warning(f"trigger {value} not available, removing this trigger from the trigger combination {key}")
                trigger_combinations[key]['triggers'].pop(i)
                i -= 1
    from multiprocessing import Pool
    logger.warning(f"running {len(filenames)} jobs on {n_cores} cores")

    args = []
    if oversampling_theta == 1:
        for f in filenames:
            args.append([f, trigger_names, trigger_names_dict, trigger_combinations, deposited, station, veff_aeff])
    else:
        # get the thetamin, thetamax from the files and do oversampling
        logger.info("Calculating effective volumes with finer binning, {} bins per input file".format(oversampling_theta))
        for f in filenames:
            fin = h5py.File(f, 'r')
            costhetamin = np.cos(fin.attrs['thetamin'])
            costhetamax = np.cos(fin.attrs['thetamax'])
<<<<<<< HEAD
            thetas = np.arccos(np.linspace(costhetamin, costhetamax, oversampling_theta+1))
=======
            thetas = np.arccos(np.linspace(costhetamin, costhetamax, oversampling_theta + 1))
>>>>>>> d412c2c0
            thetas_min = thetas[:-1]
            thetas_max = thetas[1:]
            for bounds_theta in zip(thetas_min, thetas_max):
                args.append([f, trigger_names, trigger_names_dict, trigger_combinations, deposited, station, veff_aeff, bounds_theta])
<<<<<<< HEAD
            
=======

>>>>>>> d412c2c0
    if n_cores == 1:
        output = []
        for arg in args:
            output.append(tmp(arg))
        return output
    else:
        with Pool(n_cores) as p:
            output = p.map(tmp, args)
            print("output")
            print(output)
            return output


def get_Veff_Aeff_array(data):
    """
    calculates a multi dimensional array of effective volume or effective area from surface muons calculations for fast slicing

    the array dimensions are (energy, zenith bin, triggername, 5) where the
    last tuple is the effective volume, its uncertainty, the weighted sum of triggered events, lower 68% uncertainty, upper 68% uncertainty

    Parameters
    -----------
    data: dict
        the result of the `get_Veff` function

    Returns
    --------
     * (n_energy, n_zenith_bins, n_triggernames, 5) dimensional array of floats
     * array of unique mean energies (the mean is calculated in the logarithm of the energy)
     * array of unique lower bin edges of energies
     * array of unique upper bin edges of energies
     * array of unique zenith bins
     * array of unique trigger names


    Examples
    ---------

    To plot the full sky effective volume for 'all_triggers' do

    ```
    output, uenergies, uzenith_bins, utrigger_names, zenith_weights = get_Veff_array(data)


    fig, ax = plt.subplots(1, 1)
    tname = "all_triggers"
    Veff = np.average(output[:,:,get_index(tname, utrigger_names),0], axis=1, weights=zenith_weights)
    Vefferror = Veff / np.sum(output[:,:,get_index(tname, utrigger_names),2], axis=1)**0.5
    ax.errorbar(uenergies/units.eV, Veff/units.km**3 * 4 * np.pi, yerr=Vefferror/units.km**3 * 4 * np.pi, fmt='-o', label=tname)

    ax.legend()
    ax.semilogy(True)
    ax.semilogx(True)
    fig.tight_layout()
    plt.show()
    ```


    To plot the effective volume for different declination bands do

    ```
    fig, ax = plt.subplots(1, 1)
    tname = "LPDA_2of4_100Hz"
    iZ = 9
    Veff = output[:,iZ,get_index(tname, utrigger_names)]
    ax.errorbar(uenergies/units.eV, Veff[:,0]/units.km**3, yerr=Veff[:,1]/units.km**3,
                label=f"zenith bin {uzenith_bins[iZ][0]/units.deg:.0f} - {uzenith_bins[iZ][1]/units.deg:.0f}")

    iZ = 8
    Veff = output[:,iZ,get_index(tname, utrigger_names)]
    ax.errorbar(uenergies/units.eV, Veff[:,0]/units.km**3, yerr=Veff[:,1]/units.km**3,
                label=f"zenith bin {uzenith_bins[iZ][0]/units.deg:.0f} - {uzenith_bins[iZ][1]/units.deg:.0f}")
    iZ = 7
    Veff = output[:,iZ,get_index(tname, utrigger_names)]
    ax.errorbar(uenergies/units.eV, Veff[:,0]/units.km**3, yerr=Veff[:,1]/units.km**3,
                label=f"zenith bin {uzenith_bins[iZ][0]/units.deg:.0f} - {uzenith_bins[iZ][1]/units.deg:.0f}")
    iZ = 10
    Veff = output[:,iZ,get_index(tname, utrigger_names)]
    ax.errorbar(uenergies/units.eV, Veff[:,0]/units.km**3, yerr=Veff[:,1]/units.km**3,
                label=f"zenith bin {uzenith_bins[iZ][0]/units.deg:.0f} - {uzenith_bins[iZ][1]/units.deg:.0f}")


    ax.legend()
    ax.semilogy(True)
    ax.semilogx(True)
    fig.tight_layout()
    plt.show()
    ```

    """
    energies = []
    energies_min = []
    energies_max = []
    zenith_bins = []
    trigger_names = []
    veff_aeff = None
    for d in data:
        if(veff_aeff is None):
            if "veff" in d:
                veff_aeff = "veff"
                print(f"data contains effective volume")
            elif "aeff_surface_muons" in d:
                veff_aeff = "aeff_surface_muons"
                print(f"data contains effective area for surface muons")
            else:
                print(f"dictionary does neither contain key `veff` nor `aeff_surface_muons`")
                raise AttributeError(f"dictionary does neither contain key `veff` nor `aeff_surface_muons`")
        energies.append(d['energy'])
        energies_min.append(d['energy_min'])
        energies_max.append(d['energy_max'])
        zenith_bins.append([d['thetamin'], d['thetamax']])
        for triggername in d[veff_aeff]:
            trigger_names.append(triggername)

    energies = np.array(energies)
    energies_min = np.array(energies_min)
    energies_max = np.array(energies_max)
    zenith_bins = np.array(zenith_bins)
    trigger_names = np.array(trigger_names)
    uenergies = np.unique(energies)
    uenergies_min = np.unique(energies_min)
    uenergies_max = np.unique(energies_max)
    uzenith_bins = np.unique(zenith_bins, axis=0)
    utrigger_names = np.unique(trigger_names)
    output = np.zeros((len(uenergies), len(uzenith_bins), len(utrigger_names), 5))
    logger.debug(f"unique energies {uenergies}")
    logger.debug(f"unique zenith angle bins {uzenith_bins/units.deg}")
    logger.debug(f"unique energies {utrigger_names}")

    for d in data:
        iE = np.squeeze(np.argwhere(d['energy'] == uenergies))
        iT = np.squeeze(np.argwhere([d['thetamin'], d['thetamax']] == uzenith_bins))[0][0]
        for triggername, Veff in d[veff_aeff].items():
            iTrig = np.squeeze(np.argwhere(triggername == utrigger_names))
            output[iE, iT, iTrig] = Veff

    for d in data:
        iE = np.squeeze(np.argwhere(d['energy'] == uenergies))
        iT = np.squeeze(np.argwhere([d['thetamin'], d['thetamax']] == uzenith_bins))[0][0]

    return output, uenergies, uenergies_min, uenergies_max, uzenith_bins, utrigger_names


def get_index(value, array):
    return np.squeeze(np.argwhere(value == array))


def export(filename, data, trigger_names=None, export_format='yaml'):
    """
    export effective volumes (or effective areas) into a human readable JSON or YAML file

    Parameters
    ----------
    filename: string
        the output filename of the JSON file
    data: array
        the output of the `getVeff` function
    trigger_names: list of strings (optional, default None)
        save only specific trigger names, if None all triggers are exported
    export_format: string (default "yaml")
        specify output format, choose
        * "yaml"
        * "json"
    """
    output = []
    for i in range(len(data)):
        tmp = {}
        for key in data[i]:
            if (key not in  ['veffs', 'aeff_surface_muons']):
                if isinstance(data[i][key], np.generic):
                    tmp[key] = data[i][key].item()
                else:
                    tmp[key] = data[i][key]
        for key in ["veffs", "aeff_surface_muons"]:
            if(key in data[i]):
                tmp[key] = {}
                for trigger_name in data[i][key]:
                    if(trigger_names is None or trigger_name in trigger_names):
                        logger.info(trigger_name)
                        tmp[key][trigger_name] = []
                        for value in data[i][key][trigger_name]:
                            tmp[key][trigger_name].append(float(value))
        output.append(tmp)

    with open(filename, 'w') as fout:
        if(export_format == 'yaml'):
            import yaml
            yaml.dump(output, fout)
        elif(export_format == 'json'):
            json.dump(output, fout, sort_keys=True, indent=4)<|MERGE_RESOLUTION|>--- conflicted
+++ resolved
@@ -225,13 +225,8 @@
         logger.info("restricting thetamax from {} to {}".format(thetamax, max(bounds_theta)))
         thetamax = max(bounds_theta)
     # The restriction assumes isotropic event generation in cos(theta) band
-<<<<<<< HEAD
-    theta_fraction = abs(np.cos(thetamin) - np.cos(thetamax))/theta_width_file
-    if theta_fraction<1:
-=======
     theta_fraction = abs(np.cos(thetamin) - np.cos(thetamax)) / theta_width_file
     if theta_fraction < 1:
->>>>>>> d412c2c0
         # adjust n_events to account for solid angle fraction in the requested theta range
         n_events *= theta_fraction
 
@@ -289,11 +284,7 @@
     # if theta range is restricted, select events in that range
     if theta_fraction < 1:
         # generate boolean mask for events in fin inside selected theta range
-<<<<<<< HEAD
-        mask_theta = np.array((fin['zeniths']>thetamin) & (fin['zeniths']<thetamax))
-=======
         mask_theta = np.array((fin['zeniths'] > thetamin) & (fin['zeniths'] < thetamax))
->>>>>>> d412c2c0
         # multiply events with mask, events outside are zero-weighted
         weights *= mask_theta
 
@@ -553,20 +544,12 @@
             fin = h5py.File(f, 'r')
             costhetamin = np.cos(fin.attrs['thetamin'])
             costhetamax = np.cos(fin.attrs['thetamax'])
-<<<<<<< HEAD
-            thetas = np.arccos(np.linspace(costhetamin, costhetamax, oversampling_theta+1))
-=======
             thetas = np.arccos(np.linspace(costhetamin, costhetamax, oversampling_theta + 1))
->>>>>>> d412c2c0
             thetas_min = thetas[:-1]
             thetas_max = thetas[1:]
             for bounds_theta in zip(thetas_min, thetas_max):
                 args.append([f, trigger_names, trigger_names_dict, trigger_combinations, deposited, station, veff_aeff, bounds_theta])
-<<<<<<< HEAD
-            
-=======
-
->>>>>>> d412c2c0
+
     if n_cores == 1:
         output = []
         for arg in args:
