--- conflicted
+++ resolved
@@ -79,13 +79,10 @@
             gARZ = ARZ.ARZ()
         if(interp_factor is not None):
             gARZ.set_interpolation_factor(interp_factor)
-<<<<<<< HEAD
+
         if(interp_factor2 is not None):
             gARZ.set_interpolation_factor2(interp_factor2)
         return gARZ.get_time_trace(energy, theta, N, dt, shower_type, n_index, R, same_shower=same_shower, **kwargs)[1]
-=======
-        return gARZ.get_time_trace(energy, theta, N, dt, shower_type, n_index, R, same_shower=same_shower)[1]
->>>>>>> 05e1f2fb
 
     elif(model == 'spherical'):
         amplitude = 1. * energy / R
