--- conflicted
+++ resolved
@@ -258,11 +258,7 @@
         time bin width, i.e. the inverse of the sampling rate
     model: string
         specifies the signal model
-<<<<<<< HEAD
-        If the model string starts with "efield_", the function provides the three dimensional electric field emitted
-=======
         If the model string starts with "efield", the function provides the three dimensional electric field emitted
->>>>>>> d4fcc7ed
         by the pulser/antena combination normalized to a distance of 1m.
         If not, then the voltage of the pulser is returned (which needs to be folded with an antenna response pattern to obtain
         the emitted electric field. This is automatically done in a NuRadioMC simulation).
@@ -302,12 +298,7 @@
 
     Returns
     -------
-<<<<<<< HEAD
-    frequency spectrum: 1d or 2d array, shape (N/2+1) or (3, N/2+1) for efield
-=======
-    time trace: 1d or 2d array, shape (N) or (3, N) for `NuRadioReco.framework.electric_field`
->>>>>>> d4fcc7ed
-        the amplitudes for each time bin. In case of an efield, the the amplitude for the three componente eR, eTheta, ePhi are returned.
+    frequency spectrum: 1d or 2d array, shape (N/2+1) or (3, N/2+1) for `NuRadioReco.framework.electric_field`
     additional information: dict
         only available if `full_output` enabled
     """
