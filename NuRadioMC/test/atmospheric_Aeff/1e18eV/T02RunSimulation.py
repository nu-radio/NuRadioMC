#!/usr/bin/env python3
from __future__ import absolute_import, division, print_function
import argparse
# import detector simulation modules
import NuRadioReco.modules.trigger.highLowThreshold
import NuRadioReco.modules.channelBandPassFilter

from NuRadioReco.utilities import units
from NuRadioMC.simulation import simulation
import os



# initialize detector sim modules
triggerSimulatorHighLow = NuRadioReco.modules.trigger.highLowThreshold.triggerSimulator()
channelBandPassFilter = NuRadioReco.modules.channelBandPassFilter.channelBandPassFilter()


class mySimulation(simulation.simulation):

    def _detector_simulation_filter_amp(self, evt, station, det):
        # bandpass filter trace, the upper bound is higher then the sampling rate which makes it just a highpass filter
        channelBandPassFilter.run(evt, station, det, passband=[80 * units.MHz, 1000 * units.GHz],
                                  filter_type='butter', order=2)
        channelBandPassFilter.run(evt, station, det, passband=[0, 500 * units.MHz],
                                  filter_type='butter', order=10)

    def _detector_simulation_trigger(self, evt, station, det):
        # run a high/low trigger on the 4 downward pointing LPDAs
        triggerSimulatorHighLow.run(evt, station, det,
                                    threshold_high=2 * self._Vrms,
                                    threshold_low=-2 * self._Vrms,
                                    triggered_channels=None,  # select the LPDA channels
                                    number_concidences=1,  # 2/4 majority logic
                                    trigger_name='highlow_2sigma')


path = os.path.dirname(os.path.abspath(__file__))

parser = argparse.ArgumentParser(description='Run NuRadioMC simulation')
parser.add_argument('inputfilename', type=str,
                    help='path to NuRadioMC input event list')
parser.add_argument('detectordescription', type=str,
                    help='path to file containing the detector description')
parser.add_argument('config', type=str,
                    help='NuRadioMC yaml config file')
parser.add_argument('outputfilename', type=str,
                    help='hdf5 output filename')
parser.add_argument('outputfilenameNuRadioReco', type=str, nargs='?', default=None,
                    help='outputfilename of NuRadioReco detector sim file')
args = parser.parse_args()
outputfilenameNuRadioReco = args.outputfilenameNuRadioReco
if(outputfilenameNuRadioReco is not None):
    outputfilenameNuRadioReco = os.path.join(path, outputfilenameNuRadioReco)

sim = mySimulation(inputfilename=os.path.join(path, args.inputfilename),
                            outputfilename=os.path.join(path, args.outputfilename),
                            detectorfile=os.path.join(path, args.detectordescription),
                            outputfilenameNuRadioReco=outputfilenameNuRadioReco,
                            config_file=os.path.join(path, args.config),
                            file_overwrite=True)
<<<<<<< HEAD
sim.run()
=======
sim.run()
>>>>>>> ee591807
<|MERGE_RESOLUTION|>--- conflicted
+++ resolved
@@ -59,8 +59,4 @@
                             outputfilenameNuRadioReco=outputfilenameNuRadioReco,
                             config_file=os.path.join(path, args.config),
                             file_overwrite=True)
-<<<<<<< HEAD
-sim.run()
-=======
-sim.run()
->>>>>>> ee591807
+sim.run()