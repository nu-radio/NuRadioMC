#!/usr/bin/env python3
from __future__ import absolute_import, division, print_function
import argparse
# import detector simulation modules
import NuRadioReco.modules.efieldToVoltageConverter
import NuRadioReco.modules.trigger.highLowThreshold
import NuRadioReco.modules.trigger.simpleThreshold
import NuRadioReco.modules.channelResampler
import NuRadioReco.modules.channelBandPassFilter
<<<<<<< HEAD
=======

>>>>>>> ee591807
from NuRadioReco.utilities import units
from NuRadioReco.utilities.logging import LOGGING_STATUS
from NuRadioMC.simulation import simulation
import logging
<<<<<<< HEAD

=======
>>>>>>> ee591807

# initialize detector sim modules
efieldToVoltageConverter = NuRadioReco.modules.efieldToVoltageConverter.efieldToVoltageConverter()
efieldToVoltageConverter.begin()
triggerSimulatorHighLow = NuRadioReco.modules.trigger.highLowThreshold.triggerSimulator()
triggerSimulatorSimple = NuRadioReco.modules.trigger.simpleThreshold.triggerSimulator()
channelBandPassFilter = NuRadioReco.modules.channelBandPassFilter.channelBandPassFilter()
channelResampler = NuRadioReco.modules.channelResampler.channelResampler()


class mySimulation(simulation.simulation):

    def _detector_simulation_filter_amp(self, evt, station, det):
        # bandpass filter trace, the upper bound is higher then the sampling rate which makes it just a highpass filter
        channelBandPassFilter.run(evt, station, det, passband=[80 * units.MHz, 1000 * units.GHz],
                                  filter_type='butter', order=2)
        channelBandPassFilter.run(evt, station, det, passband=[0, 500 * units.MHz],
                                  filter_type='butter', order=10)

    def _detector_simulation_trigger(self, evt, station, det):
        # first run a simple threshold trigger
        triggerSimulatorSimple.run(evt, station, det,
                             threshold=3 * self._Vrms,
                             triggered_channels=None,  # run trigger on all channels
                             number_concidences=1,
                             trigger_name='simple_threshold')  # the name of the trigger

        # run a high/low trigger on the 4 downward pointing LPDAs
        triggerSimulatorHighLow.run(evt, station, det,
                                    threshold_high=4 * self._Vrms,
                                    threshold_low=-4 * self._Vrms,
                                    triggered_channels=[0, 1, 2, 3],  # select the LPDA channels
                                    number_concidences=2,  # 2/4 majority logic
                                    trigger_name='LPDA_2of4_4.1sigma',
                                    set_not_triggered=(not station.has_triggered("simple_threshold")))  # calculate more time consuming ARIANNA trigger only if station passes simple trigger

        # run a high/low trigger on the 4 surface dipoles
        triggerSimulatorHighLow.run(evt, station, det,
                                    threshold_high=3 * self._Vrms,
                                    threshold_low=-3 * self._Vrms,
                                    triggered_channels=[4, 5, 6, 7],  # select the bicone channels
                                    number_concidences=4,  # 4/4 majority logic
                                    trigger_name='surface_dipoles_4of4_3sigma',
                                    set_not_triggered=(not station.has_triggered("simple_threshold")))  # calculate more time consuming ARIANNA trigger only if station passes simple trigger


parser = argparse.ArgumentParser(description='Run NuRadioMC simulation')
parser.add_argument('inputfilename', type=str,
                    help='path to NuRadioMC input event list')
parser.add_argument('detectordescription', type=str,
                    help='path to file containing the detector description')
parser.add_argument('config', type=str,
                    help='NuRadioMC yaml config file')
parser.add_argument('outputfilename', type=str,
                    help='hdf5 output filename')
parser.add_argument('outputfilenameNuRadioReco', type=str, nargs='?', default=None,
                    help='outputfilename of NuRadioReco detector sim file')
args = parser.parse_args()

sim = mySimulation(inputfilename=args.inputfilename,
                            outputfilename=args.outputfilename,
                            detectorfile=args.detectordescription,
                            outputfilenameNuRadioReco=args.outputfilenameNuRadioReco,
                            config_file=args.config,
                            write_mode='mini',
                            default_detector_station=101,
                            file_overwrite=True,
                            log_level=LOGGING_STATUS,
                            log_level_propagation=LOGGING_STATUS)
<<<<<<< HEAD
sim.run()
=======
sim.run()
>>>>>>> ee591807
<|MERGE_RESOLUTION|>--- conflicted
+++ resolved
@@ -7,18 +7,11 @@
 import NuRadioReco.modules.trigger.simpleThreshold
 import NuRadioReco.modules.channelResampler
 import NuRadioReco.modules.channelBandPassFilter
-<<<<<<< HEAD
-=======
 
->>>>>>> ee591807
 from NuRadioReco.utilities import units
 from NuRadioReco.utilities.logging import LOGGING_STATUS
 from NuRadioMC.simulation import simulation
 import logging
-<<<<<<< HEAD
-
-=======
->>>>>>> ee591807
 
 # initialize detector sim modules
 efieldToVoltageConverter = NuRadioReco.modules.efieldToVoltageConverter.efieldToVoltageConverter()
@@ -88,8 +81,4 @@
                             file_overwrite=True,
                             log_level=LOGGING_STATUS,
                             log_level_propagation=LOGGING_STATUS)
-<<<<<<< HEAD
-sim.run()
-=======
-sim.run()
->>>>>>> ee591807
+sim.run()