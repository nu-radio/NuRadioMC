from NuRadioReco.modules.base.module import register_run
from NuRadioReco.utilities import units

from NuRadioReco.framework.trigger import SimplePhasedTrigger
from NuRadioReco.modules.analogToDigitalConverter import analogToDigitalConverter
import logging
import scipy
import numpy as np
from scipy import constants

logger = logging.getLogger('NuRadioReco.phasedTriggerSimulator')

cspeed = constants.c * units.m / units.s

main_low_angle = np.deg2rad(-55.0)
main_high_angle = -1.0 * main_low_angle
default_angles = np.arcsin(np.linspace(np.sin(main_low_angle), np.sin(main_high_angle), 11))


class triggerSimulator:
    """
    Calculates the trigger for a phased array with a primary beam.

    The channels that participate in both beams and the pointing angle for each
    subbeam can be specified.

    See https://arxiv.org/pdf/1809.04573.pdf
    """

    def __init__(self, log_level=logging.NOTSET):
        self.__t = 0
        self.__pre_trigger_time = None
        self.__debug = None
        logger.setLevel(log_level)
        self.begin()

    def begin(self, debug=False, pre_trigger_time=100 * units.ns):
        self.__pre_trigger_time = pre_trigger_time
        self.__debug = debug

    def get_antenna_positions(self, station, det, triggered_channels=None, component=2):
        """
        Calculates the vertical coordinates of the antennas of the detector

        Parameters
        ----------
        station: Station object
            Description of the current station
        det: Detector object
            Description of the current detector
        triggered_channels: array of ints
            channels ids of the channels that form the primary phasing array
            if None, all channels are taken
        component: int
            Which cartesian coordinate to return

        Returns
        -------
        ant_pos: array of floatss
            Desired antenna position in requested coordinate

        """

        ant_pos = {}
        for channel in station.iter_channels(use_channels=triggered_channels):
            ant_pos[channel.get_id()] = det.get_relative_position(station.get_id(), channel.get_id())[component]

        return ant_pos

    def calculate_time_delays(self, station, det,
                              triggered_channels,
                              phasing_angles=default_angles,
                              ref_index=1.75,
                              sampling_frequency=None):

        """
        Calculates the delays needed for phasing the array.

        Parameters
        ----------
        station: Station object
            Description of the current station
        det: Detector object
            Description of the current detector
        triggered_channels: array of ints
            channels ids of the channels that form the primary phasing array
            if None, all channels are taken
        phasing_angles: array of float
            pointing angles for the primary beam
        ref_index: float
            refractive index for beam forming
        sampling_frequency: float
            Rate of the ADC used

        Returns
        -------
        beam_rolls: array of dicts of keys=antenna and content=delay
        """

        if(triggered_channels is None):
            triggered_channels = [channel.get_id() for channel in station.iter_channels()]

        time_step = 1. / sampling_frequency

        ant_z = self.get_antenna_positions(station, det, triggered_channels, 2)

        self.check_vertical_string(station, det, triggered_channels)
        ref_z = np.max(np.fromiter(ant_z.values(), dtype=float))

        # Need to add in delay for trigger delay
        cable_delays = {}
        for channel in station.iter_channels(use_channels=triggered_channels):
            cable_delays[channel.get_id()] = det.get_cable_delay(station.get_id(), channel.get_id())

        beam_rolls = []
        for angle in phasing_angles:

            delays = []
            for key in ant_z:
                delays += [-(ant_z[key] - ref_z) / cspeed * ref_index * np.sin(angle) - cable_delays[key]]

            delays -= np.max(delays)

            roll = np.array(np.round(np.array(delays) / time_step)).astype(int)

            subbeam_rolls = dict(zip(triggered_channels, roll))

            # logger.debug("angle:", angle / units.deg)
            # logger.debug(subbeam_rolls)

            beam_rolls.append(subbeam_rolls)

        return beam_rolls

    def get_channel_trace_start_time(self, station, triggered_channels):
        """
        Finds the start time of the desired traces.
        Throws an error if all the channels dont have the same start time.

        Parameters
        ----------
        station: Station object
            Description of the current station
        triggered_channels: array of ints
            channels ids of the channels that form the primary phasing array
            if None, all channels are taken

        Returns
        -------
        channel_trace_start_time: float
            Channel start time
        """

        channel_trace_start_time = None
        for channel in station.iter_channels(use_channels=triggered_channels):
            if channel_trace_start_time is None:
                channel_trace_start_time = channel.get_trace_start_time()
            elif channel_trace_start_time != channel.get_trace_start_time():
                error_msg = 'Phased array channels do not have matching trace start times. '
                error_msg += 'This module is not prepared for this case.'
                raise ValueError(error_msg)

        return channel_trace_start_time

    def check_vertical_string(self, station, det, triggered_channels):
        """
        Checks if the triggering antennas lie in a straight vertical line
        Throws error if not.

        Parameters
        ----------
        station: Station object
            Description of the current station
        det: Detector object
            Description of the current detector
        triggered_channels: array of ints
            channels ids of the channels that form the primary phasing array
            if None, all channels are taken
        """

        cut = 1.e-3 * units.m
        ant_x = np.fromiter(self.get_antenna_positions(station, det, triggered_channels, 0).values(), dtype=float)
        diff_x = np.abs(ant_x - ant_x[0])
        ant_y = np.fromiter(self.get_antenna_positions(station, det, triggered_channels, 1).values(), dtype=float)
        diff_y = np.abs(ant_y - ant_y[0])
        if (sum(diff_x) > cut or sum(diff_y) > cut):
            raise NotImplementedError('The phased triggering array should lie on a vertical line')

    def power_sum(self, coh_sum, window, step, adc_output='voltage'):
        """
        Calculate power summed over a length defined by 'window', overlapping at intervals defined by 'step'

        Parameters
        ----------
        coh_sum: array of floats
            Phased signal to be integrated over
        window: int
            Power integral window
            Units of ADC time ticks
        step: int
            Time step in power integral. If equal to window, there is no time overlap
            in between neighboring integration windows
            Units of ADC time ticks.
        adc_output: string

            - 'voltage' to store the ADC output as discretised voltage trace
            - 'counts' to store the ADC output in ADC counts

        Returns
        -------
        power:
            Integrated power in each integration window
        num_frames
            Number of integration windows calculated

        """

        if(adc_output != 'voltage' and adc_output != 'counts'):
            error_msg = 'ADC output type must be "counts" or "voltage". Currently set to:' + str(adc_output)
            raise ValueError(error_msg)

        num_frames = int(np.floor((len(coh_sum) - window) / step))

        if(adc_output == 'voltage'):
            coh_sum_squared = (coh_sum * coh_sum).astype(float)
        elif(adc_output == 'counts'):
            coh_sum_squared = (coh_sum * coh_sum).astype(int)

        coh_sum_windowed = np.lib.stride_tricks.as_strided(coh_sum_squared, (num_frames, window),
                                                           (coh_sum_squared.strides[0] * step, coh_sum_squared.strides[0]))
        power = np.sum(coh_sum_windowed, axis=1)

        return power.astype(float) / window, num_frames

    def phase_signals(self, traces, beam_rolls):
        """
        Phase signals together given the rolls

        Parameters
        ----------
        traces: 2D array of floats
            Signals from the antennas to be phased together.
        beam_rolls: 2D array of floats
            The amount to shift each signal before phasing the
            traces together

        Returns
        -------
        phased_traces: array of arrays
        """

        phased_traces = [[] for i in range(len(beam_rolls))]

        running_i = 0
        for subbeam_rolls in beam_rolls:

            phased_trace = np.zeros(len(list(traces.values())[0]))
            for channel_id in traces:

                trace = traces[channel_id]
                phased_trace += np.roll(trace, subbeam_rolls[channel_id])

            phased_traces[running_i] = phased_trace
            running_i += 1

        return phased_traces

<<<<<<< HEAD
    def phased_trigger(self, station, det,
                       Vrms=None,
                       threshold=60 * units.mV,
                       triggered_channels=None,
                       phasing_angles=default_angles,
                       ref_index=1.75,
                       trigger_adc=False,  # by default, assumes the trigger ADC is the same as the channels ADC
                       clock_offset=0,
                       adc_output='voltage',
                       trigger_filter=None,
                       upsampling_factor=1,
                       window=32,
                       step=16,
                       apply_digitization=True,
                       ):
=======
    def phased_trigger(
            self, station, det,
            Vrms=None,
            threshold=60 * units.mV,
            triggered_channels=None,
            phasing_angles=default_angles,
            ref_index=1.75,
            trigger_adc=False,  # by default, assumes the trigger ADC is the same as the channels ADC
            clock_offset=0,
            adc_output='voltage',
            trigger_filter=None,
            upsampling_factor=1,
            window=32,
            step=16,
            apply_digitization=True,
        ):
>>>>>>> b848f2ed
        """
        simulates phased array trigger for each event

        Several channels are phased by delaying their signals by an amount given
        by a pointing angle. Several pointing angles are possible in order to cover
        the sky. The array triggered_channels controls the channels that are phased,
        according to the angles phasing_angles.

        Parameters
        ----------
        station: Station object
            Description of the current station
        det: Detector object
            Description of the current detector
        Vrms: float
            RMS of the noise on a channel, used to automatically create the digitizer
            reference voltage. If set to None, tries to use reference voltage as defined
            int the detector description file.
        threshold: float
            threshold above (or below) a trigger is issued, absolute amplitude
        triggered_channels: array of ints
            channels ids of the channels that form the primary phasing array
            if None, all channels are taken
        phasing_angles: array of float
            pointing angles for the primary beam
        ref_index: float (default 1.75)
            refractive index for beam forming
        trigger_adc: bool (default True)
            If True, uses the ADC settings from the trigger. It must be specified in the
            detector file. See analogToDigitalConverter module for information
            (see option `apply_digitization`)
        clock_offset: float (default 0)
            Overall clock offset, for adc clock jitter reasons (see `apply_digitization`)
        adc_output: string (default 'voltage')

            - 'voltage' to store the ADC output as discretised voltage trace
            - 'counts' to store the ADC output in ADC counts
        trigger_filter: array floats (default None)
            Freq. domain of the response to be applied to post-ADC traces
            Must be length for "MC freq"
        upsampling_factor: integer (default 1)
            Upsampling factor. The trace will be a upsampled to a
            sampling frequency int_factor times higher than the original one
            after conversion to digital
        window: int (default 32)
            Power integral window
            Units of ADC time ticks
        step: int (default 16)
            Time step in power integral. If equal to window, there is no time overlap
            in between neighboring integration windows.
            Units of ADC time ticks
        apply_digitization: bool (default True)
            Perform the quantization of the ADC. If set to true, should also set options
            `trigger_adc`, `adc_output`, `clock_offset`

        Returns
        -------
        is_triggered: bool
            True if the triggering condition is met
        trigger_delays: dictionary
            the delays for the primary channels that have caused a trigger.
            If there is no trigger, it's an empty dictionary
        trigger_time: float
            the earliest trigger time with respect to first interaction time.
        trigger_times: dictionary
            all time bins that fulfil the trigger condition per beam. The key is the beam number. Time with respect to first interaction time.
        maximum_amps: list of floats (length equal to that of `phasing_angles`)
            the maximum value of all the integration windows for each of the phased waveforms
        """

        if(triggered_channels is None):
            triggered_channels = [channel.get_id() for channel in station.iter_channels()]

        if(adc_output != 'voltage' and adc_output != 'counts'):
            error_msg = 'ADC output type must be "counts" or "voltage". Currently set to:' + str(adc_output)
            raise ValueError(error_msg)

        ADC = analogToDigitalConverter()

        is_triggered = False
        trigger_delays = {}

        logger.debug(f"trigger channels: {triggered_channels}")

        traces = {}
        for channel in station.iter_channels(use_channels=triggered_channels):
            channel_id = channel.get_id()

            trace = np.array(channel.get_trace())

            if apply_digitization:
                trace, adc_sampling_frequency = ADC.get_digital_trace(station, det, channel,
                                                                  Vrms=Vrms,
                                                                  trigger_adc=trigger_adc,
                                                                  clock_offset=clock_offset,
                                                                  return_sampling_frequency=True,
                                                                  adc_type='perfect_floor_comparator',
                                                                  adc_output=adc_output,
                                                                  trigger_filter=None)
            else:
                adc_sampling_frequency = channel.get_sampling_rate()

            # Upsampling here, linear interpolate to mimic an FPGA internal upsampling
            if not isinstance(upsampling_factor, int):
                try:
                    upsampling_factor = int(upsampling_factor)
                except:
                    raise ValueError("Could not convert upsampling_factor to integer. Exiting.")

            if(upsampling_factor >= 2):
                # FFT upsampling
                new_len = len(trace) * upsampling_factor
                upsampled_trace = scipy.signal.resample(trace, new_len)

                #  If upsampled is performed, the final sampling frequency changes
                trace = upsampled_trace[:]

                if(len(trace) % 2 == 1):
                    trace = trace[:-1]

                adc_sampling_frequency *= upsampling_factor

            time_step = 1.0 / adc_sampling_frequency

            traces[channel_id] = trace[:]

        beam_rolls = self.calculate_time_delays(station, det,
                                                triggered_channels,
                                                phasing_angles,
                                                ref_index=ref_index,
                                                sampling_frequency=adc_sampling_frequency)

        phased_traces = self.phase_signals(traces, beam_rolls)

        trigger_time = None
        trigger_times = {}
        channel_trace_start_time = self.get_channel_trace_start_time(station, triggered_channels)

        trigger_delays = {}
        maximum_amps = np.zeros_like(phased_traces)

        for iTrace, phased_trace in enumerate(phased_traces):

            # Create a sliding window
            squared_mean, num_frames = self.power_sum(coh_sum=phased_trace, window=window, step=step, adc_output=adc_output)

            maximum_amps[iTrace] = np.max(squared_mean)

            if True in (squared_mean > threshold):
                trigger_delays[iTrace] = {}

                for channel_id in beam_rolls[iTrace]:
                    trigger_delays[iTrace][channel_id] = beam_rolls[iTrace][channel_id] * time_step

                triggered_bins = np.atleast_1d(np.squeeze(np.argwhere(squared_mean > threshold)))
                logger.debug(f"Station has triggered, at bins {triggered_bins}")
                logger.debug(trigger_delays)
                logger.debug(f"trigger_delays {trigger_delays[iTrace][triggered_channels[0]]}")
                is_triggered = True
                trigger_times[iTrace] = trigger_delays[iTrace][triggered_channels[0]] + triggered_bins * step * time_step + channel_trace_start_time
                logger.debug(f"trigger times  = {trigger_times[iTrace]}")

        if is_triggered:
            logger.debug("Trigger condition satisfied!")
            logger.debug("all trigger times", trigger_times)
            trigger_time = min([x.min() for x in trigger_times.values()])
            logger.debug(f"minimum trigger time is {trigger_time:.0f}ns")

        return is_triggered, trigger_delays, trigger_time, trigger_times, maximum_amps

    @register_run()
    def run(self, evt, station, det,
            Vrms=None,
            threshold=60 * units.mV,
            triggered_channels=None,
            trigger_name='simple_phased_threshold',
            phasing_angles=default_angles,
            set_not_triggered=False,
            ref_index=1.75,
            trigger_adc=False,  # by default, assumes the trigger ADC is the same as the channels ADC
            clock_offset=0,
            adc_output='voltage',
            trigger_filter=None,
            upsampling_factor=1,
            window=32,
            step=16,
            apply_digitization=True,
            ):

        """
        Simulates phased array trigger for each event.

        Several channels are phased by delaying their signals by an amount given
        by a pointing angle. Several pointing angles are possible in order to cover
        the sky. The array triggered_channels controls the channels that are phased,
        according to the angles phasing_angles.

        Parameters
        ----------
        evt: Event object
            Description of the current event
        station: Station object
            Description of the current station
        det: Detector object
            Description of the current detector
        Vrms: float
            RMS of the noise on a channel, used to automatically create the digitizer
            reference voltage. If set to None, tries to use reference voltage as defined
            int the detector description file.
        threshold: float
            threshold above (or below) a trigger is issued, absolute amplitude
        triggered_channels: array of ints
            channels ids of the channels that form the primary phasing array
            if None, all channels are taken
        trigger_name: string
            name for the trigger
        phasing_angles: array of float
            pointing angles for the primary beam
        set_not_triggered: bool (default False)
<<<<<<< HEAD
            if True not trigger simulation will be performed and this trigger will be set to not_triggered
=======
            If True, no trigger simulation will be performed and this trigger will be set to not_triggered
>>>>>>> b848f2ed
        ref_index: float (default 1.75)
            refractive index for beam forming
        trigger_adc: bool, (default True)
            If True, uses the ADC settings from the trigger. It must be specified in the
            detector file. See analogToDigitalConverter module for information
        clock_offset: float (default 0)
            Overall clock offset, for adc clock jitter reasons
        adc_output: string (default 'voltage')

            - 'voltage' to store the ADC output as discretised voltage trace
            - 'counts' to store the ADC output in ADC counts

        trigger_filter: array floats (default None)
            Freq. domain of the response to be applied to post-ADC traces
            Must be length for "MC freq"
        upsampling_factor: integer (default 1)
            Upsampling factor. The trace will be a upsampled to a
            sampling frequency int_factor times higher than the original one
            after conversion to digital
        window: int (default 32)
            Power integral window
            Units of ADC time ticks
        step: int (default 16)
            Time step in power integral. If equal to window, there is no time overlap
            in between neighboring integration windows.
            Units of ADC time ticks
        apply_digitization: bool (default True)
            Perform the quantization of the ADC. If set to true, should also set options
            `trigger_adc`, `adc_output`, `clock_offset`
<<<<<<< HEAD
        
=======

>>>>>>> b848f2ed
        Returns
        -------
        is_triggered: bool
            True if the triggering condition is met
        """

        if triggered_channels is None:
            triggered_channels = [channel.get_id() for channel in station.iter_channels()]

        if adc_output != 'voltage' and adc_output != 'counts':
            error_msg = 'ADC output type must be "counts" or "voltage". Currently set to:' + str(adc_output)
            raise ValueError(error_msg)

        is_triggered = False
        trigger_delays = {}

        if set_not_triggered:
            is_triggered = False
            trigger_delays = {}
            maximum_amps = np.zeros_like(phasing_angles)

        else:
<<<<<<< HEAD
            is_triggered, trigger_delays, trigger_time, trigger_times = self.phased_trigger(station=station,
                                                                             det=det,
                                                                             Vrms=Vrms,
                                                                             threshold=threshold,
                                                                             triggered_channels=triggered_channels,
                                                                             phasing_angles=phasing_angles,
                                                                             ref_index=ref_index,
                                                                             trigger_adc=trigger_adc,
                                                                             clock_offset=clock_offset,
                                                                             adc_output=adc_output,
                                                                             trigger_filter=trigger_filter,
                                                                             upsampling_factor=upsampling_factor,
                                                                             window=window,
                                                                             step=step,
                                                                             apply_digitization=apply_digitization,
                                                                             )
=======
            is_triggered, trigger_delays, trigger_time, trigger_times, maximum_amps = self.phased_trigger(
                station=station,
                det=det,
                Vrms=Vrms,
                threshold=threshold,
                triggered_channels=triggered_channels,
                phasing_angles=phasing_angles,
                ref_index=ref_index,
                trigger_adc=trigger_adc,
                clock_offset=clock_offset,
                adc_output=adc_output,
                trigger_filter=trigger_filter,
                upsampling_factor=upsampling_factor,
                window=window,
                step=step,
                apply_digitization=apply_digitization,
            )
>>>>>>> b848f2ed

        # Create a trigger object to be returned to the station
        trigger = SimplePhasedTrigger(
            trigger_name,
            threshold,
            channels=triggered_channels,
            primary_angles=phasing_angles,
            trigger_delays=trigger_delays,
            window_size=window,
            step_size=step,
            maximum_amps=maximum_amps,
        )

        trigger.set_triggered(is_triggered)

        if is_triggered:
            # trigger_time(s)= time(s) from start of trace + start time of trace with respect to moment of first
            # interaction = trigger time from moment of first interaction; time offset to interaction time
            # (channel_trace_start_time) already recognized in self.phased_trigger
            trigger.set_trigger_time(trigger_time)
            trigger.set_trigger_times(trigger_times)
        else:
            trigger.set_trigger_time(None)

        station.set_trigger(trigger)

        return is_triggered

    def end(self):
        pass<|MERGE_RESOLUTION|>--- conflicted
+++ resolved
@@ -265,23 +265,6 @@
 
         return phased_traces
 
-<<<<<<< HEAD
-    def phased_trigger(self, station, det,
-                       Vrms=None,
-                       threshold=60 * units.mV,
-                       triggered_channels=None,
-                       phasing_angles=default_angles,
-                       ref_index=1.75,
-                       trigger_adc=False,  # by default, assumes the trigger ADC is the same as the channels ADC
-                       clock_offset=0,
-                       adc_output='voltage',
-                       trigger_filter=None,
-                       upsampling_factor=1,
-                       window=32,
-                       step=16,
-                       apply_digitization=True,
-                       ):
-=======
     def phased_trigger(
             self, station, det,
             Vrms=None,
@@ -298,7 +281,6 @@
             step=16,
             apply_digitization=True,
         ):
->>>>>>> b848f2ed
         """
         simulates phased array trigger for each event
 
@@ -518,11 +500,7 @@
         phasing_angles: array of float
             pointing angles for the primary beam
         set_not_triggered: bool (default False)
-<<<<<<< HEAD
-            if True not trigger simulation will be performed and this trigger will be set to not_triggered
-=======
             If True, no trigger simulation will be performed and this trigger will be set to not_triggered
->>>>>>> b848f2ed
         ref_index: float (default 1.75)
             refractive index for beam forming
         trigger_adc: bool, (default True)
@@ -552,11 +530,7 @@
         apply_digitization: bool (default True)
             Perform the quantization of the ADC. If set to true, should also set options
             `trigger_adc`, `adc_output`, `clock_offset`
-<<<<<<< HEAD
-        
-=======
-
->>>>>>> b848f2ed
+
         Returns
         -------
         is_triggered: bool
@@ -579,24 +553,6 @@
             maximum_amps = np.zeros_like(phasing_angles)
 
         else:
-<<<<<<< HEAD
-            is_triggered, trigger_delays, trigger_time, trigger_times = self.phased_trigger(station=station,
-                                                                             det=det,
-                                                                             Vrms=Vrms,
-                                                                             threshold=threshold,
-                                                                             triggered_channels=triggered_channels,
-                                                                             phasing_angles=phasing_angles,
-                                                                             ref_index=ref_index,
-                                                                             trigger_adc=trigger_adc,
-                                                                             clock_offset=clock_offset,
-                                                                             adc_output=adc_output,
-                                                                             trigger_filter=trigger_filter,
-                                                                             upsampling_factor=upsampling_factor,
-                                                                             window=window,
-                                                                             step=step,
-                                                                             apply_digitization=apply_digitization,
-                                                                             )
-=======
             is_triggered, trigger_delays, trigger_time, trigger_times, maximum_amps = self.phased_trigger(
                 station=station,
                 det=det,
@@ -614,7 +570,6 @@
                 step=step,
                 apply_digitization=apply_digitization,
             )
->>>>>>> b848f2ed
 
         # Create a trigger object to be returned to the station
         trigger = SimplePhasedTrigger(
