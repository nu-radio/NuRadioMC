--- conflicted
+++ resolved
@@ -150,15 +150,9 @@
                 # station should be second argument
                 elif isinstance(value, NuRadioReco.framework.base_station.BaseStation) and idx == 1:
                     station = value
-<<<<<<< HEAD
-                elif isinstance(value, NuRadioReco.detector.detector_base.DetectorBase):
-                    pass  # we don't try to store detectors
-                else:  # we try to store other arguments IF they are pickleable
-=======
                 elif isinstance(value, (NuRadioReco.detector.detector_base.DetectorBase, NuRadioReco.detector.RNO_G.rnog_detector.Detector)):
                     pass # we don't try to store detectors
                 else: # we try to store other arguments IF they are pickleable
->>>>>>> d2c8b86b
                     try:
                         pickle.dumps(value, protocol=4)
                         store_kwargs[key] = value
