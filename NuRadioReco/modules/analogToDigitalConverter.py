import logging
import time
import numpy as np
from NuRadioReco.utilities import units
from scipy.interpolate import interp1d
import scipy.signal
from NuRadioReco.modules.base.module import register_run
from NuRadioReco.utilities.trace_utilities import delay_trace

def perfect_comparator(trace, adc_n_bits, adc_ref_voltage, mode='floor', output='voltage'):
    """
    Simulates a perfect comparator flash ADC that compares the voltage to the
    voltage for the least significative bit and takes the floor or the ceiling
    of their ratio as a digitised value of the trace.

    Parameters
    ----------
    trace: array of floats
        Trace containing the voltage to be digitised
    adc_n_bits: int
        Number of bits of the ADC
    adc_ref_voltage: float
        Voltage corresponding to the maximum number of counts given by the
        ADC: 2**adc_n_bits - 1
    mode: string
        'floor' or 'ceiling'
    output: {'voltage', 'counts'}, default 'voltage'
        Options:

        * 'voltage' to store the ADC output as discretised voltage trace
        * 'counts' to store the ADC output in ADC counts

    Returns
    -------
    digital_trace: array of floats
        Digitised voltage trace in volts or ADC counts
    """

    lsb_voltage = adc_ref_voltage / (2 ** (adc_n_bits - 1) - 1)

    if (mode == 'floor'):
        digital_trace = np.floor(trace / lsb_voltage)
    elif (mode == 'ceiling'):
        digital_trace = np.ceil(trace / lsb_voltage)
    else:
        raise ValueError('Choose floor or ceiing as modes for the comparator ADC')

    digital_trace = apply_saturation(digital_trace, adc_n_bits, adc_ref_voltage)
    digital_trace = round_to_int(digital_trace)

    if (output == 'voltage'):
        digital_trace = lsb_voltage * digital_trace.astype(float)
    elif (output == 'counts'):
        pass
    else:
        raise ValueError("The ADC output format is unknown. Please choose 'voltage' or 'counts'")

    return digital_trace  # , lsb_voltage


def perfect_floor_comparator(trace, adc_n_bits, adc_ref_voltage, output='voltage'):
    """
    Perfect comparator ADC that takes the floor value of the comparison.
    See perfect_comparator
    """

    return perfect_comparator(trace, adc_n_bits, adc_ref_voltage, mode='floor', output=output)


def perfect_ceiling_comparator(trace, adc_n_bits, adc_ref_voltage, output='voltage'):
    """
    Perfect comparator ADC that takes the floor value of the comparison.
    See perfect_floor.
    """

    return perfect_comparator(trace, adc_n_bits, adc_ref_voltage, mode='ceiling', output=output)


def apply_saturation(adc_counts_trace, adc_n_bits, adc_ref_voltage):
    """
    Takes a digitised trace in ADC counts and clips the parts of the
    trace with values higher than 2**(adc_n_bits-1)-1 or lower than
    -2**(adc_n_bits-1).

    Parameters
    ----------
    adc_counts_trace: array of floats
        Voltage in ADC counts, unclipped
    adc_n_bits: int
        Number of bits of the ADC
    adc_ref_voltage: float
        Voltage corresponding to the maximum number of counts given by the
        ADC: 2**(adc_n_bits-1) - 1

    Returns
    -------
    saturated_trace: array of floats
        The clipped or saturated voltage trace
    """

    saturated_trace = adc_counts_trace[:]

    highest_count = 2 ** (adc_n_bits - 1) - 1
    high_saturation_mask = adc_counts_trace > highest_count
    saturated_trace[high_saturation_mask] = highest_count

    lowest_count = -2 ** (adc_n_bits - 1)
    low_saturation_mask = adc_counts_trace < lowest_count
    saturated_trace[low_saturation_mask] = lowest_count

    return saturated_trace


def round_to_int(digital_trace):

    int_trace = np.rint(digital_trace)
    int_trace = int_trace.astype(int)

    return int_trace


class analogToDigitalConverter:
    """
    This class simulates an analog to digital converter. The steps followed
    by this module to achieve the conversion are:

    1) The following properties of the channel are read. They must be in the
        detector configuration file:

        * "adc_nbits", the number of bits of the ADC
        * "adc_reference_voltage", the reference voltage in volts, that is, the
            maximum voltage the ADC can convert without saturating
        * "adc_sampling_frequency", the sampling frequency in GHz

    2) A random clock offset (jitter) can be added, as it would happen in
        a real experiment. Choose random_clock_offset = True to do so. A time
        delay can also be fixed if the field "adc_time_delay" is specified in ns.
        The channel trace is interpolated to get the trace values at the clock
        times displaced from the channel times. This is fine as long as the input
        channel traces have been simulated with a sampling rate greater than the
        ADC sampling rate, which should be the case. Upsampling is also possible,
        and recommended for phased array simulations.

        .. Important:: Upsampling after digitisation is performed by the FPGA, which
            means that the digitised trace is no longer discretised after being upsampled.
            The FPGA uses fixed point arithmetic, which in practice can be approximated
            as floats for our simulation purposes.

    3) A type of ADC converter is chosen, which transforms the trace in ADC
        counts (discrete values). The available types are listed in the list
        _adc_types, which are (see functions with the same names for documentation):

        * 'perfect_floor_comparator'
        * 'perfect_ceiling_comparator'

    .. Important:: Since this module already performs a downsampling, there is no
        need to use the channelResampler in those channels that possess an ADC. The
        chosen method for resampling is interpolation, since filtering only the
        spectrum below half the sampling frequency would eliminate the higher Nyquist
        zones.

    Note that after this module the traces are still expressed in voltage units,
    only the possible values are discretised.

    If the ADC is used for triggering and the user does not want to modify the
    trace, the function get_digital_trace can be used. If there are two different
    ADCs for the same channel, one for triggering and another one for storing,
    one can define a trigger ADC adding `"trigger_"` to every relevant ADC field
    in the detector configuration, and use them setting `trigger_adc` to True in
    `get_digital_trace`.

    """

    def __init__(self):
        self.__t = 0
        self._adc_types = {'perfect_floor_comparator': perfect_floor_comparator,
                           'perfect_ceiling_comparator': perfect_ceiling_comparator}
        self._mandatory_fields = ['adc_nbits',
                                  'adc_noise_nbits',
                                  'adc_sampling_frequency']

        self.logger = logging.getLogger('NuRadioReco.analogToDigitalConverter')

    def get_digital_trace(self, station, det, channel,
                          Vrms=None,
                          trigger_adc=False,
                          clock_offset=0.0,
                          adc_type='perfect_floor_comparator',
                          return_sampling_frequency=False,
                          adc_output='voltage',
                          trigger_filter=None,
                          channel_id=None):
        """
        Returns the digital trace for a channel, without setting it. This allows
        the creation of a digital trace that can be used for triggering purposes
        without removing the original information on the channel.

        Parameters
        ----------
        station: framework.station.Station object
        det: detector.detector.Detector object
        channel: framework.channel.Channel object
        Vrms: float
            If supplied, overrides adc_reference_voltage as supplied in the detector description file
        trigger_adc: bool
            If True, the relevant ADC parameters in the config file are the ones
            that start with `'trigger_'`
        random_clock_offset: bool
            If True, a random clock offset between -1 and 1 clock cycles is added
        adc_type: string
            The type of ADC used. The following are available:

            * perfect_floor_comparator
            * perfect_ceiling_comparator

            See functions with the same name on this module for documentation
        return_sampling_frequency: bool
            If True, returns the trace and the ADC sampling frequency
        adc_output: string
            Options:

            * 'voltage' to store the ADC output as discretised voltage trace
            * 'counts' to store the ADC output in ADC counts

        trigger_filter: array floats
            Freq. domain of the response to be applied to post-ADC traces
            Must be length for "MC freq"
        channel_id: int
            If supplied, using this id to request detector description instead of the channel ID in the channel object

        Returns
        -------
        digital_trace: array of floats
            Digitised voltage trace
        adc_sampling_frequency: float
            ADC sampling frequency for the channel
        """

        station_id = station.get_id()
        if channel_id is None or not trigger_adc:
            channel_id = channel.get_id()

        det_channel = det.get_channel(station_id, channel_id)

        for field in self._mandatory_fields:
            if(trigger_adc):
                field_check = 'trigger_' + field
            else:
                field_check = field
            if(field_check) not in det_channel:
                channel_id = channel.get_id()
                error_msg = "The field {} is not present in channel {}. ".format(field_check, channel_id)
                error_msg += "Please specify it on your detector file"
                raise ValueError(error_msg)

        times = channel.get_times()[:]
        trace = channel.get_trace()[:]
        sampling_rate = channel.get_sampling_rate()

        if(trigger_adc):  # assumes that the trigger uses
            adc_time_delay_label = "trigger_adc_time_delay"
            adc_n_bits_label = "trigger_adc_nbits"
            adc_noise_n_bits_label = "trigger_adc_noise_nbits"
            adc_ref_voltage_label = "trigger_adc_reference_voltage"
            adc_sampling_frequency_label = "trigger_adc_sampling_frequency"
        else:
            adc_time_delay_label = "adc_time_delay"
            adc_n_bits_label = "adc_nbits"
            adc_noise_n_bits = "adc_noise_nbits"
            adc_noise_n_bits_label = "adc_noise_nbits"
            adc_ref_voltage_label = "adc_reference_voltage"
            adc_sampling_frequency_label = "adc_sampling_frequency"

        adc_time_delay = 0
        if(adc_time_delay_label in det_channel):
            if(det_channel[adc_time_delay_label] is not None):
                adc_time_delay = det_channel[adc_time_delay_label] * units.ns

        adc_n_bits = det_channel[adc_n_bits_label]
        adc_noise_n_bits = det_channel[adc_noise_n_bits_label]
        adc_sampling_frequency = det_channel[adc_sampling_frequency_label] * units.GHz
        adc_time_delay += clock_offset / adc_sampling_frequency

        if(Vrms is None):
            if(adc_ref_voltage_label not in det_channel):
                error_msg = "The field {} is not present in channel {}. ".format(adc_ref_voltage_label, channel_id)
                error_msg += "Please specify it on your detector file"
                raise ValueError(error_msg)

            adc_ref_voltage = det_channel[adc_ref_voltage_label] * units.V
        else:
            adc_ref_voltage = Vrms * (2 ** adc_n_bits - 1) / (2 ** (adc_noise_n_bits - 1))


        if(adc_sampling_frequency > channel.get_sampling_rate()):
            error_msg = 'The ADC sampling rate is greater than '
            error_msg += 'the channel {} sampling rate. '.format(channel.get_id())
            error_msg += 'Please change the ADC sampling rate.'
            raise ValueError(error_msg)

        if trigger_filter is not None:

            trace_fft = np.fft.rfft(trace)
            if len(trace_fft) != len(trigger_filter):
                raise ValueError("Wrong filter length to apply to traces")

            trace = np.fft.irfft(trace_fft * trigger_filter)

        if adc_time_delay:
            # Random clock offset
            trace, dt_tstart = delay_trace(trace, sampling_rate, adc_time_delay)
            if dt_tstart > 0:
                # by design dt_tstart is a multiple of the sampling rate
                times = times[int(round(dt_tstart / sampling_rate)):]
            times = times[:len(trace)]

        # Upsampling to 5 GHz before downsampling using interpolation.
        # We cannot downsample with a Fourier method because we want to keep
        # the higher Nyquist zones.
        upsampling_frequency = 5.0 * units.GHz

<<<<<<< HEAD
        if(upsampling_frequency > MC_sampling_frequency):
            upsampling_nsamples = int(upsampling_frequency * len(trace) / MC_sampling_frequency)
            perfectly_upsampled_trace, perfectly_upsampled_times = scipy.signal.resample(trace, upsampling_nsamples, t=times)
=======
        if(upsampling_frequency > sampling_rate):
            upsampling_nsamples = int(upsampling_frequency * len(trace) / sampling_rate)
            perfectly_upsampled_trace = resample(trace, upsampling_nsamples)
>>>>>>> af01a2a5

        else:
            perfectly_upsampled_trace = trace
            perfectly_upsampled_times = times

        interpolate_delayed_trace = interp1d(
            perfectly_upsampled_times, perfectly_upsampled_trace, kind='linear',
            fill_value=(perfectly_upsampled_trace[0], perfectly_upsampled_trace[-1]),
            bounds_error=False)

        # Downsampling to ADC frequency
        new_n_samples = int((adc_sampling_frequency / sampling_rate) * len(trace))
        resampled_times = np.arange(new_n_samples) / adc_sampling_frequency
        resampled_times += channel.get_trace_start_time()
        resampled_trace = interpolate_delayed_trace(resampled_times)

        # Digitisation
        digital_trace = self._adc_types[adc_type](resampled_trace, adc_n_bits, adc_ref_voltage, adc_output)

        # Ensuring trace has an even number of samples
        if(len(digital_trace) % 2 == 1):
            digital_trace = digital_trace[:-1]

        if return_sampling_frequency:
            return digital_trace, adc_sampling_frequency
        else:
            return digital_trace

    @register_run()
    def run(self, evt, station, det,
            clock_offset=0.0,
            adc_type='perfect_floor_comparator',
            adc_output='voltage',
            trigger_filter=None):
        """
        Runs the analogToDigitalConverter and transforms the traces from all
        the channels of an input station to digital voltage values.

        Parameters
        ----------
        evt: framework.event.Event object
        station: framework.station.Station object
        det: detector.detector.Detector object
        clock_offset: float

        adc_type: string
            The type of ADC used. The following are available:

            * 'perfect_floor_comparator'

            See functions with the same name on this module for documentation
        adc_output: string
            Options:

            * 'voltage' to store the ADC output as discretised voltage trace
            * 'counts' to store the ADC output in ADC counts

        upsampling_factor: integer
            Upsampling factor. The digital trace will be a upsampled to a
            sampling frequency int_factor times higher than the original one

        """

        t = time.time()

        for channel in station.iter_channels():
            digital_trace, adc_sampling_frequency = self.get_digital_trace(station, det, channel,
                                                                           clock_offset=clock_offset,
                                                                           adc_type=adc_type,
                                                                           return_sampling_frequency=True,
                                                                           adc_output=adc_output,
                                                                           trigger_filter=trigger_filter)

            channel.set_trace(digital_trace, adc_sampling_frequency)

        self.__t += time.time() - t

    def end(self):
        from datetime import timedelta
        self.logger.setLevel(logging.INFO)
        dt = timedelta(seconds=self.__t)
        self.logger.info("total time used by this module is {}".format(dt))
        return dt<|MERGE_RESOLUTION|>--- conflicted
+++ resolved
@@ -319,15 +319,9 @@
         # the higher Nyquist zones.
         upsampling_frequency = 5.0 * units.GHz
 
-<<<<<<< HEAD
-        if(upsampling_frequency > MC_sampling_frequency):
-            upsampling_nsamples = int(upsampling_frequency * len(trace) / MC_sampling_frequency)
-            perfectly_upsampled_trace, perfectly_upsampled_times = scipy.signal.resample(trace, upsampling_nsamples, t=times)
-=======
         if(upsampling_frequency > sampling_rate):
             upsampling_nsamples = int(upsampling_frequency * len(trace) / sampling_rate)
-            perfectly_upsampled_trace = resample(trace, upsampling_nsamples)
->>>>>>> af01a2a5
+            perfectly_upsampled_trace, perfectly_upsampled_times = scipy.signal.resample(trace, upsampling_nsamples, t=times)
 
         else:
             perfectly_upsampled_trace = trace
