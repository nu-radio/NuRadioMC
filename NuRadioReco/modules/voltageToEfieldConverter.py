from NuRadioReco.modules.base.module import register_run
import numpy as np
import copy
from NuRadioReco.utilities import geometryUtilities as geo_utl
from NuRadioReco.utilities import units
from NuRadioReco.utilities import ice
from NuRadioReco.detector import antennapattern
from NuRadioReco.utilities import signal_processing
import NuRadioReco.framework.base_trace
import NuRadioReco.framework.electric_field
import matplotlib.pyplot as plt
import logging
from NuRadioReco.framework.parameters import stationParameters as stnp
from NuRadioReco.framework.parameters import electricFieldParameters as efp

logger = logging.getLogger('NuRadioReco.voltageToEfieldConverter')


def get_array_of_channels(station, use_channels, det, zenith, azimuth,
<<<<<<< HEAD
                          antenna_pattern_provider, efield_position, time_domain=False):
=======
                          antenna_pattern_provider, efield_position=None, time_domain=False):
    """ Get the voltage traces and antenna factors for the electric field reconstruction.

    Parameters
    ----------
    station : `NuRadioReco.framework.station.Station`
        The station object containing the channels and their parameters.
    use_channels : list of int
        The channel ids to use for the electric field reconstruction.
    det : `NuRadioReco.detector.Detector`
        The detector object containing the site and antenna information.
    zenith : float
        The zenith angle of the incoming signal in radians.
    azimuth : float
        The azimuth angle of the incoming signal in radians.
    antenna_pattern_provider : `NuRadioReco.detector.antennapattern.AntennaPatternProvider`
        The antenna pattern provider to get the antenna response functions.
    efield_position : numpy array, optional
        The position where the electric field is calculated - determines time shift of the voltage traces.
        If None, it raises an error.
    time_domain : bool, optional
        If True, returns the time domain traces as well. Default is False.

    Returns
    -------
    times : numpy array
        The time array of the traces.
    efield_antenna_factor : numpy array
        The antenna factor for the electric field at the given position.
    V : numpy array
        The frequency spectrum of the voltage traces for the selected channels.
    V_timedomain : numpy array, optional
        The time domain traces for the selected channels, if `time_domain` is True.
    """


    if efield_position is None:
        raise ValueError("Function signiture changed. Please provide `efield_position`. "
                         "To retain old behavior, use `efield_position=np.array([0, 0, 0])`. "
                         "The return signature has also changed, see documentation!")
>>>>>>> 307670f6

    t_mins = []
    t_maxs = []
    t_shifts = []

    station_id = station.get_id()
    site = det.get_site(station_id)
    for iCh, channel in enumerate(station.iter_channels(use_channels)):
        channel_id = channel.get_id()

        antenna_position = det.get_relative_position(station_id, channel_id)
        # determine refractive index of signal propagation speed between antennas
        refractive_index = ice.get_refractive_index(1, site)  # if signal comes from above, in-air propagation speed
        if station.is_cosmic_ray():
            if zenith > 0.5 * np.pi:
                refractive_index = ice.get_refractive_index(antenna_position[2], site)  # if signal comes from below, use refractivity at antenna position

        if station.is_neutrino():
            refractive_index = ice.get_refractive_index(antenna_position[2], site)

        time_shift = -geo_utl.get_time_delay_from_direction(zenith, azimuth, antenna_position - efield_position, n=refractive_index)

        t_shifts.append(time_shift)
        t_min = channel.get_trace_start_time() + time_shift
        t_mins.append(t_min)
        t_max = t_min + channel.get_number_of_samples() / channel.get_sampling_rate()
        t_maxs.append(t_max)

    # take the intersection of all channels
<<<<<<< HEAD
    t_min = np.max(t_min)
=======
    t_min = np.max(t_mins)
>>>>>>> 307670f6
    t_max = np.min(t_maxs)

    n_samples = int((t_max - t_min) * channel.get_sampling_rate())
    if n_samples % 2:
        n_samples -= 1

<<<<<<< HEAD
    window = NuRadioReco.framework.base_trace.BaseTrace()  # create base trace class to do the fft with correct normalization etc.
    window.set_trace(np.zeros(n_samples), channel.get_sampling_rate(), t_min)

    traces = []
    for iCh, channel in enumerate(station.iter_channels(use_channels)):
        tmp_channel = copy.copy(channel)  # copy to not modify data structure
        tmp_channel.add_trace_start_time(t_mins[iCh])

        tmp_window = copy.copy(window)
        tmp_window.add_to_trace(channel)
        traces.append(tmp_window)
=======
    electric_field_window = NuRadioReco.framework.base_trace.BaseTrace()  # create base trace class to do the fft with correct normalization etc.
    electric_field_window.set_trace(np.zeros(n_samples), channel.get_sampling_rate(), t_min)

    traces = []
    for iCh, channel in enumerate(station.iter_channels(use_channels)):
        channel_copy = copy.copy(channel)  # copy to not modify data structure
        channel_copy.add_trace_start_time(t_shifts[iCh])

        channel_in_window = copy.copy(electric_field_window)
        channel_in_window.add_to_trace(channel_copy)
        traces.append(channel_in_window)
>>>>>>> 307670f6


    times = traces[0].get_times()  # assumes that all channels have the same sampling rate
    if time_domain:  # save time domain traces first to avoid extra fft
        V_timedomain = np.zeros((len(use_channels), len(times)))
        for iCh, trace in enumerate(traces):
            V_timedomain[iCh] = trace.get_trace()

    frequencies = traces[0].get_frequencies()  # assumes that all channels have the same sampling rate
    V = np.zeros((len(use_channels), len(frequencies)), dtype=complex)
    for iCh, trace in enumerate(traces):
        V[iCh] = trace.get_frequency_spectrum()

    efield_antenna_factor = signal_processing.get_efield_antenna_factor(
        station, frequencies, use_channels, det, zenith, azimuth, antenna_pattern_provider)
<<<<<<< HEAD

    if time_domain:
        return times, efield_antenna_factor, V, V_timedomain

=======

    if time_domain:
        return times, efield_antenna_factor, V, V_timedomain

>>>>>>> 307670f6
    return times, efield_antenna_factor, V


def stacked_lstsq(L, b, rcond=1e-10):
    """
    Solve L x = b, via SVD least squares cutting of small singular values
    L is an array of shape (..., M, N) and b of shape (..., M).
    Returns x of shape (..., N)

    Note that if L is symmetric, it is inverted analytically instead.
    """
    if L.shape[-2] == L.shape[-1]: # try analytic matrix inversion if possible

        if L.shape[-1] == 2: # use explicit formula for matrix inverse
            denom = (L[:,0,0] * L[:,1,1] - L[:,0,1] * L[:,1,0])
            e_theta = (b[:,0] * L[:,1,1] - b[:,1] * L[:,0,1]) / denom
            e_phi = (b[:,1] - L[:,1,0] * e_theta) / L[:,1,1]
            return np.stack((e_theta, e_phi), axis=-1)
        else:
            return np.sum(np.linalg.inv(L) * b[:, None], axis=-1)

    u, s, v = np.linalg.svd(L, full_matrices=False)
    s_max = s.max(axis=-1, keepdims=True)
    s_min = rcond * s_max
    inv_s = np.zeros_like(s)
    inv_s[s >= s_min] = 1 / s[s >= s_min]
    x = np.einsum('...ji,...j->...i', v,
                  inv_s * np.einsum('...ji,...j->...i', u, b.conj()))
    return np.conj(x, x)


class voltageToEfieldConverter:
    """
    Unfold the electric field from the channel voltages

    This module reconstructs the electric field by solving the system of equation
    that relate the incident electric field via the antenna response functions
    to the measured voltages (see Eq. 4 of the NuRadioReco paper
    https://link.springer.com/article/10.1140/epjc/s10052-019-6971-5).
    The module assumed that the electric field is identical at the antennas/channels
    that are used for the reconstruction. Furthermore, at least two antennas with
    orthogonal polarization response are needed to reconstruct the 3dim electric field.
    Alternatively, the polarization of the resulting efield could be forced to a
    single polarization component. In that case, a single antenna is sufficient.
    """

    def __init__(self):
        self.antenna_provider = None
        self.begin()

    def begin(self):
        self.antenna_provider = antennapattern.AntennaPatternProvider()
        pass

    @register_run()
    def run(self, evt, station, det, use_channels=None, use_MC_direction=False, force_Polarization=''):
        """
        run method. This function is executed for each event

        Parameters
        ----------
        evt : `NuRadioReco.framework.event.Event`
        station : `NuRadioReco.framework.base_station.BaseStation`
        det : Detector object
        use_channels: array of ints (default: [0, 1, 2, 3])
            the channel ids to use for the electric field reconstruction
        use_MC_direction: bool, default: False
            If True uses zenith and azimuth direction from simulated station.
            Otherwise, uses reconstructed direction from station parameters.
        force_Polarization: str, optional
            If eTheta or ePhi, then only reconstructs chosen polarization of electric field,
            assuming the other is 0. Otherwise (default), reconstructs electric field for both eTheta and ePhi
        """
        if use_channels is None:
            use_channels = [0, 1, 2, 3]
        station_id = station.get_id()

        if use_MC_direction:
            zenith = station.get_sim_station()[stnp.zenith]
            azimuth = station.get_sim_station()[stnp.azimuth]
        else:
            logger.info("Using reconstructed (or starting) angles as no signal arrival angles are present")
            zenith = station[stnp.zenith]
            azimuth = station[stnp.azimuth]

        efield_position = np.mean([
            det.get_relative_position(station.get_id(), channel_id)
            for channel_id in use_channels], axis=0)

        times, efield_antenna_factor, V = get_array_of_channels(station, use_channels, det, zenith, azimuth, self.antenna_provider, efield_position)
        n_frequencies = len(V[0])
        denom = (efield_antenna_factor[0][0] * efield_antenna_factor[-1][1] - efield_antenna_factor[0][1] * efield_antenna_factor[-1][0])
        mask = np.abs(denom) != 0

        # solve it in a vectorized way
        efield3_f = np.zeros((3, n_frequencies), dtype=complex)
        if force_Polarization == 'eTheta':
            efield3_f[1:2, mask] = np.moveaxis(stacked_lstsq(np.moveaxis(efield_antenna_factor[:, 0, mask], 1, 0)[:, :, np.newaxis], np.moveaxis(V[:, mask], 1, 0)), 0, 1)
        elif force_Polarization == 'ePhi':
            efield3_f[2:, mask] = np.moveaxis(stacked_lstsq(np.moveaxis(efield_antenna_factor[:, 1, mask], 1, 0)[:, :, np.newaxis], np.moveaxis(V[:, mask], 1, 0)), 0, 1)
        else:
            efield3_f[1:, mask] = np.moveaxis(stacked_lstsq(np.moveaxis(efield_antenna_factor[:, :, mask], 2, 0), np.moveaxis(V[:, mask], 1, 0)), 0, 1)

        electric_field = NuRadioReco.framework.electric_field.ElectricField(use_channels, efield_position)
        electric_field.set_frequency_spectrum(efield3_f, station.get_channel(use_channels[0]).get_sampling_rate())
        electric_field.set_parameter(efp.zenith, zenith)
        electric_field.set_parameter(efp.azimuth, azimuth)
        electric_field.set_trace_start_time(times[0])
        station.add_electric_field(electric_field)

    def end(self):
        pass<|MERGE_RESOLUTION|>--- conflicted
+++ resolved
@@ -17,9 +17,6 @@
 
 
 def get_array_of_channels(station, use_channels, det, zenith, azimuth,
-<<<<<<< HEAD
-                          antenna_pattern_provider, efield_position, time_domain=False):
-=======
                           antenna_pattern_provider, efield_position=None, time_domain=False):
     """ Get the voltage traces and antenna factors for the electric field reconstruction.
 
@@ -60,7 +57,6 @@
         raise ValueError("Function signiture changed. Please provide `efield_position`. "
                          "To retain old behavior, use `efield_position=np.array([0, 0, 0])`. "
                          "The return signature has also changed, see documentation!")
->>>>>>> 307670f6
 
     t_mins = []
     t_maxs = []
@@ -90,30 +86,13 @@
         t_maxs.append(t_max)
 
     # take the intersection of all channels
-<<<<<<< HEAD
-    t_min = np.max(t_min)
-=======
     t_min = np.max(t_mins)
->>>>>>> 307670f6
     t_max = np.min(t_maxs)
 
     n_samples = int((t_max - t_min) * channel.get_sampling_rate())
     if n_samples % 2:
         n_samples -= 1
 
-<<<<<<< HEAD
-    window = NuRadioReco.framework.base_trace.BaseTrace()  # create base trace class to do the fft with correct normalization etc.
-    window.set_trace(np.zeros(n_samples), channel.get_sampling_rate(), t_min)
-
-    traces = []
-    for iCh, channel in enumerate(station.iter_channels(use_channels)):
-        tmp_channel = copy.copy(channel)  # copy to not modify data structure
-        tmp_channel.add_trace_start_time(t_mins[iCh])
-
-        tmp_window = copy.copy(window)
-        tmp_window.add_to_trace(channel)
-        traces.append(tmp_window)
-=======
     electric_field_window = NuRadioReco.framework.base_trace.BaseTrace()  # create base trace class to do the fft with correct normalization etc.
     electric_field_window.set_trace(np.zeros(n_samples), channel.get_sampling_rate(), t_min)
 
@@ -125,7 +104,6 @@
         channel_in_window = copy.copy(electric_field_window)
         channel_in_window.add_to_trace(channel_copy)
         traces.append(channel_in_window)
->>>>>>> 307670f6
 
 
     times = traces[0].get_times()  # assumes that all channels have the same sampling rate
@@ -141,17 +119,10 @@
 
     efield_antenna_factor = signal_processing.get_efield_antenna_factor(
         station, frequencies, use_channels, det, zenith, azimuth, antenna_pattern_provider)
-<<<<<<< HEAD
 
     if time_domain:
         return times, efield_antenna_factor, V, V_timedomain
 
-=======
-
-    if time_domain:
-        return times, efield_antenna_factor, V, V_timedomain
-
->>>>>>> 307670f6
     return times, efield_antenna_factor, V
 
 
