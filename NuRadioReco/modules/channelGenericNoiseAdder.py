import logging
import numpy as np
from numpy.random import Generator, Philox
from NuRadioReco.utilities import units, fft
from NuRadioReco.modules.base.module import register_run

<<<<<<< HEAD
@functools.lru_cache(maxsize=128)
def load_scale_parameters(scale_parameter_path):
    """
    Returns scale parameters as a function of frequency per channel

    Parameters
    ----------
    scale_parameter_path : str
        Path to the scale parameter json file

    Returns
    -------
    scale_parameters : list
        list of interpolated scale parameters per channel
    samping_rate : float
        The sampling rate of the data used to generate the scale parameters
    number_of_samples : int
        The number of samples of the data used to generate the scale parameters
    """
    with open(scale_parameter_path, "r") as scale_parameter_file:
        scale_parameters_dictionary = json.load(scale_parameter_file)
        frequencies = scale_parameters_dictionary["freq"]
        scale_parameters = scale_parameters_dictionary["scale_parameters"]
        scale_parameters = [interp1d(
            frequencies, scale_parameter, bounds_error=False, fill_value=0.)
            for scale_parameter in scale_parameters]

        sampling_rate = scale_parameters_dictionary["header"]["sampling_rate"]
        number_of_samples = scale_parameters_dictionary["header"]["number_of_samples"]

    return scale_parameters, sampling_rate, number_of_samples


=======
>>>>>>> 2c6bd0c8

class channelGenericNoiseAdder:
    """
    Module that generates noise in some generic fashion (not based on measured data), which can be added to data.
    """

    def add_random_phases(self, amps, n_samples_time_domain):
        """
        Adding random phase information to given amplitude spectrum.

        Parameters
        ----------

        amps: array of floats
            Data that random phase is added to.
        n_samples_time_domain: int
            number of samples in the time domain to differentiate between odd and even number of samples
        """
        amps = np.array(amps, dtype='complex')
        Np = (n_samples_time_domain - 1) // 2
        phases = self.__random_generator.random(Np) * 2 * np.pi
        phases = np.cos(phases) + 1j * np.sin(phases)
        amps[1:Np + 1] *= phases  # Note that the last entry of the index slice is f[Np] !

        return amps

    def fftnoise_fullfft(self, f):
        """
        Adding random phase information to given amplitude spectrum.

        Parameters
        ----------

        f: array of floats
            Data that random phase is added to.
        """
        f = np.array(f, dtype='complex')
        Np = (len(f) - 1) // 2
        phases = self.__random_generator.random(Np) * 2 * np.pi
        phases = np.cos(phases) + 1j * np.sin(phases)
        f[1:Np + 1] *= phases  # Note that the last entry of the index slice is f[Np] !
        f[-1:-1 - Np:-1] = np.conj(f[1:Np + 1])

        self.logger.debug(' fftnoise: Length of frequency array = {} '.format(len(f)))
        self.logger.debug(' fftnoise: Number of points for unilateral spectrum = {} '.format(Np))
        self.logger.debug(' fftnoise: Max index and amplitude of positive part of spectrum: index = {}, A = |{}| = {} '.format(Np, f[Np], abs(f[Np])))
        self.logger.debug(' fftnoise: Min index and amplitude of negative part of spectrum: index = {}, A = |{}| '.format(len(f) - Np, f[-Np]))

        fftprec = max(abs(np.fft.ifft(f) - np.fft.ifft(f).real))
        fftcheck = fftprec - np.finfo(float).resolution
        self.logger.debug(' fftnoise: fft precision {} < {} (float resolution) is : {} !'.format(fftprec, np.finfo(float).resolution, fftcheck < 0))

        if fftcheck >= 0:
            self.logger.warning(' fftnoise: Non negligibe imagniary part of inverse FFT: {} '.format(fftcheck))

        return np.fft.ifft(f).real

<<<<<<< HEAD
    def _add_data_driven_noise(self, frequencies, n_samples, sampling_rate, station_id=None, channel_id=None):
        """
        Function to add data driven noise to a selection range of a given array of amplitudes

        Parameters
        ----------
        frequencies: np.ndarray
            list of frequencies to query data-driven parameters
        n_samples: int
            number of samples in the time domain
        sampling_rate: float
            desired sampling rate of data
        station_id: int
            station from which to query data to drive noise generation
        channel_id: int
            channel from which to query data to drive noise generation

        Returns
        -------
        ampl: np.ndarray
            array of amplitudes with data driven noise included
        """
        if len(self.scale_parameter_paths) == 0:
            raise KeyError("No scale parameter files found, did you pass a directory to begin(scale_parameter_dir=...)?")

        if station_id is None or channel_id is None:
            self.logger.error("When selecting data-driven noise, the station and channel ids should be passed to bandlimeted noise")
            raise ValueError

        scale_parameter_path = f"thermal_noise_scale_parameters_st{station_id}_season23.json"
        if scale_parameter_path in self.scale_parameter_paths:
            scale_parameter_full_path = self.scale_parameter_dir + "/" + scale_parameter_path
        else:
            raise FileNotFoundError(f"Could not find {scale_parameter_path} in {self.scale_parameter_dir}. "
                                    "Available files in this folder are:\n"
                                    f"{self.scale_parameter_paths}")

        scale_parameters, sampling_rate_param, number_of_samples_param = load_scale_parameters(scale_parameter_full_path)
        fsigma = scale_parameters[channel_id](frequencies)

        # Apply normalization to amplitudes for varying number of samples and sampling rate. The
        # noise spectra were parameterized with sampling_rate_param and number_of_samples_param samoles. For more details see
        # PR https://github.com/nu-radio/NuRadioMC/pull/863 for more details.
        # (The amplitudes are later devided by the sampling rate - this is why they have the unit second here)
        fsigma = fsigma * np.sqrt(sampling_rate_param * sampling_rate) * np.sqrt(n_samples / number_of_samples_param)

        ampl = self.__random_generator.rayleigh(fsigma, len(frequencies))
        return ampl

=======
>>>>>>> 2c6bd0c8
    def bandlimited_noise(self, min_freq, max_freq, n_samples, sampling_rate, amplitude, type='perfect_white',
                          time_domain=True, bandwidth=None):
        """
        Generating noise of n_samples in a bandwidth [min_freq, max_freq].

        Parameters
        ----------

        min_freq: float
            Minimum frequency of passband for noise generation
            min_freq = None: Only the DC component is removed. If the DC component should be included,
            min_freq = 0 has to be specified
        max_freq: float
            Maximum frequency of passband for noise generation
            If the maximum frequency is above the Nquist frequencey (0.5 * sampling rate), the Nquist frequency is used
            max_freq = None: Frequencies up to Nyquist freq are used.
        n_samples: int
            number of samples in the time domain
        sampling_rate: float
            desired sampling rate of data
        amplitude: float
            desired voltage of noise as V_rms (only roughly, since bandpass limited)
        type: string
            perfect_white: flat frequency spectrum
            rayleigh: Amplitude of each frequency bin is drawn from a Rayleigh distribution
            # white: flat frequency spectrum with random jitter
        time_domain: bool (default True)
            if True returns noise in the time domain, if False it returns the noise in the frequency domain. The latter
            might be more performant as the noise is generated internally in the frequency domain.
        bandwidth: float or None (default)
            if this parameter is specified, the amplitude is interpreted as the amplitude for the bandwidth specified here
            Otherwise the amplitude is interpreted for the bandwidth of min(max_freq, 0.5 * sampling rate) - min_freq
            If `bandwidth` is larger then (min(max_freq, 0.5 * sampling rate) - min_freq) it has the same effect as `None`

        Notes
        -----
        *   Note that by design the max frequency is the Nyquist frequency, even if a bigger max_freq
            is implemented (RL 17-Sept-2018)

        *   Add 'multi_white' noise option on 20-Sept-2018 (RL)

        """
        frequencies = fft.freqs(n_samples, sampling_rate)
        n_samples_freq = len(frequencies)

        if min_freq is None or min_freq == 0:
            # remove DC component; fftfreq returns the DC component as 0-th element and the negative
            # frequencies at the end, so frequencies[1] should be the lowest frequency; it seems safer,
            # to take the difference between two frequencies to determine the minimum frequency, in case
            # future versions of numpy change the order and maybe put the negative frequencies first
            min_freq = 0.5 * (frequencies[2] - frequencies[1])
            self.logger.info('Set min_freq from None to {} MHz!'.format(min_freq / units.MHz))

        if max_freq is None:
            # sample up to Nyquist frequency
            max_freq = max(frequencies)
            self.logger.info('Set max_freq from None to {} GHz!'.format(max_freq / units.GHz))
        else:
            if round(max_freq, 3) > round(frequencies[-1], 3):
                self.logger.warning(
                    f'max_freq ({max_freq / units.MHz:.2f} MHz) is above the Nyquist frequency '
                    f'({frequencies[-1] / units.MHz:.2f} MHz). This means the simulated noise ampitude '
                    'might deviate from what you intended. To fix that, you either need to lower '
                    'max_freq or increase the sampling_rate.')

        selection = (frequencies >= min_freq) & (frequencies <= max_freq)

        nbinsactive = np.sum(selection)
        self.logger.debug('Total number of frequency bins (bilateral spectrum) : {} , of those active: {} '.format(n_samples, nbinsactive))

        if bandwidth is not None:
            sampling_bandwidth = min(0.5 * sampling_rate, max_freq) - min_freq
            amplitude *= 1. / (bandwidth / (sampling_bandwidth)) ** 0.5  # normalize noise level to the bandwidth its generated for

        ampl = np.zeros(n_samples_freq)
        sigscale = (1. * n_samples) / np.sqrt(nbinsactive)
        if type == 'perfect_white':
            ampl[selection] = amplitude * sigscale
        elif type == 'rayleigh':
            fsigma = amplitude * sigscale / np.sqrt(2.)
            ampl[selection] = self.__random_generator.rayleigh(fsigma, nbinsactive)
<<<<<<< HEAD
        elif type == "data-driven":
            ampl[selection] = self._add_data_driven_noise(frequencies[selection], n_samples, sampling_rate, station_id, channel_id)
=======
>>>>>>> 2c6bd0c8
        # FIXME: amplitude normalization is not correct for 'white'
        # elif type == 'white':
        #   ampl = np.random.rand(n_samples) * 0.05 * amplitude + amplitude * np.sqrt(2.*n_samples * 2)
        else:
            self.logger.error("Other types of noise not yet implemented.")
            raise NotImplementedError("Other types of noise not yet implemented.")

        noise = self.add_random_phases(ampl, n_samples) / sampling_rate
<<<<<<< HEAD

=======
>>>>>>> 2c6bd0c8
        if time_domain:
            return fft.freq2time(noise, sampling_rate, n=n_samples)
        else:
            return noise

    def precalculate_bandlimited_noise_parameters(
            self, min_freq, max_freq, n_samples, sampling_rate, amplitude,
            type='perfect_white', bandwidth=None):
        """
        Generating noise of n_samples in a bandwidth [min_freq,max_freq].

        Parameters
        ----------

        min_freq: float
            Minimum frequency of passband for noise generation
            min_freq = None: Only the DC component is removed. If the DC component should be included,
            min_freq = 0 has to be specified
        max_freq: float
            Maximum frequency of passband for noise generation
            If the maximum frequency is above the Nquist frequencey (0.5 * sampling rate), the Nquist frequency is used
            max_freq = None: Frequencies up to Nyquist freq are used.
        n_samples: int
            number of samples in the time domain
        sampling_rate: float
            desired sampling rate of data
        amplitude: float
            desired voltage of noise as V_rms (only roughly, since bandpass limited)
        type: string
            perfect_white: flat frequency spectrum
            rayleigh: Amplitude of each frequency bin is drawn from a Rayleigh distribution
            # white: flat frequency spectrum with random jitter
        time_domain: bool (default True)
            if True returns noise in the time domain, if False it returns the noise in the frequency domain. The latter
            might be more performant as the noise is generated internally in the frequency domain.
        bandwidth: float or None (default)
            if this parameter is specified, the amplitude is interpreted as the amplitude for the bandwidth specified here
            Otherwise the amplitude is interpreted for the bandwidth of min(max_freq, 0.5 * sampling rate) - min_freq
            If `bandwidth` is larger then (min(max_freq, 0.5 * sampling rate) - min_freq) it has the same effect as `None`

        Notes
        -----
        *   Note that by design the max frequency is the Nyquist frequency, even if a bigger max_freq
            is implemented (RL 17-Sept-2018)

        *   Add 'multi_white' noise option on 20-Sept-2018 (RL)

        """
        frequencies = np.fft.rfftfreq(n_samples, 1. / sampling_rate)

        n_samples_freq = len(frequencies)

        if min_freq is None or min_freq == 0:
            # remove DC component; fftfreq returns the DC component as 0-th element and the negative
            # frequencies at the end, so frequencies[1] should be the lowest frequency; it seems safer,
            # to take the difference between two frequencies to determine the minimum frequency, in case
            # future versions of numpy change the order and maybe put the negative frequencies first
            min_freq = 0.5 * (frequencies[2] - frequencies[1])
            self.logger.info(' Set min_freq from None to {} MHz!'.format(min_freq / units.MHz))
        if max_freq is None:
            # sample up to Nyquist frequency
            max_freq = max(frequencies)
            self.logger.info(' Set max_freq from None to {} GHz!'.format(max_freq / units.GHz))
        selection = (frequencies >= min_freq) & (frequencies <= max_freq)

        nbinsactive = np.sum(selection)
        self.logger.debug('Total number of frequency bins (bilateral spectrum) : {} , of those active: {} '.format(n_samples, nbinsactive))

        if(bandwidth is not None):
            sampling_bandwidth = min(0.5 * sampling_rate, max_freq) - min_freq
            amplitude *= 1. / (bandwidth / (sampling_bandwidth)) ** 0.5  # normalize noise level to the bandwidth its generated for

        ampl = np.zeros(n_samples_freq)
        sigscale = (1. * n_samples) / np.sqrt(nbinsactive)
        fsigma = amplitude * sigscale / np.sqrt(2.)


        self.precalculated_parameters = {
                "n_samples_freq": n_samples_freq,
                "selection": selection,
                "nbinsactive": nbinsactive,
                "sigscale": sigscale,
                "fsigma": fsigma,
                "sampling_rate": sampling_rate,
                "frequencies": frequencies,
                "n_samples": n_samples
                }


    def bandlimited_noise_from_precalculated_parameters(self, type='perfect_white',
                          time_domain=True):
        """
        Generating noise of n_samples in a bandwidth [min_freq,max_freq].

        Parameters
        ----------

        min_freq: float
            Minimum frequency of passband for noise generation
            min_freq = None: Only the DC component is removed. If the DC component should be included,
            min_freq = 0 has to be specified
        max_freq: float
            Maximum frequency of passband for noise generation
            If the maximum frequency is above the Nquist frequencey (0.5 * sampling rate), the Nquist frequency is used
            max_freq = None: Frequencies up to Nyquist freq are used.
        n_samples: int
            number of samples in the time domain
        sampling_rate: float
            desired sampling rate of data
        amplitude: float
            desired voltage of noise as V_rms (only roughly, since bandpass limited)
        type: string
            perfect_white: flat frequency spectrum
            rayleigh: Amplitude of each frequency bin is drawn from a Rayleigh distribution
            # white: flat frequency spectrum with random jitter
        time_domain: bool (default True)
            if True returns noise in the time domain, if False it returns the noise in the frequency domain. The latter
            might be more performant as the noise is generated internally in the frequency domain.
        bandwidth: float or None (default)
            if this parameter is specified, the amplitude is interpreted as the amplitude for the bandwidth specified here
            Otherwise the amplitude is interpreted for the bandwidth of min(max_freq, 0.5 * sampling rate) - min_freq
            If `bandwidth` is larger then (min(max_freq, 0.5 * sampling rate) - min_freq) it has the same effect as `None`

        Notes
        -----
        *   Note that by design the max frequency is the Nyquist frequency, even if a bigger max_freq
            is implemented (RL 17-Sept-2018)

        *   Add 'multi_white' noise option on 20-Sept-2018 (RL)

        """

        ampl = np.zeros(self.precalculated_parameters["n_samples_freq"])
        if type == 'perfect_white':
            ampl[self.precalculated_parameters["selection"]] = self.precalculated_parameters["amplitude"] * self.precalculated_parameters["sigscale"]
        elif type == 'rayleigh':
            ampl[self.precalculated_parameters["selection"]] = self.__random_generator.rayleigh(self.precalculated_parameters["fsigma"], self.precalculated_parameters["nbinsactive"])
#         elif type == 'white':
# FIXME: amplitude normalization is not correct for 'white'
#             ampl = np.random.rand(n_samples) * 0.05 * amplitude + amplitude * np.sqrt(2.*n_samples * 2)
        else:
            self.logger.error("Other types of noise not yet implemented.")
            raise NotImplementedError("Other types of noise not yet implemented.")

        noise = self.add_random_phases(ampl, self.precalculated_parameters["n_samples"]) / self.precalculated_parameters["sampling_rate"]
        if(time_domain):
            return fft.freq2time(noise, self.precalculated_parameters["sampling_rate"], n=self.precalculated_parameters["n_samples"])
        else:
            return noise


    def bandlimited_noise_from_spectrum(self, n_samples, sampling_rate, spectrum, amplitude=None, type='perfect_white',
                          time_domain=True):
        """
        Generating noise of n_samples in a bandwidth [min_freq,max_freq].

        Parameters
        ----------
        n_samples: int
            number of samples in the time domain
        sampling_rate: float
            desired sampling rate of data
        spectrum: numpy.ndarray, function
            disired spectrum of the noise, either as a numpy.ndarray of length n_frequencies or a function
            that takes the frequencies as an argument and returns the amplitudes. The overall normalization
            of the spectrum is ignored if the paramter "amplitude" is set.
        amplitude: float, optional
            desired voltage of noise as V_rms. If set to None the power of the noise will be equal to the
            power of the spectrum.
        type: string
            perfect_white: flat frequency spectrum
            rayleigh: Amplitude of each frequency bin is drawn from a Rayleigh distribution
            # white: flat frequency spectrum with random jitter
        time_domain: bool (default True)
            if True returns noise in the time domain, if False it returns the noise in the frequency domain. The latter
            might be more performant as the noise is generated internally in the frequency domain.
        """
        frequencies = np.fft.rfftfreq(n_samples, 1. / sampling_rate)
        selection = frequencies > 0
        n_samples_freq = np.sum(selection)

        if callable(spectrum):
            spectrum = spectrum(frequencies)

        if amplitude is not None:
            # power = np.sum(spectrum**2)
            norm = np.trapz(np.abs(spectrum) ** 2, frequencies)
            max_freq = frequencies[-1]
            amplitude = amplitude / (norm / max_freq) ** 0.5
            sigscale = (1. * n_samples) / np.sqrt(n_samples_freq)
        elif amplitude is None:
            amplitude = np.sqrt(n_samples)
            sigscale = 1

        ampl = np.zeros(len(frequencies), dtype=complex)
        if type == 'perfect_white':
            ampl = amplitude * sigscale
        elif type == 'rayleigh':
            fsigma = amplitude * sigscale / np.sqrt(2.)
            ampl[selection] = self.__random_generator.rayleigh(fsigma, n_samples_freq)
<<<<<<< HEAD
        elif type == "data-driven":
            ampl[selection] = self._add_data_driven_noise(frequencies[selection], n_samples, sampling_rate, station_id, channel_id)

=======
>>>>>>> 2c6bd0c8
        else:
            self.logger.error("Other types of noise not yet implemented.")
            raise NotImplementedError("Other types of noise not yet implemented.")

        noise = self.add_random_phases(ampl, n_samples) / sampling_rate
<<<<<<< HEAD

        # The data-driven noise is already normalized to the desired amplitude
        if type != "data-driven":
            noise *= spectrum

=======
        noise *= spectrum
>>>>>>> 2c6bd0c8
        if time_domain:
            return fft.freq2time(noise, sampling_rate, n=n_samples)
        else:
            return noise

    def __init__(self):
        self.__debug = None
        self.__random_generator = None
        self.logger = logging.getLogger('NuRadioReco.channelGenericNoiseAdder')
        self.begin()

    def begin(self, debug=False, seed=None):
        self.__debug = debug
        self.__random_generator = Generator(Philox(seed))
        if debug:
            self.logger.setLevel(logging.DEBUG)
<<<<<<< HEAD

        self.scale_parameter_paths = []
        if scale_parameter_dir is not None:
            if os.path.exists(scale_parameter_dir):
                self.scale_parameter_dir = scale_parameter_dir
                self.scale_parameter_paths = [
                    scale_param_json for scale_param_json in os.listdir(scale_parameter_dir)
                    if (scale_param_json.endswith(".json") and
                        scale_param_json.startswith("thermal_noise_scale_parameters"))
                ]

                if len(self.scale_parameter_paths) == 0:
                    self.logger.warning(f"No scale parameter json files found in {self.scale_parameter_dir}")
            else:
                self.logger.warning(f"Path {scale_parameter_dir} does not exist. No data-driven noise available.")
=======
>>>>>>> 2c6bd0c8

    @register_run()
    def run(self, event, station, detector,
            amplitude=1 * units.mV,
            min_freq=50 * units.MHz,
            max_freq=2000 * units.MHz,
            type='perfect_white',
            excluded_channels=None,
            bandwidth=None):

        """
        Add noise to given event.

        Parameters
        ----------

        event

        station

        detector

        amplitude: float or dict of floats
            desired voltage of noise as V_rms for the specified bandwidth
            a dict can be used to specify a different amplitude per channel, the key is the channel_id
        min_freq: float
            Minimum frequency of passband for noise generation
        max_freq: float
            Maximum frequency of passband for noise generation
            If the maximum frequency is above the Nquist frequencey (0.5 * sampling rate), the Nquist frequency is used
        type: string
            perfect_white: flat frequency spectrum
            rayleigh: Amplitude of each frequency bin is drawn from a Rayleigh distribution
<<<<<<< HEAD
            data-driven: Amplitude of each frequency bin is drawn from a data-informed Rayleigh distribution
=======
>>>>>>> 2c6bd0c8
        excluded_channels: list of ints
            the channels ids of channels where no noise will be added, default is that no channel is excluded
        bandwidth: float or None (default)
            if this parameter is specified, the amplitude is interpreted as the amplitude for the bandwidth specified here
            Otherwise the amplitude is interpreted for the bandwidth of min(max_freq, 0.5 * sampling rate) - min_freq
            If `bandwidth` is larger then (min(max_freq, 0.5 * sampling rate) - min_freq) it has the same effect as `None`

        """
        if excluded_channels is None:
            excluded_channels = []
        channels = station.iter_channels()
        for channel in channels:
            if(channel.get_id() in excluded_channels):
                continue

            trace = channel.get_trace()
            sampling_rate = channel.get_sampling_rate()

            if(isinstance(amplitude, dict)):
                tmp_ampl = amplitude[channel.get_id()]
            else:
                tmp_ampl = amplitude

            noise = self.bandlimited_noise(min_freq=min_freq,
                                           max_freq=max_freq,
                                           n_samples=trace.shape[0],
                                           sampling_rate=sampling_rate,
                                           amplitude=tmp_ampl,
                                           type=type,
                                           bandwidth=bandwidth)

            if self.__debug:
                new_trace = trace + noise

                self.logger.debug("imput amplitude {}".format(amplitude))
                self.logger.debug("voltage RMS {}".format(np.sqrt(np.mean(noise ** 2))))

                import matplotlib.pyplot as plt
                plt.plot(trace)
                plt.plot(noise)
                plt.plot(new_trace)

                plt.figure()
                plt.plot(np.abs(fft.time2freq(trace, channel.get_sampling_rate())))
                plt.plot(np.abs(fft.time2freq(noise, channel.get_sampling_rate())))
                plt.plot(np.abs(fft.time2freq(new_trace, channel.get_sampling_rate())))

                plt.show()

            new_trace = trace + noise
            channel.set_trace(new_trace, sampling_rate)

    def end(self):
<<<<<<< HEAD
        pass


if __name__ == "__main__":
    import argparse
    from astropy.time import Time
    import matplotlib.pyplot as plt
    from NuRadioReco.framework.event import Event
    from NuRadioReco.framework.station import Station
    from NuRadioReco.framework.channel import Channel
    from NuRadioReco.detector import detector

    parser  =argparse.ArgumentParser()
    parser.add_argument("--station", "-s", type=int, default=11)
    parser.add_argument("--channel", "-c", type=int, default=0)
    args = parser.parse_args()

    def create_sim_event(station_id, channel_id, detector, frequencies, sampling_rate):
        event = Event(run_number=-1, event_id=-1)
        station = Station(station_id)
        station.set_station_time(detector.get_detector_time())
        channel = Channel(channel_id)
        channel.set_frequency_spectrum(np.zeros_like(frequencies, dtype=np.complex128), sampling_rate)
        station.add_channel(channel)
        event.set_station(station)
        return event, station



    log_level = logging.DEBUG

    det = detector.Detector(source="rnog_mongo",
                            always_query_entire_description=False,
                            database_connection="RNOG_public",
                            select_stations=args.station,
                            log_level=log_level)
    det.update(Time("2023-08-01"))

    nr_samples = 2048
    sampling_rate = 3.2 * units.GHz
    frequencies = np.fft.rfftfreq(nr_samples, d=1./sampling_rate)

    event, station = create_sim_event(args.station, args.channel, det, frequencies, sampling_rate)

    scale_parameter_dir = "/insert/path/to/scale/parameters/here"

    generic_noise_adder = channelGenericNoiseAdder()
    generic_noise_adder.begin(scale_parameter_dir=scale_parameter_dir)

    channel = station.get_channel(args.channel)
    # noise = generic_noise_adder.bandlimited_noise(0, 1.6, nr_samples, sampling_rate, amplitude=None, type="data-driven", time_domain=False,
    #                                               station_id=args.station, channel_id=args.channel)
    spectrum = np.zeros_like(frequencies)
    spectrum[100:700] = 1
    noise = generic_noise_adder.bandlimited_noise_from_spectrum(nr_samples, sampling_rate, spectrum, amplitude=None, type="data-driven", time_domain=False,
                                                                station_id=args.station, channel_id=args.channel)

    channel.set_frequency_spectrum(noise, sampling_rate)

    frequency_spectrum = channel.get_frequency_spectrum()
    times = channel.get_times()
    trace = channel.get_trace()
    plt.plot(frequencies, np.abs(frequency_spectrum))
    plt.xlabel("freq / GHz")
    plt.ylabel("spectral amplitude / V/GHz")
    plt.savefig("channelGenericNoiseAdder_spectrumtest.png")
    plt.close()

    plt.plot(times, trace)
    plt.xlabel("times / ns")
    plt.ylabel("amplitude / V")
    plt.savefig("channelGenericNoiseAdder_tracetest.png")
    plt.close()
=======
        pass
>>>>>>> 2c6bd0c8
<|MERGE_RESOLUTION|>--- conflicted
+++ resolved
@@ -1,10 +1,13 @@
+import functools
+import json
 import logging
 import numpy as np
 from numpy.random import Generator, Philox
+import os
+from scipy.interpolate import interp1d
 from NuRadioReco.utilities import units, fft
 from NuRadioReco.modules.base.module import register_run
 
-<<<<<<< HEAD
 @functools.lru_cache(maxsize=128)
 def load_scale_parameters(scale_parameter_path):
     """
@@ -38,8 +41,6 @@
     return scale_parameters, sampling_rate, number_of_samples
 
 
-=======
->>>>>>> 2c6bd0c8
 
 class channelGenericNoiseAdder:
     """
@@ -97,7 +98,6 @@
 
         return np.fft.ifft(f).real
 
-<<<<<<< HEAD
     def _add_data_driven_noise(self, frequencies, n_samples, sampling_rate, station_id=None, channel_id=None):
         """
         Function to add data driven noise to a selection range of a given array of amplitudes
@@ -147,12 +147,113 @@
         ampl = self.__random_generator.rayleigh(fsigma, len(frequencies))
         return ampl
 
-=======
->>>>>>> 2c6bd0c8
     def bandlimited_noise(self, min_freq, max_freq, n_samples, sampling_rate, amplitude, type='perfect_white',
-                          time_domain=True, bandwidth=None):
+                          time_domain=True, bandwidth=None, station_id=None, channel_id=None):
         """
         Generating noise of n_samples in a bandwidth [min_freq, max_freq].
+
+        Parameters
+        ----------
+
+        min_freq: float
+            Minimum frequency of passband for noise generation
+            min_freq = None: Only the DC component is removed. If the DC component should be included,
+            min_freq = 0 has to be specified
+        max_freq: float
+            Maximum frequency of passband for noise generation
+            If the maximum frequency is above the Nquist frequencey (0.5 * sampling rate), the Nquist frequency is used
+            max_freq = None: Frequencies up to Nyquist freq are used.
+        n_samples: int
+            number of samples in the time domain
+        sampling_rate: float
+            desired sampling rate of data
+        amplitude: float
+            desired voltage of noise as V_rms (only roughly, since bandpass limited)
+        type: string
+            perfect_white: flat frequency spectrum
+            rayleigh: Amplitude of each frequency bin is drawn from a Rayleigh distribution
+            data-driven: Amplitude of each frequency bin is drawn from a data informed Rayleigh distribution
+            # white: flat frequency spectrum with random jitter
+        time_domain: bool (default True)
+            if True returns noise in the time domain, if False it returns the noise in the frequency domain. The latter
+            might be more performant as the noise is generated internally in the frequency domain.
+        bandwidth: float or None (default)
+            if this parameter is specified, the amplitude is interpreted as the amplitude for the bandwidth specified here
+            Otherwise the amplitude is interpreted for the bandwidth of min(max_freq, 0.5 * sampling rate) - min_freq
+            If `bandwidth` is larger then (min(max_freq, 0.5 * sampling rate) - min_freq) it has the same effect as `None`
+        station_id: int or None (default)
+            Only necessary when selecting data-driven noise type to determine from which station/channel data to generate noise
+        channel_id: int or None (default)
+            Only necessary when selecting data-driven noise type to determine from which station/channel data to generate noise
+
+        Notes
+        -----
+        *   Note that by design the max frequency is the Nyquist frequency, even if a bigger max_freq
+            is implemented (RL 17-Sept-2018)
+
+        *   Add 'multi_white' noise option on 20-Sept-2018 (RL)
+
+        """
+        frequencies = fft.freqs(n_samples, sampling_rate)
+        n_samples_freq = len(frequencies)
+
+        if min_freq is None or min_freq == 0:
+            # remove DC component; fftfreq returns the DC component as 0-th element and the negative
+            # frequencies at the end, so frequencies[1] should be the lowest frequency; it seems safer,
+            # to take the difference between two frequencies to determine the minimum frequency, in case
+            # future versions of numpy change the order and maybe put the negative frequencies first
+            min_freq = 0.5 * (frequencies[2] - frequencies[1])
+            self.logger.info('Set min_freq from None to {} MHz!'.format(min_freq / units.MHz))
+
+        if max_freq is None:
+            # sample up to Nyquist frequency
+            max_freq = max(frequencies)
+            self.logger.info('Set max_freq from None to {} GHz!'.format(max_freq / units.GHz))
+        else:
+            if round(max_freq, 3) > round(frequencies[-1], 3):
+                self.logger.warning(
+                    f'max_freq ({max_freq / units.MHz:.2f} MHz) is above the Nyquist frequency '
+                    f'({frequencies[-1] / units.MHz:.2f} MHz). This means the simulated noise ampitude '
+                    'might deviate from what you intended. To fix that, you either need to lower '
+                    'max_freq or increase the sampling_rate.')
+
+        selection = (frequencies >= min_freq) & (frequencies <= max_freq)
+
+        nbinsactive = np.sum(selection)
+        self.logger.debug('Total number of frequency bins (bilateral spectrum) : {} , of those active: {} '.format(n_samples, nbinsactive))
+
+        if bandwidth is not None:
+            sampling_bandwidth = min(0.5 * sampling_rate, max_freq) - min_freq
+            amplitude *= 1. / (bandwidth / (sampling_bandwidth)) ** 0.5  # normalize noise level to the bandwidth its generated for
+
+        ampl = np.zeros(n_samples_freq)
+        sigscale = (1. * n_samples) / np.sqrt(nbinsactive)
+        if type == 'perfect_white':
+            ampl[selection] = amplitude * sigscale
+        elif type == 'rayleigh':
+            fsigma = amplitude * sigscale / np.sqrt(2.)
+            ampl[selection] = self.__random_generator.rayleigh(fsigma, nbinsactive)
+        elif type == "data-driven":
+            ampl[selection] = self._add_data_driven_noise(frequencies[selection], n_samples, sampling_rate, station_id, channel_id)
+        # FIXME: amplitude normalization is not correct for 'white'
+        # elif type == 'white':
+        #   ampl = np.random.rand(n_samples) * 0.05 * amplitude + amplitude * np.sqrt(2.*n_samples * 2)
+        else:
+            self.logger.error("Other types of noise not yet implemented.")
+            raise NotImplementedError("Other types of noise not yet implemented.")
+
+        noise = self.add_random_phases(ampl, n_samples) / sampling_rate
+
+        if time_domain:
+            return fft.freq2time(noise, sampling_rate, n=n_samples)
+        else:
+            return noise
+
+    def precalculate_bandlimited_noise_parameters(
+            self, min_freq, max_freq, n_samples, sampling_rate, amplitude,
+            type='perfect_white', bandwidth=None):
+        """
+        Generating noise of n_samples in a bandwidth [min_freq,max_freq].
 
         Parameters
         ----------
@@ -191,7 +292,8 @@
         *   Add 'multi_white' noise option on 20-Sept-2018 (RL)
 
         """
-        frequencies = fft.freqs(n_samples, sampling_rate)
+        frequencies = np.fft.rfftfreq(n_samples, 1. / sampling_rate)
+
         n_samples_freq = len(frequencies)
 
         if min_freq is None or min_freq == 0:
@@ -200,61 +302,39 @@
             # to take the difference between two frequencies to determine the minimum frequency, in case
             # future versions of numpy change the order and maybe put the negative frequencies first
             min_freq = 0.5 * (frequencies[2] - frequencies[1])
-            self.logger.info('Set min_freq from None to {} MHz!'.format(min_freq / units.MHz))
-
+            self.logger.info(' Set min_freq from None to {} MHz!'.format(min_freq / units.MHz))
         if max_freq is None:
             # sample up to Nyquist frequency
             max_freq = max(frequencies)
-            self.logger.info('Set max_freq from None to {} GHz!'.format(max_freq / units.GHz))
-        else:
-            if round(max_freq, 3) > round(frequencies[-1], 3):
-                self.logger.warning(
-                    f'max_freq ({max_freq / units.MHz:.2f} MHz) is above the Nyquist frequency '
-                    f'({frequencies[-1] / units.MHz:.2f} MHz). This means the simulated noise ampitude '
-                    'might deviate from what you intended. To fix that, you either need to lower '
-                    'max_freq or increase the sampling_rate.')
-
+            self.logger.info(' Set max_freq from None to {} GHz!'.format(max_freq / units.GHz))
         selection = (frequencies >= min_freq) & (frequencies <= max_freq)
 
         nbinsactive = np.sum(selection)
         self.logger.debug('Total number of frequency bins (bilateral spectrum) : {} , of those active: {} '.format(n_samples, nbinsactive))
 
-        if bandwidth is not None:
+        if(bandwidth is not None):
             sampling_bandwidth = min(0.5 * sampling_rate, max_freq) - min_freq
             amplitude *= 1. / (bandwidth / (sampling_bandwidth)) ** 0.5  # normalize noise level to the bandwidth its generated for
 
         ampl = np.zeros(n_samples_freq)
         sigscale = (1. * n_samples) / np.sqrt(nbinsactive)
-        if type == 'perfect_white':
-            ampl[selection] = amplitude * sigscale
-        elif type == 'rayleigh':
-            fsigma = amplitude * sigscale / np.sqrt(2.)
-            ampl[selection] = self.__random_generator.rayleigh(fsigma, nbinsactive)
-<<<<<<< HEAD
-        elif type == "data-driven":
-            ampl[selection] = self._add_data_driven_noise(frequencies[selection], n_samples, sampling_rate, station_id, channel_id)
-=======
->>>>>>> 2c6bd0c8
-        # FIXME: amplitude normalization is not correct for 'white'
-        # elif type == 'white':
-        #   ampl = np.random.rand(n_samples) * 0.05 * amplitude + amplitude * np.sqrt(2.*n_samples * 2)
-        else:
-            self.logger.error("Other types of noise not yet implemented.")
-            raise NotImplementedError("Other types of noise not yet implemented.")
-
-        noise = self.add_random_phases(ampl, n_samples) / sampling_rate
-<<<<<<< HEAD
-
-=======
->>>>>>> 2c6bd0c8
-        if time_domain:
-            return fft.freq2time(noise, sampling_rate, n=n_samples)
-        else:
-            return noise
-
-    def precalculate_bandlimited_noise_parameters(
-            self, min_freq, max_freq, n_samples, sampling_rate, amplitude,
-            type='perfect_white', bandwidth=None):
+        fsigma = amplitude * sigscale / np.sqrt(2.)
+
+
+        self.precalculated_parameters = {
+                "n_samples_freq": n_samples_freq,
+                "selection": selection,
+                "nbinsactive": nbinsactive,
+                "sigscale": sigscale,
+                "fsigma": fsigma,
+                "sampling_rate": sampling_rate,
+                "frequencies": frequencies,
+                "n_samples": n_samples
+                }
+
+
+    def bandlimited_noise_from_precalculated_parameters(self, type='perfect_white',
+                          time_domain=True):
         """
         Generating noise of n_samples in a bandwidth [min_freq,max_freq].
 
@@ -295,89 +375,6 @@
         *   Add 'multi_white' noise option on 20-Sept-2018 (RL)
 
         """
-        frequencies = np.fft.rfftfreq(n_samples, 1. / sampling_rate)
-
-        n_samples_freq = len(frequencies)
-
-        if min_freq is None or min_freq == 0:
-            # remove DC component; fftfreq returns the DC component as 0-th element and the negative
-            # frequencies at the end, so frequencies[1] should be the lowest frequency; it seems safer,
-            # to take the difference between two frequencies to determine the minimum frequency, in case
-            # future versions of numpy change the order and maybe put the negative frequencies first
-            min_freq = 0.5 * (frequencies[2] - frequencies[1])
-            self.logger.info(' Set min_freq from None to {} MHz!'.format(min_freq / units.MHz))
-        if max_freq is None:
-            # sample up to Nyquist frequency
-            max_freq = max(frequencies)
-            self.logger.info(' Set max_freq from None to {} GHz!'.format(max_freq / units.GHz))
-        selection = (frequencies >= min_freq) & (frequencies <= max_freq)
-
-        nbinsactive = np.sum(selection)
-        self.logger.debug('Total number of frequency bins (bilateral spectrum) : {} , of those active: {} '.format(n_samples, nbinsactive))
-
-        if(bandwidth is not None):
-            sampling_bandwidth = min(0.5 * sampling_rate, max_freq) - min_freq
-            amplitude *= 1. / (bandwidth / (sampling_bandwidth)) ** 0.5  # normalize noise level to the bandwidth its generated for
-
-        ampl = np.zeros(n_samples_freq)
-        sigscale = (1. * n_samples) / np.sqrt(nbinsactive)
-        fsigma = amplitude * sigscale / np.sqrt(2.)
-
-
-        self.precalculated_parameters = {
-                "n_samples_freq": n_samples_freq,
-                "selection": selection,
-                "nbinsactive": nbinsactive,
-                "sigscale": sigscale,
-                "fsigma": fsigma,
-                "sampling_rate": sampling_rate,
-                "frequencies": frequencies,
-                "n_samples": n_samples
-                }
-
-
-    def bandlimited_noise_from_precalculated_parameters(self, type='perfect_white',
-                          time_domain=True):
-        """
-        Generating noise of n_samples in a bandwidth [min_freq,max_freq].
-
-        Parameters
-        ----------
-
-        min_freq: float
-            Minimum frequency of passband for noise generation
-            min_freq = None: Only the DC component is removed. If the DC component should be included,
-            min_freq = 0 has to be specified
-        max_freq: float
-            Maximum frequency of passband for noise generation
-            If the maximum frequency is above the Nquist frequencey (0.5 * sampling rate), the Nquist frequency is used
-            max_freq = None: Frequencies up to Nyquist freq are used.
-        n_samples: int
-            number of samples in the time domain
-        sampling_rate: float
-            desired sampling rate of data
-        amplitude: float
-            desired voltage of noise as V_rms (only roughly, since bandpass limited)
-        type: string
-            perfect_white: flat frequency spectrum
-            rayleigh: Amplitude of each frequency bin is drawn from a Rayleigh distribution
-            # white: flat frequency spectrum with random jitter
-        time_domain: bool (default True)
-            if True returns noise in the time domain, if False it returns the noise in the frequency domain. The latter
-            might be more performant as the noise is generated internally in the frequency domain.
-        bandwidth: float or None (default)
-            if this parameter is specified, the amplitude is interpreted as the amplitude for the bandwidth specified here
-            Otherwise the amplitude is interpreted for the bandwidth of min(max_freq, 0.5 * sampling rate) - min_freq
-            If `bandwidth` is larger then (min(max_freq, 0.5 * sampling rate) - min_freq) it has the same effect as `None`
-
-        Notes
-        -----
-        *   Note that by design the max frequency is the Nyquist frequency, even if a bigger max_freq
-            is implemented (RL 17-Sept-2018)
-
-        *   Add 'multi_white' noise option on 20-Sept-2018 (RL)
-
-        """
 
         ampl = np.zeros(self.precalculated_parameters["n_samples_freq"])
         if type == 'perfect_white':
@@ -399,7 +396,7 @@
 
 
     def bandlimited_noise_from_spectrum(self, n_samples, sampling_rate, spectrum, amplitude=None, type='perfect_white',
-                          time_domain=True):
+                          time_domain=True, station_id=None, channel_id=None):
         """
         Generating noise of n_samples in a bandwidth [min_freq,max_freq].
 
@@ -410,7 +407,7 @@
         sampling_rate: float
             desired sampling rate of data
         spectrum: numpy.ndarray, function
-            disired spectrum of the noise, either as a numpy.ndarray of length n_frequencies or a function
+            desired spectrum of the noise, either as a numpy.ndarray of length n_frequencies or a function
             that takes the frequencies as an argument and returns the amplitudes. The overall normalization
             of the spectrum is ignored if the paramter "amplitude" is set.
         amplitude: float, optional
@@ -419,10 +416,15 @@
         type: string
             perfect_white: flat frequency spectrum
             rayleigh: Amplitude of each frequency bin is drawn from a Rayleigh distribution
+            data-driven : Amplitude of each frequency bin is drawn from a data informed Rayleigh distribution
             # white: flat frequency spectrum with random jitter
         time_domain: bool (default True)
             if True returns noise in the time domain, if False it returns the noise in the frequency domain. The latter
             might be more performant as the noise is generated internally in the frequency domain.
+        station_id: int or None (default)
+            Only necessary when selecting data-driven noise type to determine from which station/channel data to generate noise
+        channel_id: int or None (default)
+            Only necessary when selecting data-driven noise type to determine from which station/channel data to generate noise
         """
         frequencies = np.fft.rfftfreq(n_samples, 1. / sampling_rate)
         selection = frequencies > 0
@@ -447,26 +449,19 @@
         elif type == 'rayleigh':
             fsigma = amplitude * sigscale / np.sqrt(2.)
             ampl[selection] = self.__random_generator.rayleigh(fsigma, n_samples_freq)
-<<<<<<< HEAD
         elif type == "data-driven":
             ampl[selection] = self._add_data_driven_noise(frequencies[selection], n_samples, sampling_rate, station_id, channel_id)
 
-=======
->>>>>>> 2c6bd0c8
         else:
             self.logger.error("Other types of noise not yet implemented.")
             raise NotImplementedError("Other types of noise not yet implemented.")
 
         noise = self.add_random_phases(ampl, n_samples) / sampling_rate
-<<<<<<< HEAD
 
         # The data-driven noise is already normalized to the desired amplitude
         if type != "data-driven":
             noise *= spectrum
 
-=======
-        noise *= spectrum
->>>>>>> 2c6bd0c8
         if time_domain:
             return fft.freq2time(noise, sampling_rate, n=n_samples)
         else:
@@ -478,12 +473,19 @@
         self.logger = logging.getLogger('NuRadioReco.channelGenericNoiseAdder')
         self.begin()
 
-    def begin(self, debug=False, seed=None):
+    def begin(self, debug=False, seed=None, scale_parameter_dir = None):
+        """
+        Parameters
+        ----------
+        scale_parameter_dir : string
+            Parameter for noise type "data-driven"
+            Path to the directory that contains the scale parameter files. One file contains one station.
+            The module expects the files to be named thermal_noise_scale_parameters_sXX_seasonXX.json
+        """
         self.__debug = debug
         self.__random_generator = Generator(Philox(seed))
         if debug:
             self.logger.setLevel(logging.DEBUG)
-<<<<<<< HEAD
 
         self.scale_parameter_paths = []
         if scale_parameter_dir is not None:
@@ -499,8 +501,6 @@
                     self.logger.warning(f"No scale parameter json files found in {self.scale_parameter_dir}")
             else:
                 self.logger.warning(f"Path {scale_parameter_dir} does not exist. No data-driven noise available.")
-=======
->>>>>>> 2c6bd0c8
 
     @register_run()
     def run(self, event, station, detector,
@@ -534,10 +534,7 @@
         type: string
             perfect_white: flat frequency spectrum
             rayleigh: Amplitude of each frequency bin is drawn from a Rayleigh distribution
-<<<<<<< HEAD
             data-driven: Amplitude of each frequency bin is drawn from a data-informed Rayleigh distribution
-=======
->>>>>>> 2c6bd0c8
         excluded_channels: list of ints
             the channels ids of channels where no noise will be added, default is that no channel is excluded
         bandwidth: float or None (default)
@@ -548,9 +545,11 @@
         """
         if excluded_channels is None:
             excluded_channels = []
+        station_id = station.get_id()
         channels = station.iter_channels()
         for channel in channels:
-            if(channel.get_id() in excluded_channels):
+            channel_id = channel.get_id()
+            if(channel_id in excluded_channels):
                 continue
 
             trace = channel.get_trace()
@@ -561,13 +560,17 @@
             else:
                 tmp_ampl = amplitude
 
-            noise = self.bandlimited_noise(min_freq=min_freq,
-                                           max_freq=max_freq,
-                                           n_samples=trace.shape[0],
-                                           sampling_rate=sampling_rate,
-                                           amplitude=tmp_ampl,
-                                           type=type,
-                                           bandwidth=bandwidth)
+            noise = self.bandlimited_noise(
+                min_freq=min_freq,
+                max_freq=max_freq,
+                n_samples=trace.shape[0],
+                sampling_rate=sampling_rate,
+                amplitude=tmp_ampl,
+                type=type,
+                bandwidth=bandwidth,
+                station_id=station_id,
+                channel_id=channel_id
+            )
 
             if self.__debug:
                 new_trace = trace + noise
@@ -591,7 +594,6 @@
             channel.set_trace(new_trace, sampling_rate)
 
     def end(self):
-<<<<<<< HEAD
         pass
 
 
@@ -664,7 +666,4 @@
     plt.xlabel("times / ns")
     plt.ylabel("amplitude / V")
     plt.savefig("channelGenericNoiseAdder_tracetest.png")
-    plt.close()
-=======
-        pass
->>>>>>> 2c6bd0c8
+    plt.close()