--- conflicted
+++ resolved
@@ -482,16 +482,10 @@
                     ax[iCh][1].axvline(imin, linestyle='--', alpha=.8)
                     ax[iCh][1].axvline(imax, linestyle='--', alpha=.8)
             if(debug_obj and self.i_slope_fit_iterations % 50 == 0):
-<<<<<<< HEAD
-                sim_channel = station.get_sim_station().get_channel(use_channels[0])[0]
-                ax[4][0].plot(sim_channel.get_frequencies() / units.MHz, np.abs(pulse.get_analytic_pulse_freq(ampTheta, slope, phase, len(sim_channel.get_times()), sim_channel.get_sampling_rate(), bandpass=bandpass, quadratic_term=second_order)), '--', color='orange')
-                ax[4][0].plot(sim_channel.get_frequencies() / units.MHz, np.abs(station.get_sim_station().get_channel(use_channels[0])[0].get_frequency_spectrum()[1]), color='blue')
-=======
                 sim_station = station.get_sim_station()
                 sim_channel = next(sim_station.iter_channels())
                 ax[4][0].plot(sim_channel.get_frequencies() / units.MHz, np.abs(pulse.get_analytic_pulse_freq(ampTheta, slope, phase, len(sim_channel.get_times()), sim_channel.get_sampling_rate(), bandpass=bandpass, quadratic_term=second_order)), '--', color='orange')
                 ax[4][0].plot(sim_channel.get_frequencies() / units.MHz, np.abs(sim_channel.get_frequency_spectrum()[1]), color='blue')
->>>>>>> 85d95d13
                 ax[4][1].plot(sim_channel.get_frequencies() / units.MHz, np.abs(pulse.get_analytic_pulse_freq(ampPhi, slope, phase, len(sim_channel.get_times()), sim_channel.get_sampling_rate(), bandpass=bandpass, quadratic_term=second_order)), '--', color='orange')
                 ax[4][1].plot(sim_channel.get_frequencies() / units.MHz, np.abs(sim_channel.get_frequency_spectrum()[2]), color='blue')
                 ax[4][0].set_xlim([20, 500])
