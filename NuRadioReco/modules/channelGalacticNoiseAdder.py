from NuRadioReco.utilities import units, ice, geometryUtilities
from NuRadioReco.modules.base.module import register_run
import NuRadioReco.framework.channel
import NuRadioReco.framework.sim_station
import NuRadioReco.detector.antennapattern
import logging
import warnings
import numpy as np
import scipy.constants
import scipy.interpolate
import functools
from contextlib import redirect_stdout
from numpy.random import Generator, Philox
import healpy
import astropy.coordinates
import astropy.units

logger = logging.getLogger('NuRadioReco.channelGalacticNoiseAdder')

try:
    from pygdsm import (
        GlobalSkyModel16,
        GlobalSkyModel,
        LowFrequencySkyModel,
        HaslamSkyModel,
    )
except ImportError as e:
    logger.error(
        "To use the channelGalacticNoiseAdder, 'pygdsm' needs to be installed:\n\n"
        "\t pip install git+https://github.com/telegraphic/pygdsm\n"
        )
    raise(e)

try:
    with redirect_stdout(None): # suppress (usually irrelevant) print statements from pylfmap
        from pylfmap import LFmap  # Documentation: https://github.com/F-Tomas/pylfmap needs cfitsio installation
except ImportError:
    logger.info(
        "pylfmap import failed. Consider installing it from "
        "https://github.com/F-Tomas/pylfmap to use LFmap as sky model.")
except IndexError: # this is a common error if cfitsio is not found... there are probably others
    logger.error(
        "pylfmap import failed. This might be because you do not have a working "
        "installation of cfitsio. See https://github.com/F-Tomas/pylfmap/issues/2 for potential tips")

class channelGalacticNoiseAdder:
    """
    Class that simulates the noise produced by galactic radio emission

    Uses the pydgsm package (https://github.com/telegraphic/pygdsm), which provides
    radio background data based on Oliveira-Costa et al. (2008) (https://arxiv.org/abs/0802.1525)
    and Zheng et al. (2016) (https://arxiv.org/abs/1605.04920)

    The radio sky model is evaluated on a number of points above the horizon
    folded with the antenna response. Since evaluating every frequency individually
    would be too slow, the model is evaluated for a few frequencies and the log10
    of the brightness temperature is interpolated in between.
    """

    def __init__(self):
        self.__n_side = None
        self.__interpolation_frequencies = None
        self.__radio_sky = None
        self.__noise_temperatures = None
        self.__antenna_pattern_provider = NuRadioReco.detector.antennapattern.AntennaPatternProvider()

    def begin(
            self,
            skymodel=None,
            debug=False,
            n_side=4,
            freq_range=None,
            interpolation_frequencies=None,
            seed=None,
<<<<<<< HEAD
            scale=None
=======
            caching=True
>>>>>>> 039707ca
    ):
        """
        Set up important parameters for the module

        Parameters
        ----------
        skymodel: {'gsm2008', 'lfmap', 'lfss', 'gsm2016', 'haslam'}, optional
            Choose the sky model to use. If none is provided, the Global Sky Model (2008) is used as a default.
        debug: bool, default: False
            Deprecated. Will be removed in future versions.
        n_side: int, default: 4
            The n_side parameter of the healpix map. Has to be power of 2
            The radio skymap is downsized to the resolution specified by the n_side
            parameter and for every pixel above the horizon the radio noise coming
            from that direction is calculated. The number of pixels used is
            12 * n_side ** 2, so a larger value for n_side will result better accuracy
            but also greatly increase computing time.
        freq_range: array of len=2, default: [10, 1000] * units.MHZ
            The sky brightness temperature will be evaluated for the frequencies
            within this limit. Brightness temperature for frequencies in between are
            calculated by interpolation the log10 of the temperature
            The interpolation_frequencies have to cover the entire passband
            specified in the run method.
        interpolation_frequencies: array of frequencies to interpolate to.
            Kept for historic purposes with intention to deprecate in the future.
        seed : {None, int, array_like[ints], SeedSequence}, optional
            The seed that is passed on to the `numpy.random.Philox` bitgenerator used for random
            number generation.
        caching: bool, default: True
            If True, the antenna response is cached for each channel. This can speed up this module
            by a lot. If the frequencies of the channels change, the cache is cleared.
        """
        if debug:
            warnings.warn("This argument is deprecated and will be removed in future versions.", DeprecationWarning)

        self.__random_generator = Generator(Philox(seed))
        self.__n_side = n_side
        self.solid_angle = healpy.pixelfunc.nside2pixarea(self.__n_side, degrees=False)
        self.scale = scale

        self.__caching = caching
        self.__freqs = None

        if interpolation_frequencies is None:
            if freq_range is None:
                freq_range = np.array([10, 1000]) * units.MHz

            # define interpolation frequencies. Set in logarithmic range from freq_range[0] to freq_range[1],
            # rounded to MHz to avoid import errors from LFmap and tabulated models.
            self.__interpolation_frequencies = np.around(np.logspace(*np.log10(freq_range), num=15), 3)
        else:
            self.__interpolation_frequencies = interpolation_frequencies
            logger.warning("DeprecationWarning: Optional argument 'interpolation_frequencies' was replaced by 'freq_range'.")

        # initialise sky model
        try:
            if skymodel is None:
                sky_model = GlobalSkyModel(freq_unit="MHz")
                logger.info("No sky model specified. Using standard: Global Sky Model (2008). Available models: "
                            "gsm2008, lfmap, lfss, gsm2016, haslam")
            elif skymodel.lower() == 'lfss':
                sky_model = LowFrequencySkyModel(freq_unit="MHz")
                logger.info("Using LFSS as sky model")
            elif skymodel.lower() == 'gsm2008':
                sky_model = GlobalSkyModel(freq_unit="MHz")
                logger.info("Using GSM2008 as sky model")
            elif skymodel.lower() == 'gsm2016':
                sky_model = GlobalSkyModel16(freq_unit="MHz")
                logger.info("Using GSM2016 as sky model")
            elif skymodel.lower() == 'haslam':
                sky_model = HaslamSkyModel(freq_unit="MHz", spectral_index=-2.53)
                logger.info("Using Haslam as sky model")
            elif skymodel.lower() == 'lfmap':
                sky_model = LFmap()
                logger.info("Using LFmap as sky model")
            else:
                logger.error(f"Sky model {skymodel} unknown. Defaulting to Global Sky Model (2008).")
                sky_model = GlobalSkyModel(freq_unit="MHz")

        except NameError:
            logger.error(f"Could not find {skymodel} skymodel. Do you have the correct package installed? \n"
                        f"Defaulting to Global Sky Model (2008) as sky model.")
            sky_model = GlobalSkyModel(freq_unit="MHz")

        self.__noise_temperatures = np.zeros(
            (len(self.__interpolation_frequencies), healpy.pixelfunc.nside2npix(self.__n_side))
        )
        logger.info("generating noise temperatures")

        # generating sky maps and noise temperatures from chosen sky model in given frequency range
        for i_freq, noise_freq in enumerate(self.__interpolation_frequencies):
            self.__radio_sky = sky_model.generate(noise_freq / units.MHz)
            self.__radio_sky = healpy.pixelfunc.ud_grade(self.__radio_sky, self.__n_side)
            self.__noise_temperatures[i_freq] = self.__radio_sky


    @functools.lru_cache(maxsize=1024 * 32)
    def get_cached_antenna_response(self, ant_pattern, zen, azi, *ant_orient):
        return ant_pattern.get_antenna_response_vectorized(self.__freqs, zen, azi, *ant_orient)


    @register_run()
    def run(
            self,
            event,
            station,
            detector,
            passband=None
    ):

        """
        Adds noise resulting from galactic radio emission to the channel traces

        Parameters
        ----------
        event: Event object
            The event containing the station (Not used!)
        station: Station object
            The station whose channels noise shall be added to
        detector: Detector object
            The detector description
        passband: list of float, optional
            Lower and upper bound of the frequency range in which noise shall be
            added. The default (no passband specified) is [10, 1000] MHz
        """

        if self.__noise_temperatures is None: # check if .begin has been called, give helpful error message if not
            msg = "channelGalacticNoiseAdder was not initialized correctly. Maybe you forgot to call `.begin()`?"
            logger.error(msg)
            raise ValueError(msg)

        # check that or all channels channel.get_frequencies() is identical
        last_freqs = None
        for channel in station.iter_channels():
            if last_freqs is not None and (
                    not np.allclose(last_freqs, channel.get_frequencies(), rtol=0, atol=0.1 * units.MHz)):
                logger.error("The frequencies of each channel must be the same, but they are not!")
                return

            last_freqs = channel.get_frequencies()

        freqs = last_freqs
        d_f = freqs[2] - freqs[1]

        # If we cache the antenna pattern, we need to make sure that the frequencies have not changed
        # between stations. If they have, we need to clear the cache.
        if self.__caching:
            if self.__freqs is None:
                self.__freqs = freqs
            else:
                if not np.allclose(self.__freqs, freqs, rtol=0, atol=0.01 * units.MHz):
                    self.__freqs = freqs
                    self.get_cached_antenna_response.cache_clear()
                    logger.warning(
                        "Frequencies have changed. Clearing antenna response cache. "
                        "(If this happens often, something might be wrong...")


        if passband is None:
            passband = [10 * units.MHz, 1000 * units.MHz]

        passband_filter = (freqs > passband[0]) & (freqs < passband[1])

        site_latitude, site_longitude = detector.get_site_coordinates(station.get_id())
        station_time = station.get_station_time()

        local_coordinates = get_local_coordinates((site_latitude, site_longitude), station_time, self.__n_side)

        n_ice = ice.get_refractive_index(-0.01, detector.get_site(station.get_id()))
        n_air = ice.get_refractive_index(depth=1, site=detector.get_site(station.get_id()))
        c_vac = scipy.constants.c * units.m / units.s

        channel_spectra = {}
        for channel in station.iter_channels():
            channel_spectra[channel.get_id()] = channel.get_frequency_spectrum()

        for i_pixel in range(healpy.pixelfunc.nside2npix(self.__n_side)):
            azimuth = local_coordinates[i_pixel].az.rad
            zenith = np.pi / 2. - local_coordinates[i_pixel].alt.rad # this is the in-air zenith

            if zenith > 90. * units.deg:
                continue

            # consider signal reflection at ice surface
            t_theta = geometryUtilities.get_fresnel_t_p(zenith, n_ice, 1)
            t_phi = geometryUtilities.get_fresnel_t_s(zenith, n_ice, 1)
            fresnel_zenith = geometryUtilities.get_fresnel_angle(zenith, n_ice, 1.)

            if fresnel_zenith is None:
                continue

            temperature_interpolator = scipy.interpolate.interp1d(
                self.__interpolation_frequencies, np.log10(self.__noise_temperatures[:, i_pixel]), kind='quadratic')
            noise_temperature = np.power(10, temperature_interpolator(freqs[passband_filter]))
            noise_temperatures.append(noise_temperature)

            # calculate spectral radiance of radio signal using rayleigh-jeans law
            spectral_radiance = (2. * (scipy.constants.Boltzmann * units.joule / units.kelvin)
                * freqs[passband_filter] ** 2 * noise_temperature * self.solid_angle / c_vac ** 2)
            spectral_radiance[np.isnan(spectral_radiance)] = 0

            # calculate radiance per energy bin
            spectral_radiance_per_bin = spectral_radiance * d_f

            # calculate electric field per frequency bin from the radiance per bin
            efield_amplitude = np.sqrt(
                spectral_radiance_per_bin / (c_vac * scipy.constants.epsilon_0 * (
                        units.coulomb / units.V / units.m))) / d_f
            
            # assign random phases to electric field
            noise_spectrum = np.zeros((3, freqs.shape[0]), dtype=complex)
            phases = self.__random_generator.uniform(0, 2. * np.pi, len(spectral_radiance))

            noise_spectrum[1][passband_filter] = np.exp(1j * phases) * efield_amplitude
            noise_spectrum[2][passband_filter] = np.exp(1j * phases) * efield_amplitude

            channel_noise_spec = np.zeros_like(noise_spectrum)

            for channel in station.iter_channels():

                channel_pos = detector.get_relative_position(station.get_id(), channel.get_id())
                if channel_pos[2] < 0:
                    curr_t_theta = t_theta
                    curr_t_phi = t_phi
                    curr_fresnel_zenith = fresnel_zenith
                    curr_n = n_ice
                else: # we are in air
                    curr_t_theta = 1
                    curr_t_phi = 1
                    curr_fresnel_zenith = zenith
                    curr_n = n_air

                antenna_pattern = self.__antenna_pattern_provider.load_antenna_pattern(
                    detector.get_antenna_model(station.get_id(), channel.get_id()))
                antenna_orientation = detector.get_antenna_orientation(station.get_id(), channel.get_id())

                # calculate the phase offset in comparison to station center
                # consider additional distance in air & ice
                # assume for air & ice constant index of refraction
                dt = geometryUtilities.get_time_delay_from_direction(
                    curr_fresnel_zenith, azimuth, channel_pos, n=curr_n)
                if channel_pos[2] < -5:
                    logger.warning(
                        "Galactic noise cannot be simulated accurately for deep in-ice channels. "
                        "Coherence and arrival direction of noise are probably inaccurate.")

                delta_phases = -2 * np.pi * freqs[passband_filter] * dt

                # add random polarizations and phase to electric field
                polarizations = self.__random_generator.uniform(0, 2. * np.pi, len(spectral_radiance))

                channel_noise_spec[1][passband_filter] = noise_spectrum[1][passband_filter] * np.cos(polarizations) * np.exp(1j * delta_phases)
                channel_noise_spec[2][passband_filter] = noise_spectrum[2][passband_filter] * np.sin(polarizations) * np.exp(1j * delta_phases)

                if self.scale is not None:
                    channel_noise_spec = channel_noise_spec * self.scale

<<<<<<< HEAD
                antenna_response = antenna_pattern.get_antenna_response_vectorized(
                        freqs, curr_fresnel_zenith, azimuth, *antenna_orientation)
                
=======

                # fold electric field with antenna response
                if self.__caching:
                    antenna_response = self.get_cached_antenna_response(
                        antenna_pattern, curr_fresnel_zenith, azimuth, *antenna_orientation)
                else:
                    antenna_response = antenna_pattern.get_antenna_response_vectorized(
                        freqs, curr_fresnel_zenith, azimuth, *antenna_orientation)

>>>>>>> 039707ca
                channel_noise_spectrum = (
                    antenna_response['theta'] * channel_noise_spec[1] * curr_t_theta
                    + antenna_response['phi'] * channel_noise_spec[2] * curr_t_phi
                )
                
                # add noise spectrum from pixel in the sky to channel spectrum
                channel_spectra[channel.get_id()] += channel_noise_spectrum

        # store the updated channel spectra
        for channel in station.iter_channels():
            channel.set_frequency_spectrum(channel_spectra[channel.get_id()], "same")

        return np.mean(noise_temperatures, axis=0), freqs[passband_filter], ad, vel, np.mean(efield, axis=0)


@functools.lru_cache(maxsize=1)
def get_local_coordinates(coordinates, time, n_side):
    """
    Calculates the local coordinates of the pixels of a healpix map given the site coordinates and time.

    Parameters
    ----------
    coordinates: tuple of float
        The latitude and longitude of the site
    time: astropy.time.Time
        The time at which the observation is made (station time)
    n_side: int
        The n_side parameter of the healpix map

    Returns
    -------
    local_coordinates: astropy.coordinates.SkyCoord
        The local coordinates of the pixels of the healpix map
    """
    site_latitude, site_longitude = coordinates
    site_location = astropy.coordinates.EarthLocation(lat=site_latitude * astropy.units.deg,
                                                        lon=site_longitude * astropy.units.deg)

    local_cs = astropy.coordinates.AltAz(location=site_location, obstime=time)

    pixel_longitudes, pixel_latitudes = healpy.pixelfunc.pix2ang(
        n_side, range(healpy.pixelfunc.nside2npix(n_side)), lonlat=True)

    pixel_longitudes *= units.deg
    pixel_latitudes *= units.deg

    galactic_coordinates = astropy.coordinates.Galactic(l=pixel_longitudes * astropy.units.rad,
                                                        b=pixel_latitudes * astropy.units.rad)
    local_coordinates = galactic_coordinates.transform_to(local_cs)

    return local_coordinates<|MERGE_RESOLUTION|>--- conflicted
+++ resolved
@@ -72,11 +72,8 @@
             freq_range=None,
             interpolation_frequencies=None,
             seed=None,
-<<<<<<< HEAD
-            scale=None
-=======
+            scale=None,
             caching=True
->>>>>>> 039707ca
     ):
         """
         Set up important parameters for the module
@@ -105,6 +102,8 @@
         seed : {None, int, array_like[ints], SeedSequence}, optional
             The seed that is passed on to the `numpy.random.Philox` bitgenerator used for random
             number generation.
+        scale: float, default: None
+            If not None, the noise is scaled by this factor. This can be used to scale the noise
         caching: bool, default: True
             If True, the antenna response is cached for each channel. This can speed up this module
             by a lot. If the frequencies of the channels change, the cache is cleared.
@@ -285,7 +284,7 @@
             efield_amplitude = np.sqrt(
                 spectral_radiance_per_bin / (c_vac * scipy.constants.epsilon_0 * (
                         units.coulomb / units.V / units.m))) / d_f
-            
+
             # assign random phases to electric field
             noise_spectrum = np.zeros((3, freqs.shape[0]), dtype=complex)
             phases = self.__random_generator.uniform(0, 2. * np.pi, len(spectral_radiance))
@@ -334,12 +333,6 @@
                 if self.scale is not None:
                     channel_noise_spec = channel_noise_spec * self.scale
 
-<<<<<<< HEAD
-                antenna_response = antenna_pattern.get_antenna_response_vectorized(
-                        freqs, curr_fresnel_zenith, azimuth, *antenna_orientation)
-                
-=======
-
                 # fold electric field with antenna response
                 if self.__caching:
                     antenna_response = self.get_cached_antenna_response(
@@ -348,12 +341,11 @@
                     antenna_response = antenna_pattern.get_antenna_response_vectorized(
                         freqs, curr_fresnel_zenith, azimuth, *antenna_orientation)
 
->>>>>>> 039707ca
                 channel_noise_spectrum = (
                     antenna_response['theta'] * channel_noise_spec[1] * curr_t_theta
                     + antenna_response['phi'] * channel_noise_spec[2] * curr_t_phi
                 )
-                
+
                 # add noise spectrum from pixel in the sky to channel spectrum
                 channel_spectra[channel.get_id()] += channel_noise_spectrum
 
