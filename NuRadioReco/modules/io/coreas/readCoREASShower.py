--- conflicted
+++ resolved
@@ -61,14 +61,11 @@
         """
         Reads in CoREAS file(s) and returns one event containing all simulated observer positions as stations.
 
-<<<<<<< HEAD
-=======
         Parameters
         ----------
         declination: float, default=None
             The declination of the magnetic field to use when reading in the CoREAS file
 
->>>>>>> ee591807
         Yields
         ------
         evt : `NuRadioReco.framework.event.Event`
@@ -102,26 +99,11 @@
             else:
                 evt = NuRadioReco.framework.event.Event(corsika_evt.get_run_number(), corsika_evt.get_id())
 
-<<<<<<< HEAD
-            # create sim shower, no core is set since no external detector description is given
-            sim_shower = coreas.make_sim_shower(corsika)
-            sim_shower.set_parameter(shp.core, np.array(
-                [-f_coreas.attrs["CoreCoordinateWest"], f_coreas.attrs["CoreCoordinateNorth"], f_coreas.attrs["CoreCoordinateVertical"]]
-                ) * units.cm)  # set core
-            evt.add_sim_shower(sim_shower)
-
-            # initialize coordinate transformation
-            cs = coordinatesystems.cstrafo(
-                sim_shower.get_parameter(shp.zenith), sim_shower.get_parameter(shp.azimuth),
-                magnetic_field_vector=sim_shower.get_parameter(shp.magnetic_field_vector))
-
-=======
             # create sim shower, core is already set in read_CORSIKA7()
             sim_shower = coreas.create_sim_shower(corsika_evt)
             evt.set_event_time(corsika_evt.get_event_time())
             evt.add_sim_shower(sim_shower)
 
->>>>>>> ee591807
             # add simulated pulses as sim station
             corsika_efields = corsika_evt.get_station(0).get_sim_station().get_electric_fields()
             for station_id, corsika_efield in enumerate(corsika_efields):
@@ -146,16 +128,7 @@
                     efield_times_cor = efield_times
 
                 if self.__det is None:
-<<<<<<< HEAD
-                    sim_station = coreas.make_sim_station(
-                        station_id, corsika, observer, channel_ids=[0, 1])
-                else:
-                    sim_station = coreas.make_sim_station(
-                        station_id, corsika, observer,
-                        channel_ids=self.__det.get_channel_ids(self.__det.get_default_station_id()))
-
-=======
-                    channel_ids = [0]
+                    channel_ids = [0, 1]
                 else:
                     if self.__det.has_station(station_id):
                         channel_ids = self.__det.get_channel_ids(station_id)
@@ -165,18 +138,11 @@
                 coreas.add_electric_field_to_sim_station(sim_station, channel_ids, efield_cor, efield_times_cor[0],
                                                          sim_shower.get_parameter(shp.zenith),
                                                          sim_shower.get_parameter(shp.azimuth), efield_sampling_rate)
->>>>>>> ee591807
                 station.set_sim_station(sim_station)
                 evt.set_station(station)
 
                 if self.__det is not None:
-<<<<<<< HEAD
-                    position = observer.attrs['position']
-                    antenna_position = np.array([-position[1], position[0], position[2]]) * units.cm
-                    antenna_position = cs.transform_from_magnetic_to_geographic(antenna_position)
-=======
                     efield_pos = corsika_efield.get_position()
->>>>>>> ee591807
 
                     if not self.__det.has_station(station_id):
                         self.__det.add_generic_station({
