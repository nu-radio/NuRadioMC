--- conflicted
+++ resolved
@@ -246,12 +246,8 @@
                     # Store the trace in an ElecticField object
                     coreas.add_electric_field_to_sim_station(
                         sim_station, channel_ids_for_group_id, smooth_res_efield.T, res_trace_start_time,
-<<<<<<< HEAD
                         sim_shower[shp.zenith], sim_shower[shp.azimuth], self.coreas_interpolator.sampling_rate,
                         efield_position=antenna_position)
-=======
-                        sim_shower[shp.zenith], sim_shower[shp.azimuth], self.coreas_interpolator.sampling_rate)
->>>>>>> fcddde0b
 
                 sim_station.set_parameter(stnp.zenith, sim_shower[shp.zenith])
                 sim_station.set_parameter(stnp.azimuth, sim_shower[shp.azimuth])
