--- conflicted
+++ resolved
@@ -55,12 +55,9 @@
     Determines baseline in discrete chuncks of "n_bins" with
     the function specified (i.e., mean or median).
 
-<<<<<<< HEAD
     .. Warning:: This function has been deprecated, use :mod:`NuRadioReco.modules.RNO_G.channelBlockOffsetFitter`
       instead
     
-=======
->>>>>>> 065ccc58
     Parameters
     ----------
 
@@ -72,14 +69,10 @@
 
     func: np.mean or np.median
         Function to calculate pedestal
-<<<<<<< HEAD
     
     return_offsets: bool, default False
         if True, additionally return the baseline offsets
     
-=======
-
->>>>>>> 065ccc58
     Returns
     -------
 
@@ -89,14 +82,10 @@
     baseline_values: np.array of shape (n_samples // n_bins, n_events, n_channels)
         (Only if return_offsets==True) The baseline offsets
     """
-<<<<<<< HEAD
     import warnings
     warnings.warn(
         'baseline_correction is deprecated, use NuRadioReco.modules.RNO_G.channelBlockOffsetFitter instead',
         DeprecationWarning)
-=======
-
->>>>>>> 065ccc58
     # Example: Get baselines in chunks of 128 bins
     # wfs in (n_events, n_channels, 2048)
     # np.split -> (16, n_events, n_channels, 128) each waveform split in 16 chuncks
@@ -113,14 +102,10 @@
 
     # np.moveaxis -> (n_events, n_channels, 2048)
     baseline_traces = np.moveaxis(baseline_traces, 0, -1)
-<<<<<<< HEAD
      
     if return_offsets:
         return wfs - baseline_traces, baseline_values
     
-=======
-
->>>>>>> 065ccc58
     return wfs - baseline_traces
 
 
@@ -217,11 +202,8 @@
         self.logger = logging.getLogger('NuRadioReco.readRNOGData')
         self.logger.setLevel(log_level)
 
-<<<<<<< HEAD
         self._blockoffsetfitter = channelBlockOffsets()
      
-=======
->>>>>>> 065ccc58
         # Initialize run table for run selection
         self.__run_table = None
 
@@ -279,7 +261,6 @@
 
         Other Parameters
         ----------------
-<<<<<<< HEAD
         
         apply_baseline_correction: 'approximate' | 'fit' | 'none'
             Only applies when non-calibrated data are read. Removes the DC (baseline)
@@ -290,12 +271,6 @@
             * 'fit' - do a full out-of-band fit to determine the block offsets; for more details,
               see :mod:`NuRadioReco.modules.RNO_G.channelBlockOffsetFitter`
             * 'none' - do not apply a baseline correction (faster)
-=======
-
-        apply_baseline_correction: bool
-            Only applies when non-calibrated data are read. If true, correct for DC offset.
-            (Default: True)
->>>>>>> 065ccc58
 
         convert_to_voltage: bool
             Only applies when non-calibrated data are read. If true, convert ADC to voltage.
@@ -722,24 +697,11 @@
             if self._read_calibrated_data:
                 channel.set_trace(wf * units.mV, sampling_rate * units.GHz)
             else:
-<<<<<<< HEAD
-                # wf stores ADC counts                
+                # wf stores ADC counts
                 if self._convert_to_voltage:
                     # convert adc to voltage
                     wf = wf * (self._adc_ref_voltage_range / (2 ** (self._adc_n_bits) - 1))
-    
-=======
-                # wf stores ADC counts
-
-                if self._apply_baseline_correction:
-                    # correct baseline
-                    wf = baseline_correction(wf)
-
-                if self._convert_to_voltage:
-                    # convert adc to voltage
-                    wf *= (self._adc_ref_voltage_range / (2 ** (self._adc_n_bits) - 1))
-
->>>>>>> 065ccc58
+
                 channel.set_trace(wf, sampling_rate * units.GHz)
 
             time_offset = get_time_offset(event_info.triggerType)
@@ -748,15 +710,10 @@
             station.add_channel(channel)
 
         evt.set_station(station)
-<<<<<<< HEAD
         if self._apply_baseline_correction in ['fit', 'approximate'] and not self._read_calibrated_data:
             self._blockoffsetfitter.remove_offsets(evt, station, mode=self._apply_baseline_correction)
-                
-        return evt      
-=======
 
         return evt
->>>>>>> 065ccc58
 
 
     @register_run()
