import numpy as np
import logging
import os
import time
import astropy.time
import math
from functools import lru_cache
from inspect import signature

from NuRadioReco.modules.base.module import register_run
from NuRadioReco.modules.RNO_G.channelBlockOffsetFitter import channelBlockOffsets, fit_block_offsets

import NuRadioReco.framework.event
import NuRadioReco.framework.station
import NuRadioReco.framework.channel
import NuRadioReco.framework.trigger
import NuRadioReco.framework.parameters

from NuRadioReco.utilities import units
import mattak.Dataset


def _baseline_correction(wfs, n_bins=128, func=np.median, return_offsets=False):
    """
    Simple baseline correction function.

    Determines baseline in discrete chuncks of "n_bins" with
    the function specified (i.e., mean or median).

    Parameters
    ----------

    wfs: np.array(n_events, n_channels, n_samples)
        Waveforms of several events/channels.

    n_bins: int
        Number of samples/bins in one "chunck". If None, calculate median/mean over entire trace. (Default: 128)

    func: np.mean or np.median
        Function to calculate pedestal

    return_offsets: bool, default False
        if True, additionally return the baseline offsets

    Returns
    -------

    wfs_corrected: np.array(n_events, n_channels, n_samples)
        Baseline/pedestal corrected waveforms

    baseline_values: np.array of shape (n_samples // n_bins, n_events, n_channels)
        (Only if return_offsets==True) The baseline offsets
    """

    # Example: Get baselines in chunks of 128 bins
    # wfs in (n_events, n_channels, 2048)
    # np.split -> (16, n_events, n_channels, 128) each waveform split in 16 chuncks
    # func -> (16, n_events, n_channels) pedestal for each chunck
    if n_bins is not None:
        baseline_values = func(np.split(wfs, 2048 // n_bins, axis=-1), axis=-1)

        # np.repeat -> (2048, n_events, n_channels) concatenate the 16 chuncks to one baseline
        baseline_traces = np.repeat(baseline_values, n_bins % 2048, axis=0)
    else:
        baseline_values = func(wfs, axis=-1)
        # np.repeat -> (2048, n_events, n_channels) concatenate the 16 chuncks to one baseline
        baseline_traces = np.repeat(baseline_values, 2048, axis=0)

    # np.moveaxis -> (n_events, n_channels, 2048)
    baseline_traces = np.moveaxis(baseline_traces, 0, -1)

    if return_offsets:
        return wfs - baseline_traces, baseline_values

    return wfs - baseline_traces


def get_time_offset(trigger_type):
    """
    Mapping the offset between trace start time and trigger time (~ signal time).
    Temporary use hard-coded values for each trigger type. In the future this
    information might be time, station, and channel dependent and should come
    from a database (or is already calibrated in mattak)

    Current values motivated by figures posted in PR https://github.com/nu-radio/NuRadioMC/pull/519

    Parameters
    ----------

    trigger_type: str
        Trigger type encoded as string from Mattak

    Returns
    -------

    time_offset: float
        trace_start_time = trigger_time - time_offset

    """

    time_offsets = {
        "FORCE": 0,
        "LT": 250 * units.ns,
        "RADIANT": 475 * units.ns,
        "UNKNOWN": 0  # Due to a firmware issue at the beginning of data taking the trigger types were not properly set.
    }

    # Should have the same time offset ?!
    if trigger_type.startswith("RADIANT"):
        trigger_type = "RADIANT"

    if trigger_type in time_offsets:
        return time_offsets[trigger_type]
    else:
        known_trigger_types = ", ".join(time_offsets.keys())
        raise KeyError(f"Unknown trigger type: {trigger_type}. Known are: {known_trigger_types}. Abort ....")


def _all_files_in_directory(mattak_dir):
    """
    Checks if all Mattak root files are in a directory.
    Ignoring runinfo.root because (asaik) not all runs have those and information is currently not read by Mattak.
    There are mattak directories which produce a ReferenceError when reading. They have a "combined.root" which is
    apparently empty but are missing the daqstatus, pedestal, and header file.

    Parameters
    ----------

    mattak_dir: str
        Path to a mattak directory

    Returns
    -------

    all_there: bool
        True, if all "req_files" are there and waveforms.root or combined.root. Otherwise returns False.
    """
    # one or the other has to be present
    if not os.path.exists(os.path.join(mattak_dir, "waveforms.root")) and \
            not os.path.exists(os.path.join(mattak_dir, "combined.root")):
        return False

    req_files = ["daqstatus.root", "headers.root", "pedestal.root"]
    for file in req_files:
        if not os.path.exists(os.path.join(mattak_dir, file)):
            logging.error(f"File {file} could not be found in {mattak_dir}")
            return False

    return True


def _convert_to_astropy_time(t):
    """ Convert to astropy.time.Time """
    return None if t is None else astropy.time.Time(t)


class readRNOGData:

    def __init__(self, run_table_path=None, load_run_table=True, log_level=logging.NOTSET):
        """
        Reader for RNO-G ``.root`` files

        This class provides read access to RNO-G ``.root`` files and converts them
        to NuRadioMC :class:`Events <NuRadioReco.framework.event.Event>`. Requires ``mattak``
        (https://github.com/RNO-G/mattak) to be installed.

        Parameters
        ----------

        run_table_path: str | None
            Path to a run_table.csv file. If None, the run table is queried from the DB. (Default: None)

        load_run_table: bool
            If True, try to load the run_table from run_table_path. Otherwise, skip this.

        log_level: enum
            Set verbosity level of logger. If logging.DEBUG, set mattak to verbose (unless specified in mattak_kwargs).
            (Default: logging.NOTSET, ie adhere to general log level)

        Examples
        --------

        .. code-block::

            reader = readRNOGDataMattak.readRNOGData() # initialize reader
            reader.begin('/path/to/root_file_or_folder')

            evt = reader.get_event_by_index(0) # returns the first event in the file
            # OR
            evt = reader.get_event(run_nr=1100, event_id=679) # returns the event with run_number 1100 and event_id 679
            # OR
            for evt in reader.run(): # loop over all events in file
                # perform some analysis
                pass

        """
        self.logger = logging.getLogger('NuRadioReco.RNOG.readRNOGData')
        self.logger.setLevel(log_level)

        self._blockoffsetfitter = channelBlockOffsets()

        # Initialize run table for run selection
        self.__run_table = None

        if load_run_table:
            if run_table_path is None:
                try:
                    from rnog_data.runtable import RunTable
                    self.logger.debug("Access RunTable database ...")
                    try:
                        self.__run_table = RunTable().get_table()
                    except:
                        self.logger.warn("No connect to RunTable database could be established. "
                                        "Runs can not be filtered.")
                except ImportError:
                    self.logger.warn(
                        "import run_table failed. You can still use readRNOGData, but runs can not be filtered. "
                        "To install the run table, run\n\n"
                        "\tpip install git+ssh://git@github.com/RNO-G/rnog-runtable.git\n"
                    )
            else:
                # some users may mistakenly try to pass the .root files to __init__
                # we check for this and raise a (hopefully) helpful error message
                user_passed_root_file_msg = (
                    "The optional argument run_table_path expects a csv file, "
                    "but you passed a list of files or a .root file. Note that "
                    "the .root files to read in should be passed to the `begin` method of this class"
                )
                if isinstance(run_table_path, (list, np.ndarray)):
                    raise TypeError(user_passed_root_file_msg)
                elif os.path.isdir(run_table_path) or run_table_path.endswith('.root'):
                    raise ValueError(user_passed_root_file_msg)

                import pandas
                self.__run_table = pandas.read_csv(run_table_path)


    def begin(self,
            dirs_files,
            read_calibrated_data=False,
            select_triggers=None,
            select_runs=False,
            apply_baseline_correction='auto',
            convert_to_voltage=True,
            selectors=[],
            run_types=["physics"],
            run_time_range=None,
            max_trigger_rate=0 * units.Hz,
            mattak_kwargs={},
            overwrite_sampling_rate=None,
            max_in_mem=256):
        """
        Parameters
        ----------

        dirs_files: str, list(str)
            Path to run directories (i.e. ".../stationXX/runXXX/") or path to root files (have to be "combined" mattak files).

        read_calibrated_data: bool
            If True, read calibrated waveforms from Mattak.Dataset. If False, read "raw" ADC traces.
            (temp. Default: False, this can/should be switched once the calibration in incorp. into Mattak)

        select_triggers: str or list(str)
            Names of triggers which should be selected. Convinence interface instead of passing a selector
            (see "selectors" below). (Default: None)

        select_runs: bool
            If True, use information in run_table to select runs (based on run_type, run_time, trigger_rate, ...).
            If the run_table is not available no selection is performed (and the programm is not interrupted,
            only an error message is raised). See parameters to configure run selection. (Default: False)

        Other Parameters
        ----------------

        apply_baseline_correction: str {'auto', 'fit', 'approximate', 'median', 'none'}, optional
            Removes the DC (baseline) block offsets (pedestals).
            Options are, in order of decreasing precision and increasing performance:

            * 'fit' : do a full out-of-band fit to determine the block offsets; for more details,
              see :mod:`NuRadioReco.modules.RNO_G.channelBlockOffsetFitter` (slow)
            * 'approximate' : estimate block offsets by looking at the low-pass filtered trace
            * 'median' : subtract the median of each block (faster)
            * 'none' : do not apply a baseline correction (fastest)

            The default ('auto') first performs the 'approximate' block offset removal, then
            automatically decides whether to continue with the full 'fit' depending on the estimated
            block offset size.

        convert_to_voltage: bool
            Only applies when non-calibrated data are read. If true, convert ADC to voltage.
            (Default: True)

        selectors: list of lambdas
            List of lambda(eventInfo) -> bool to pass to mattak.Dataset.iterate to select events.
            Example: trigger_selector = lambda eventInfo: eventInfo.triggerType == "FORCE"
            (Default: [])

        run_types: list
            Used to select/reject runs from information in the RNO-G RunTable. List of run_types to be used. (Default: ['physics'])

        run_time_range: tuple
            Specify a time range to select runs (it is sufficient that runs cover the time range partially).
            Each value of the tuple has to be in a format which astropy.time.Time understands. A value can be None
            which means that the lower or upper bound is unconstrained. If run_time_range is None no time selection is
            applied. (Default: None)

        max_trigger_rate: float
            Used to select/reject runs from information in the RNO-G RunTable. Maximum allowed trigger rate (per run) in Hz.
            If 0, no cut is applied. (Default: 1 Hz)

        mattak_kwargs: dict
            Dictionary of arguments for mattak.Dataset.Dataset. (Default: {})
            Example: Select a mattak "backend". Options are "auto", "pyroot", "uproot". If "auto" is selected,
            pyroot is used if available otherwise a "fallback" to uproot is used. (Default: "auto")

        overwrite_sampling_rate: float
            Set sampling rate of the imported waveforms. This overwrites what is read out from runinfo
            (i.e., stored in the mattak files) only when the stored sampling rate is invalid (i.e. 0 or None).
            If None, nothing is overwritten and the sampling rate from the mattak file is used. (Default: None)
            NOTE: This option might be necessary when old mattak files are read which have this not set.

        max_in_mem: int
            Set the maximum number of events that can be stored in memory. The datareader will divide
            the data in batches based on this number.
            NOTE: This is only relevant for the mattak uproot backend
        """
        t0 = time.time()

        self._read_calibrated_data = read_calibrated_data

        baseline_correction_valid_options = ['auto', 'approximate', 'fit', 'median', 'none']
        if apply_baseline_correction is None:
            apply_baseline_correction = 'none'

        if apply_baseline_correction.lower() not in baseline_correction_valid_options:
            raise ValueError(
                f"Value for apply_baseline_correction ({apply_baseline_correction}) not recognized. "
                f"Valid options are {baseline_correction_valid_options}"
            )
        self._apply_baseline_correction = apply_baseline_correction.lower()
        self._convert_to_voltage = convert_to_voltage

        # Temporary solution hard-coded values from Cosmin. Only used when uncalibrated data
        # is read and convert_to_voltage is True.
        self._adc_ref_voltage_range = 2.5 * units.volt
        self._adc_n_bits = 12

        self._overwrite_sampling_rate = overwrite_sampling_rate

        # set max wavform array size that can be loaded in memory
        self._max_in_mem = max_in_mem

        # Set parameter for run selection
        self.__max_trigger_rate = max_trigger_rate
        self.__run_types = run_types

        if run_time_range is not None:
            self._time_low = _convert_to_astropy_time(run_time_range[0])
            self._time_high = _convert_to_astropy_time(run_time_range[1])
        else:
            self._time_low = None
            self._time_high = None

        if select_runs and self.__run_table is not None:
            self.logger.info("\n\tSelect runs with type: {}".format(", ".join(run_types)) +
                                 f"\n\tSelect runs with max. trigger rate of {max_trigger_rate / units.Hz} Hz"
                                 f"\n\tSelect runs which are between {self._time_low} - {self._time_high}")

        self._selectors = []
        self.add_selectors(self._check_for_valid_information_in_event_info)
        self.add_selectors(selectors, select_triggers)

        # Read data
        self._time_begin = 0
        self._time_run = 0
        self._event_idx = -1 # only for logging
        self.__counter = 0
        self.__skipped = 0
        self.__invalid = 0

        self._events_information = None
        self._datasets = []
        self.__n_events_per_dataset = []

        if not isinstance(dirs_files, (list, np.ndarray)):
            dirs_files = [dirs_files]

        self.logger.info(f"Parse through / read-in {len(dirs_files)} directory(ies) / file(s).")

        self.__skipped_runs = 0
        self.__n_runs = 0

        # Set verbose for mattak
        verbose = mattak_kwargs.pop("verbose", self.logger.level >= logging.DEBUG)

        for dir_file in dirs_files:

            if not os.path.exists(dir_file):
                self.logger.error(f"The directory/file {dir_file} does not exist")
                continue

            if os.path.isdir(dir_file):

                if not _all_files_in_directory(dir_file):
                    self.logger.error(f"Incomplete directory: {dir_file}. Skip ...")
                    continue

            try:
                dataset = mattak.Dataset.Dataset(station=0, run=0, data_path=dir_file, verbose=verbose, **mattak_kwargs)
            except (ReferenceError, KeyError) as e:
                self.logger.error(f"The following exeption was raised reading in the run: {dir_file}. Skip that run ...:\n", exc_info=e)
                continue

            # filter runs/datasets based on
            if select_runs and self.__run_table is not None and not self.__select_run(dataset):
                self.__skipped_runs += 1
                continue

            self.__n_runs += 1
            self._datasets.append(dataset)
            self.__n_events_per_dataset.append(dataset.N())

        if not len(self._datasets):
            err = "Found no valid datasets. Stop!"
            self.logger.error(err)
            raise FileNotFoundError(err)

        # keeps track which event index is in which dataset
        self._event_idxs_datasets = np.cumsum(self.__n_events_per_dataset)
        self._n_events_total = np.sum(self.__n_events_per_dataset)
        self._time_begin = time.time() - t0

        self.logger.info(f"{self._n_events_total} events in {len(self._datasets)} runs/datasets "
                         f"have been found using the {self._datasets[0].backend} Mattak backend.")

        if not self._n_events_total:
            err = "No runs have been selected. Abort ..."
            self.logger.error(err)
            raise ValueError(err)


    def add_selectors(self, selectors, select_triggers=None):
        """
        Add selectors (Callable(eventInfo) -> bool) to an internal list of selectors.
        They are used for event filtering.

        Parameters
        ----------

        selectors: list of Callables
            List of Callable(eventInfo) -> bool to pass to mattak.Dataset.iterate to select events.
            Example: trigger_selector = lambda eventInfo: eventInfo.triggerType == "FORCE"

        select_triggers: str or list(str)
            Names of triggers which should be selected. Convenience interface instead of passing a selector. (Default: None)
        """

        # Initialize selectors for event filtering
        if selectors is None:
            selectors = []

        if not isinstance(selectors, (list, np.ndarray)):
            selectors = [selectors]

        if select_triggers is not None:
            if isinstance(select_triggers, str):
                selectors.append(lambda eventInfo: eventInfo.triggerType == select_triggers)
            else:
                for select_trigger in select_triggers:
                    selectors.append(lambda eventInfo: eventInfo.triggerType == select_trigger)

        self.logger.info(f"Add {len(selectors)} selector(s)")
        self._selectors += selectors
        self.get_waveforms.cache_clear() # reset cached waveforms


    def __select_run(self, dataset):
        """ Filter/select runs/datasets.

        Parameters
        ----------

        dataset: mattak.Dataset.Dataset

        select: bool
            Return True to select an dataset, return False to reject/skip it.
        """

        # get first eventInfo
        dataset.setEntries(0)
        event_info = dataset.eventInfo()

        run_id = event_info.run
        station_id = event_info.station

        run_info = self.__run_table.query(f"station == {station_id:d} & run == {run_id:d}")

        if not len(run_info):
            self.logger.error(f"Run {run_id:d} (station {station_id:d}) not in run table. Reject...")
            return False

        # "time_start/end" is stored in the isot format. datetime is much faster than astropy (~85ns vs 55 mus).
        # But using datetime would mean to stip decimals because datetime can only handle mu sec precision and can not cope
        # with the additional decimals for ns.
        if self._time_low is not None:
            time_end = astropy.time.Time(run_info["time_end"].values[0])
            if time_end < self._time_low:
                self.logger.info(f"Reject station {station_id} run {run_id} because run ended before {self._time_low}")
                return False

        if self._time_high is not None:
            time_start = astropy.time.Time(run_info["time_start"].values[0])
            if time_start > self._time_high:
                self.logger.info(f"Reject station {station_id} run {run_id} because run started time after {self._time_high}")
                return False

        run_type = run_info["run_type"].values[0]
        if run_type not in self.__run_types:
            self.logger.info(f"Reject station {station_id} run {run_id} because of run type {run_type}")
            return False

        trigger_rate = run_info["trigger_rate"].values[0] * units.Hz
        if self.__max_trigger_rate and trigger_rate > self.__max_trigger_rate:
            self.logger.info(f"Reject station {station_id} run {run_id} because trigger rate is to high ({trigger_rate / units.Hz:.2f} Hz)")
            return False

        return True


    def __get_n_events_of_prev_datasets(self, dataset_idx):
        """ Get accumulated number of events from previous datasets """
        dataset_idx_prev = dataset_idx - 1
        return int(self._event_idxs_datasets[dataset_idx_prev]) if dataset_idx_prev >= 0 else 0


    def __get_dataset_for_event(self, event_idx):
        """ Get correct dataset and set entry accordingly to event index

        Parameters
        ----------

        event_index: int
            Same as in read_event().

        Returns
        -------

        dataset: mattak.Dataset.Dataset
        """
        # find correct dataset
        dataset_idx = np.digitize(event_idx, self._event_idxs_datasets)
        dataset = self._datasets[dataset_idx]

        event_idx_in_dataset = event_idx - self.__get_n_events_of_prev_datasets(dataset_idx)
        dataset.setEntries(event_idx_in_dataset)  # increment iterator -> point to new event

        return dataset


    def _select_events(self, evtinfo):
        """ Filter an event base on its EventInfo and the configured selectors.

        Parameters
        ----------

        event_info: mattak.Dataset.EventInfo
            The event info object for one event.

        event_index: int
            Same as in read_event(). Only use for logger.info(). (Default: None)

        Returns
        -------

        skip: bool
            Returns False to skip/reject event, return True to keep/read event
        """
<<<<<<< HEAD
        self.logger.debug(f"Processing event number {self.__counter} out of total {self._n_events_total}")
=======
        self.logger.debug(
            f"(_select_events) Processing event number {self.__counter} out of total {self._n_events_total}")
>>>>>>> ee591807

        self.__counter += 1  # for logging
        if self._selectors is not None:
            for selector in self._selectors:
                if not selector(evtinfo):
                    self.logger.debug(f"Event {self.__counter - 1} (station {evtinfo.station}, run {evtinfo.run}, "
                                      f"event number {evtinfo.eventNumber}) did not pass a filter. Skip it ...")
                    self.__skipped += 1
                    return False

        return True


    def get_events_information(self, keys=["station", "run", "eventNumber"]):
        """ Return information of events from the EventInfo. Only information of events passing the
        selectors, which may have been specified, are returned.

        This function is useful to make a pre-selection of events before actually reading them in combination with
        self.read_event().

        Parameters
        ----------

        keys : str or list(str) or None
            List of the information to receive from each event. Have to match the attributes (member variables)
            of the mattak.Dataset.EventInfo class (examples are "station", "run", "triggerTime", "triggerType", "eventNumber", ...).

            If None, read in all keys present in the EventInfo class.
            (Default: ["station", "run", "eventNumber"])

        Returns
        -------

        data: dict
            Keys of the dict are the event indecies (as used in self.read_event(event_index)). The values are dictinaries
            them self containing the information specified with "keys" parameter.
        """

        if keys is None:
            keys = [k for k in signature(mattak.Dataset.EventInfo).parameters]

        if isinstance(keys, str):
            keys = [keys]

        # Read if dict is None ...
        do_read = self._events_information is None

        if not do_read:
            # ... or when it does not have the desired information
            first_event_info = self._events_information[list(self._events_information.keys())[0]]

            for key in keys:
                if key not in list(first_event_info.keys()):
                    do_read = True

        if do_read:

            self._events_information = {}
            n_prev = 0
            for dataset in self._datasets:
                dataset.setEntries((0, dataset.N()))

                for idx, evtinfo in enumerate(dataset.eventInfo()):  # returns a list

                    event_idx = idx + n_prev  # event index accross all datasets combined
                    self._event_idx = event_idx
                    if not self._select_events(evtinfo):
                        continue

                    self._events_information[event_idx] = {key: getattr(evtinfo, key) for key in keys}

                n_prev += dataset.N()

        return self._events_information

    @lru_cache(maxsize=1)
    def get_waveforms(self, apply_baseline_correction=None, max_events=1000):
        """ Return waveforms of events passing the selectors which may have been specified

        Parameters
        ----------

        apply_baseline_correction: str | None
            If not None, apply a different baseline correction algorithm than specified in the
            `begin` method. Otherwise (default), use the same setting as specified there.

        max_events : int | None
            The maximum number of waveforms to return.

            If None, return all waveforms in all datasets. Note that this may cause a crash
            due to memory overflow if too many waveforms are selected.

            Default: 1000

        Returns
        -------

        wfs: np.array
            Waveforms of all "selected" events. The wavefroms are either calibrated or not
            based on the class config.
        """

        if apply_baseline_correction is None:
            apply_baseline_correction = self._apply_baseline_correction

        events_waveforms = []

        for dataset in self._datasets:
            dataset.setEntries((0, dataset.N()))
            if apply_baseline_correction in ['auto', 'fit', 'approximate']: # we need the sampling rate
                try:
                    sampling_rate = dataset.eventInfo()[0].sampleRate
                except AttributeError:
                    sampling_rate = None
                if not sampling_rate: # invalid sampling rate - overwrite
                    sampling_rate = self._overwrite_sampling_rate

            for idx, (_, wfs) in enumerate(dataset.iterate(
                calibrated=self._read_calibrated_data,
                selectors=self._select_events)):

                if self._read_calibrated_data:
                    wfs = wfs * units.V
                else:
                    # wf stores ADC counts
                    if self._convert_to_voltage:
                        # convert adc to voltage
                        wfs = wfs * (self._adc_ref_voltage_range / (2 ** (self._adc_n_bits) - 1))

                if apply_baseline_correction == 'median':
                    wfs = _baseline_correction(wfs)
                elif apply_baseline_correction in ['auto', 'fit', 'approximate']:
                    wfs = np.vstack([
                        fit_block_offsets(
                            wf, mode=self._apply_baseline_correction,
                            sampling_rate=sampling_rate, return_trace=True)[1]
                        for wf in wfs])

                events_waveforms.append(wfs)
                if (max_events is not None) and (len(events_waveforms) >= max_events):
                    self.logger.warning(
                        f"Number of waveforms {len(events_waveforms)} exceeds max_events. Returning first {max_events} waveforms only."
                        )
                    return np.array(events_waveforms)

        return np.array(events_waveforms)


    def _check_for_valid_information_in_event_info(self, event_info):
        """
        Checks if certain information (sampling rate, trigger time) in mattak.Dataset.EventInfo are valid

        Parameters
        ----------

        event_info: mattak.Dataset.EventInfo

        Returns
        -------

        is_valid: bool
            Returns True if all information valid, false otherwise
        """

        if math.isinf(event_info.triggerTime):
            self.logger.error(f"Event {event_info.eventNumber} (st {event_info.station}, run {event_info.run}) "
                                     "has inf trigger time. Skip event...")
            self.__invalid += 1
            return False


        if (event_info.sampleRate == 0 or event_info.sampleRate is None) and self._overwrite_sampling_rate is None:
            self.logger.error(f"Event {event_info.eventNumber} (st {event_info.station}, run {event_info.run}) "
                              f"has a sampling rate of {event_info.sampleRate} GHz. Event is skipped ... "
                              f"You can avoid this by setting 'overwrite_sampling_rate' in the begin() method.")
            self.__invalid += 1
            return False

        return True


    def _get_event(self, event_info, waveforms):
        """ Return a NuRadioReco event

        Parameters
        ----------

        event_info: mattak.Dataset.EventInfo
            The event info object for one event.

        waveforms: np.array(n_channel, n_samples)
            Typically what dataset.wfs() returns (for one event!)

        Returns
        -------

        evt: NuRadioReco.framework.event
        """

        trigger_time = event_info.triggerTime
        # only overwrite sampling rate if the stored value is invalid
        if self._overwrite_sampling_rate is not None and event_info.sampleRate in [0, None]:
            sampling_rate = self._overwrite_sampling_rate
        else:
            sampling_rate = event_info.sampleRate

        evt = NuRadioReco.framework.event.Event(event_info.run, event_info.eventNumber)
        station = NuRadioReco.framework.station.Station(event_info.station)
        station.set_station_time(astropy.time.Time(trigger_time, format='unix'))

        trigger = NuRadioReco.framework.trigger.Trigger(event_info.triggerType)
        trigger.set_triggered()
        trigger.set_trigger_time(0)  # The trigger time is relative to the event/station time
        station.set_trigger(trigger)
        block_offsets = None

        if self._apply_baseline_correction == 'median':
            waveforms, block_offsets = _baseline_correction(waveforms, return_offsets=True)

        readout_delays = event_info.readoutDelay
        for channel_id, wf in enumerate(waveforms):
            channel = NuRadioReco.framework.channel.Channel(channel_id)
            if self._read_calibrated_data:
                channel.set_trace(wf * units.V, sampling_rate * units.GHz)
            else:
                # wf stores ADC counts
                if self._convert_to_voltage:
                    # convert adc to voltage
                    wf = wf * (self._adc_ref_voltage_range / (2 ** (self._adc_n_bits) - 1))

                channel.set_trace(wf, sampling_rate * units.GHz)

            time_offset = get_time_offset(event_info.triggerType) + readout_delays[channel_id]
            channel.set_trace_start_time(-time_offset)  # relative to event/trigger time
            if block_offsets is not None:
                channel.set_parameter(NuRadioReco.framework.parameters.channelParameters.block_offsets, block_offsets.T[channel_id])

            station.add_channel(channel)

        evt.set_station(station)
        if self._apply_baseline_correction in ['auto', 'fit', 'approximate']:
            self._blockoffsetfitter.remove_offsets(evt, station, mode=self._apply_baseline_correction)

        return evt


    @register_run()
    def run(self):
        """
        Loop over all events.

        Yields
        ------

        evt: `NuRadioReco.framework.event.Event`
        """

        for dataset in self._datasets:
            dataset.setEntries((0, dataset.N()))

            # read all event infos of the entire dataset (= run)
            for evtinfo, wf in dataset.iterate(calibrated=self._read_calibrated_data,
                                               selectors=self._select_events,
                                               max_entries_in_mem=self._max_in_mem):

                evt = self._get_event(evtinfo, wf)

                yield evt


    def get_event_by_index(self, event_index):
        """ Allows to read a specific event identifed by its index

        Parameters
        ----------

        event_index: int
            The index of a particluar event. The index is the chronological number from 0 to
            number of total events (across all datasets).

        Returns
        -------

        evt: `NuRadioReco.framework.event.Event`
        """

        self.logger.debug(f"Processing event number {event_index} out of total {self._n_events_total}")
        t0 = time.time()

        dataset = self.__get_dataset_for_event(event_index)
        event_info = dataset.eventInfo()  # returns a single eventInfo

        if not self._select_events(event_info):
            return None

        # access data
        waveforms = dataset.wfs()

        evt = self._get_event(event_info, waveforms)

        self._time_run += time.time() - t0
        self.__counter += 1

        return evt


    def get_event(self, run_nr, event_id):
        """ Allows to read a specific event identifed by run number and event id

        Parameters
        ----------

        run_nr: int
            Run number

        event_id: int
            Event Id

        Returns
        -------

        evt: `NuRadioReco.framework.event.Event`
        """

        self.logger.debug(f"Getting event {event_id}")
        t0 = time.time()

        event_infos = self.get_events_information(keys=["eventNumber", "run"])
        event_idx_ids = np.array([[index, ele["eventNumber"], ele["run"]] for index, ele in event_infos.items()])
        mask = np.all([event_idx_ids[:, 1] == event_id, event_idx_ids[:, 2] == run_nr], axis=0)

        if not np.any(mask):
            self.logger.info(f"Could not find event with id: {event_id}.")
            return None
        elif np.sum(mask) > 1:
            self.logger.error(f"Found several events with the same id: {event_id}.")
            raise ValueError(f"Found several events with the same id: {event_id}.")
        else:
            pass

        # int(...) necessary to pass it to mattak
        event_index = int(event_idx_ids[mask, 0][0])
        dataset = self.__get_dataset_for_event(event_index)
        event_info = dataset.eventInfo()  # returns a single eventInfo

        self._event_idx = event_index
        if not self._select_events(event_info):
            return None

        # access data
        waveforms = dataset.wfs()

        evt = self._get_event(event_info, waveforms)

        self._time_run += time.time() - t0
        self.__counter += 1

        return evt


    def end(self):
        if self.__counter:
            self.logger.info(
                f"\n\tRead {self.__counter} events ({self.__skipped} events are skipped (filtered), {self.__invalid} invalid events)"
                f"\n\tTime to initialize data sets  : {self._time_begin:.2f}s"
                f"\n\tTime to read all events       : {self._time_run:.2f}s"
                f"\n\tTime to per event             : {self._time_run / self.__counter:.2f}s"
                f"\n\tRead {self.__n_runs} runs, skipped {self.__skipped_runs} runs.")
        else:
            self.logger.warning(
                f"\n\tRead {self.__counter} events   (skipped {self.__skipped} events, {self.__invalid} invalid events)"
                f"\n\tTime to initialize data sets  : {self._time_begin:.2f}s"
                f"\n\tTime to read all events       : {self._time_run:.2f}s")


### we create a wrapper for readRNOGData to mirror the interface of the .nur reader
class _readRNOGData_eventbrowser(readRNOGData):
    """
    Wrapper for readRNOGData for use in the eventbrowser

    This wrapper mirrors the interface of the .nur reader for use in the eventbrowser,
    and uses the lru_cache to speed up IO for parallel plots of the same event.
    It should probably not be used outside of the eventbrowser.

    """
    def begin(self, *args, **kwargs):
        # We reduce the required amount of IO by caching individual events.
        # However, we need to clear the cache every time we change the file
        # we're reading. This is implemented here.
        self.get_event_i.cache_clear()
        self.get_event.cache_clear()
        return super().begin(*args, **kwargs)

    def get_event_ids(self):
        event_infos = self.get_events_information()
        return np.array([(i['run'], i['eventNumber']) for i in event_infos.values()])

    @lru_cache(maxsize=1)
    def get_event_i(self, i):
        return self.get_event_by_index(i)

    @lru_cache(maxsize=1)
    def get_event(self, event_id):
        return super().get_event(*event_id)

    def get_n_events(self):
        return self._n_events_total

    def get_detector(self):
        """Not implemented in mattak reader"""
        return None

    def get_header(self):
        """Not implemented in mattak reader"""
        return None<|MERGE_RESOLUTION|>--- conflicted
+++ resolved
@@ -575,12 +575,8 @@
         skip: bool
             Returns False to skip/reject event, return True to keep/read event
         """
-<<<<<<< HEAD
-        self.logger.debug(f"Processing event number {self.__counter} out of total {self._n_events_total}")
-=======
         self.logger.debug(
             f"(_select_events) Processing event number {self.__counter} out of total {self._n_events_total}")
->>>>>>> ee591807
 
         self.__counter += 1  # for logging
         if self._selectors is not None:
