--- conflicted
+++ resolved
@@ -327,15 +327,11 @@
         t0 = time.time()
 
         self._read_calibrated_data = read_calibrated_data
-<<<<<<< HEAD
-        baseline_correction_valid_options = ['auto', 'approximate', 'fit', 'median', 'none']
-=======
 
         baseline_correction_valid_options = ['auto', 'approximate', 'fit', 'median', 'none']
         if apply_baseline_correction is None:
             apply_baseline_correction = 'none'
 
->>>>>>> dc941183
         if apply_baseline_correction.lower() not in baseline_correction_valid_options:
             raise ValueError(
                 f"Value for apply_baseline_correction ({apply_baseline_correction}) not recognized. "
