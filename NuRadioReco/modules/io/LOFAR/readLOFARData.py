--- conflicted
+++ resolved
@@ -21,12 +21,8 @@
 import NuRadioReco.modules.io.LOFAR.rawTBBio as rawTBBio
 import NuRadioReco.modules.io.LOFAR.rawTBBio_metadata as rawTBBio_metadata
 
-<<<<<<< HEAD
-logger = logging.getLogger('NuRadioReco.readLOFARData')
-=======
 
 logger = logging.getLogger('NuRadioReco.LOFAR.readLOFARData')
->>>>>>> 4f1ab09b
 
 
 def get_metadata(filenames, metadata_dir):
@@ -178,7 +174,7 @@
     As of February 2024, this function only supports "LBA_INNER" and "LBA_OUTER" as possible antenna modes.
     Note that the antenna mode is always converted to lowercase, so the comparison is case-insensitive (i.e.
     "LBA_inner" and "LBA_INNER" are both recognised as the same antenna set).
-    
+
     Parameters
     ----------
     channel_id: str or int
@@ -222,7 +218,7 @@
     This function does the opposite of :func:`tbbID_to_nrrID` . It returns the TBB channel ID given a NRR channel ID.
     Following the convention used in the LOFAR detector description as of February 2024, this simply replaces the
     fourth element of the channelID with a "0".
-    
+
     Parameters
     ------------
     channel_id: str or int
@@ -478,7 +474,6 @@
         """
         return self.__stations.copy()
 
-<<<<<<< HEAD
     def get_station_calibration_delays(self, station_id):
         """
         Make a dictionary of channel ids and their corresponding calibration delays,
@@ -509,10 +504,7 @@
 
         return station_calibration_delays
 
-    def begin(self, event_id, logger_level=logging.WARNING):
-=======
     def begin(self, event_id, logger_level=logging.NOTSET):
->>>>>>> 4f1ab09b
         """
         Prepare the reader to ingest the event with ID `event_id`. This resets the internal representation of the
         stations as well as the event ID. The timestamps are read from the LORA JSON file corresponding to the event.
@@ -588,7 +580,7 @@
     def run(self, detector, trace_length=65536):
         """
         Runs the reader with the provided detector. For every station that has files associated with it, a Station
-        object is created together with its channels (pulled from the detector description, depending on the antenna 
+        object is created together with its channels (pulled from the detector description, depending on the antenna
         set (LBA_OUTER/INNER)). Every channel also gets a group ID which is retrieved from the Detector description.
         For LOFAR we use the integer value of the even dipole number, so channels '001000000' and '001000001',
         which are the two dipoles composing one physical antenna, both get group ID 1000000.
@@ -611,7 +603,7 @@
         # Add HybridShower to HybridInformation
         evt.get_hybrid_information().add_hybrid_shower(self.__hybrid_shower)
 
-        # update the detector to the event time 
+        # update the detector to the event time
         time = Time(self.__lora_timestamp, format='unix')
         detector.update(time)
 
