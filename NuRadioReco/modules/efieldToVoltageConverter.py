import numpy as np
import time
import logging
import copy

import NuRadioReco.framework.channel
import NuRadioReco.framework.base_trace
from NuRadioReco.framework.parameters import electricFieldParameters as efp
from NuRadioReco.framework.parameters import stationParameters as stnp

from NuRadioReco.modules.base.module import register_run
from NuRadioReco.detector import antennapattern
from NuRadioReco.utilities import units, fft, ice, trace_utilities, geometryUtilities as geo_utl


class efieldToVoltageConverter():
    """
    Convolves electric field with antenna response to get the voltage output of the antenna

    Module that should be used to convert simulations to data.
    It assumes that at least one efield is given per channel as input. It will
    convolve the electric field with the corresponding antenna response for the
    incoming direction specified in the channel object.
    The station id, defines antenna location and antenna type.

    """

    def __init__(self, log_level=logging.NOTSET):
        self.__t = 0
        self.__uncertainty = None
        self.__debug = None
        self.__time_resolution = None
        self.__pre_pulse_time = None
        self.__post_pulse_time = None
        self.__max_upsampling_factor = None
        self.antenna_provider = None
        self.logger = logging.getLogger('NuRadioReco.efieldToVoltageConverter')
        self.logger.setLevel(log_level)
        self.begin()


    def begin(self, debug=False, uncertainty=None,
              time_resolution=0.1 * units.ns,
              pre_pulse_time=200 * units.ns,
              post_pulse_time=200 * units.ns
              ):
        """
        Begin method, sets general parameters of module

        Parameters
        ----------
        debug: bool
            enable/disable debug mode (default: False -> no debug output)
        uncertainty: dictionary (default: {})
            optional argument to specify systematic uncertainties. currently supported keys

             * 'sys_dx': systematic uncertainty of x position of antenna
             * 'sys_dy': systematic uncertainty of y position of antenna
             * 'sys_dz': systematic uncertainty of z position of antenna
             * 'sys_amp': systematic uncertainty of the amplifier aplification,
                specify value as relative difference of linear gain
             * 'amp': statistical uncertainty of the amplifier aplification,
                specify value as relative difference of linear gain

        time_resolution: float
            time resolution of shifting pulse times
        pre_pulse_time: float
            length of empty samples that is added before the first pulse
        post_pulse_time: float
            length of empty samples that is added after the simulated trace
        """
        self.__debug = debug
        self.__time_resolution = time_resolution
        self.__pre_pulse_time = pre_pulse_time
        self.__post_pulse_time = post_pulse_time
        self.__max_upsampling_factor = 5000

        # some uncertainties are systematic, fix them here
        self.__uncertainty = uncertainty or {}
        for key in ['sys_dx', 'sys_dy', 'sys_dz']:
            if key in self.__uncertainty:
                self.__uncertainty[key] = np.random.normal(0, self.__uncertainty[key])

        if 'sys_amp' in self.__uncertainty:
            for iCh in self.__uncertainty['sys_amp']:
                self.__uncertainty['sys_amp'][iCh] = np.random.normal(1, self.__uncertainty['sys_amp'][iCh])

        self.antenna_provider = antennapattern.AntennaPatternProvider()

    @register_run()
    def run(self, evt, station, det, channel_ids=None):
        t = time.time()

        # access simulated efield and high level parameters
        sim_station = station.get_sim_station()
        sim_station_id = sim_station.get_id()
        if len(sim_station.get_electric_fields()) == 0:
            raise LookupError(f"station {station.get_id()} has no efields")

        # first we determine the trace start time of all channels and correct
        # for different cable delays
        times_min = []
        times_max = []
        if channel_ids is None:
            channel_ids = det.get_channel_ids(sim_station_id)
<<<<<<< HEAD

        for channel_id in channel_ids:
            for electric_field in sim_station.get_electric_fields_for_channels([channel_id]):
                time_resolution = 1. / electric_field.get_sampling_rate()
                t0 = electric_field.get_trace_start_time()
                # if we have a cosmic ray event, the different signal travel time to the antennas has to be taken into account
                if sim_station.is_cosmic_ray():
                    site = det.get_site(sim_station_id)
                    antenna_position = det.get_relative_position(sim_station_id, channel_id) - electric_field.get_position()
                    if sim_station.get_parameter(stnp.zenith) > 90 * units.deg:  # signal is coming from below, so we take IOR of ice
                        index_of_refraction = ice.get_refractive_index(antenna_position[2], site)
                    else:  # signal is coming from above, so we take IOR of air
                        index_of_refraction = ice.get_refractive_index(1, site)
                    # For cosmic ray events, we only have one electric field for all channels, so we have to account
                    # for the difference in signal travel between channels. IMPORTANT: This is only accurate
                    # if all channels have the same z coordinate
                    travel_time_shift = geo_utl.get_time_delay_from_direction(
                        sim_station.get_parameter(stnp.zenith),
                        sim_station.get_parameter(stnp.azimuth),
                        antenna_position,
                        index_of_refraction
                    )
=======
        
        for channel_id in channel_ids:
            for electric_field in sim_station.get_electric_fields_for_channels([channel_id]):
                time_resolution = 1. / electric_field.get_sampling_rate()
                cab_delay = det.get_cable_delay(sim_station_id, channel_id)
                t0 = electric_field.get_trace_start_time() + cab_delay

                # if we have a cosmic ray event, the different signal travel time to the antennas has to be taken into account
                if sim_station.is_cosmic_ray():
                    travel_time_shift = calculate_time_shift_for_cosmic_ray(det, sim_station, electric_field, channel_id)
>>>>>>> 3ff54d89
                    t0 += travel_time_shift

                if not np.isnan(t0):
                    # trace start time is None if no ray tracing solution was found and channel contains only zeros
                    times_min.append(t0)
                    times_max.append(t0 + electric_field.get_number_of_samples() / electric_field.get_sampling_rate())
<<<<<<< HEAD
                    self.logger.debug("trace start time {}, tracelength {}".format(electric_field.get_trace_start_time(), electric_field.get_number_of_samples() / electric_field.get_sampling_rate()))
=======
                    self.logger.debug("trace start time {}, cab_delty {}, tracelength {}".format(
                        electric_field.get_trace_start_time(), cab_delay,
                        electric_field.get_number_of_samples() / electric_field.get_sampling_rate()))
>>>>>>> 3ff54d89

        # pad event times by pre/post pulse time
        times_min = np.array(times_min) - self.__pre_pulse_time
        times_max = np.array(times_max) + self.__post_pulse_time

        trace_length = times_max.max() - times_min.min()
        trace_length_samples = int(round(trace_length / time_resolution))
        if trace_length_samples % 2 != 0:
            trace_length_samples += 1

        self.logger.debug(
            "smallest trace start time {:.1f}, largest trace time {:.1f} -> n_samples = {:d} {:.0f}ns)".format(
                times_min.min(), times_max.max(), trace_length_samples, trace_length / units.ns))

        # loop over all channels
        for channel_id in channel_ids:

            # one channel might contain multiple channels to store the signals from multiple ray paths,
            # so we loop over all simulated channels with the same id,
            # convolve each trace with the antenna response for the given angles
            # and everything up in the time domain
            self.logger.debug('channel id {}'.format(channel_id))
            channel = NuRadioReco.framework.channel.Channel(channel_id)

            if self.__debug:
                from matplotlib import pyplot as plt
                fig, axes = plt.subplots(2, 1)

            channel_spectrum = None
            trace_object = None
            for electric_field in sim_station.get_electric_fields_for_channels([channel_id]):

                # all simulated channels have a different trace start time
                # in a measurement, all channels have the same physical start time
                # so we need to create one long trace that can hold all the different channel times
                # to achieve a good time resolution, we upsample the trace first.
                new_trace = np.zeros((3, trace_length_samples))

                # calculate the start bin
<<<<<<< HEAD
                if(not np.isnan(electric_field.get_trace_start_time())):
                    if sim_station.is_cosmic_ray():
                        site = det.get_site(sim_station_id)
                        antenna_position = det.get_relative_position(sim_station_id, channel_id) - electric_field.get_position()
                        if sim_station.get_parameter(stnp.zenith) > 90 * units.deg:  # signal is coming from below, so we take IOR of ice
                            index_of_refraction = ice.get_refractive_index(antenna_position[2], site)
                        else:  # signal is coming from above, so we take IOR of air
                            index_of_refraction = ice.get_refractive_index(1, site)
                        travel_time_shift = geo_utl.get_time_delay_from_direction(
                            sim_station.get_parameter(stnp.zenith),
                            sim_station.get_parameter(stnp.azimuth),
                            antenna_position,
                            index_of_refraction
                        )
                        start_time = electric_field.get_trace_start_time() - times_min.min() + travel_time_shift
                        start_bin = int(round(start_time / time_resolution))
                        time_remainder = start_time - start_bin * time_resolution
                    else:
                        start_time = electric_field.get_trace_start_time() - times_min.min()
                        start_bin = int(round(start_time / time_resolution))
                        time_remainder = start_time - start_bin * time_resolution
                    self.logger.debug('channel {}, start time {:.1f} = bin {:d}, ray solution {}'.format(channel_id, electric_field.get_trace_start_time(), start_bin, electric_field[efp.ray_path_type]))
=======
                if not np.isnan(electric_field.get_trace_start_time()):
                    cab_delay = det.get_cable_delay(sim_station_id, channel_id)
                    if sim_station.is_cosmic_ray():
                        travel_time_shift = calculate_time_shift_for_cosmic_ray(
                            det, sim_station, electric_field, channel_id)
                    else:
                        travel_time_shift = 0

                    start_time = electric_field.get_trace_start_time() + cab_delay - times_min.min() + travel_time_shift
                    start_bin = int(round(start_time / time_resolution))

                    # calculate error by using discret bins
                    time_remainder = start_time - start_bin * time_resolution
                    self.logger.debug('channel {}, start time {:.1f} = bin {:d}, ray solution {}'.format(
                        channel_id, electric_field.get_trace_start_time() + cab_delay, start_bin, electric_field[efp.ray_path_type]))

                    new_efield = NuRadioReco.framework.base_trace.BaseTrace()  # create new data structure with new efield length
                    new_efield.set_trace(copy.copy(electric_field.get_trace()), electric_field.get_sampling_rate())
>>>>>>> 3ff54d89
                    new_efield.apply_time_shift(time_remainder)

                    tr = new_efield.get_trace()
                    stop_bin = start_bin + new_efield.get_number_of_samples()

                    # if checks should never be true...
                    if stop_bin > np.shape(new_trace)[-1]:
                        # ensure new efield does not extend beyond end of trace although this should not happen
                        self.logger.warning("electric field trace extends beyond the end of the trace and will be cut.")
                        stop_bin = np.shape(new_trace)[-1]
                        tr = np.atleast_2d(tr)[:, :stop_bin-start_bin]

                    if start_bin < 0:
                        # ensure new efield does not extend beyond start of trace although this should not happen
                        self.logger.warning("electric field trace extends beyond the beginning of the trace and will be cut.")
                        tr = np.atleast_2d(tr)[:, -start_bin:]
                        start_bin = 0

                    new_trace[:, start_bin:stop_bin] = tr

                trace_object = NuRadioReco.framework.base_trace.BaseTrace()
                trace_object.set_trace(new_trace, 1. / time_resolution)

                if self.__debug:
                    axes[0].plot(trace_object.get_times(), new_trace[1], label="eTheta {}".format(electric_field[efp.ray_path_type]), c='C0')
                    axes[0].plot(trace_object.get_times(), new_trace[2], label="ePhi {}".format(electric_field[efp.ray_path_type]), c='C0', linestyle=':')
                    axes[0].plot(electric_field.get_times(), electric_field.get_trace()[1], c='C1', linestyle='-', alpha=.5)
                    axes[0].plot(electric_field.get_times(), electric_field.get_trace()[2], c='C1', linestyle=':', alpha=.5)

                ff = trace_object.get_frequencies()
                efield_fft = trace_object.get_frequency_spectrum()

                zenith = electric_field[efp.zenith]
                azimuth = electric_field[efp.azimuth]

                # get antenna pattern for current channel
                VEL = trace_utilities.get_efield_antenna_factor(
                    sim_station, ff, [channel_id], det, zenith, azimuth, self.antenna_provider)

                if VEL is None:  # this can happen if there is not signal path to the antenna
                    voltage_fft = np.zeros_like(efield_fft[1])  # set voltage trace to zeros
                else:
                    # Apply antenna response to electric field
                    VEL = VEL[0]  # we only requested the VEL for one channel, so selecting it
                    voltage_fft = np.sum(VEL * np.array([efield_fft[1], efield_fft[2]]), axis=0)

                # Remove DC offset
                voltage_fft[np.where(ff < 5 * units.MHz)] = 0.

                if self.__debug:
                    axes[1].plot(
                        trace_object.get_times(), fft.freq2time(voltage_fft, electric_field.get_sampling_rate()),
                        label="{}, zen = {:.0f}deg".format(electric_field[efp.ray_path_type], zenith / units.deg))

                if 'amp' in self.__uncertainty:
                    voltage_fft *= np.random.normal(1, self.__uncertainty['amp'][channel_id])

                if 'sys_amp' in self.__uncertainty:
                    voltage_fft *= self.__uncertainty['sys_amp'][channel_id]

                if channel_spectrum is None:
                    channel_spectrum = voltage_fft
                else:
                    channel_spectrum += voltage_fft

            if self.__debug:
                axes[0].legend(loc='upper left')
                axes[1].legend(loc='upper left')
                plt.show()

            if trace_object is None:  # this happens if don't have any efield for this channel
                # set the trace to zeros
                channel.set_trace(np.zeros(trace_length_samples), 1. / time_resolution)
            else:
                channel.set_frequency_spectrum(channel_spectrum, trace_object.get_sampling_rate())

            channel.set_trace_start_time(times_min.min())
            station.add_channel(channel)

        self.__t += time.time() - t

    def end(self):
        from datetime import timedelta
        self.logger.setLevel(logging.INFO)
        dt = timedelta(seconds=self.__t)
        self.logger.info("total time used by this module is {}".format(dt))
        return dt


def calculate_time_shift_for_cosmic_ray(det, station, efield, channel_id):
    """
    Calculate the time shift for a cosmic ray event

    Parameters
    ----------
    det : Detector
    station : Station
    efield : ElectricField

    Returns
    -------
    float
        time shift in ns
    """
    station_id = station.get_id()
    site = det.get_site(station_id)
    antenna_position = det.get_relative_position(station_id, channel_id) - efield.get_position()
    if station.get_parameter(stnp.zenith) > 90 * units.deg:  # signal is coming from below, so we take IOR of ice
        index_of_refraction = ice.get_refractive_index(antenna_position[2], site)
    else:  # signal is coming from above, so we take IOR of air
        index_of_refraction = ice.get_refractive_index(1, site)

    # For cosmic ray events, we only have one electric field for all channels, so we have to account
    # for the difference in signal travel between channels. IMPORTANT: This is only accurate
    # if all channels have the same z coordinate
    travel_time_shift = geo_utl.get_time_delay_from_direction(
        station.get_parameter(stnp.zenith),
        station.get_parameter(stnp.azimuth),
        antenna_position,
        index_of_refraction
    )

    return travel_time_shift<|MERGE_RESOLUTION|>--- conflicted
+++ resolved
@@ -98,59 +98,28 @@
             raise LookupError(f"station {station.get_id()} has no efields")
 
         # first we determine the trace start time of all channels and correct
-        # for different cable delays
         times_min = []
         times_max = []
         if channel_ids is None:
             channel_ids = det.get_channel_ids(sim_station_id)
-<<<<<<< HEAD
 
         for channel_id in channel_ids:
             for electric_field in sim_station.get_electric_fields_for_channels([channel_id]):
                 time_resolution = 1. / electric_field.get_sampling_rate()
                 t0 = electric_field.get_trace_start_time()
-                # if we have a cosmic ray event, the different signal travel time to the antennas has to be taken into account
-                if sim_station.is_cosmic_ray():
-                    site = det.get_site(sim_station_id)
-                    antenna_position = det.get_relative_position(sim_station_id, channel_id) - electric_field.get_position()
-                    if sim_station.get_parameter(stnp.zenith) > 90 * units.deg:  # signal is coming from below, so we take IOR of ice
-                        index_of_refraction = ice.get_refractive_index(antenna_position[2], site)
-                    else:  # signal is coming from above, so we take IOR of air
-                        index_of_refraction = ice.get_refractive_index(1, site)
-                    # For cosmic ray events, we only have one electric field for all channels, so we have to account
-                    # for the difference in signal travel between channels. IMPORTANT: This is only accurate
-                    # if all channels have the same z coordinate
-                    travel_time_shift = geo_utl.get_time_delay_from_direction(
-                        sim_station.get_parameter(stnp.zenith),
-                        sim_station.get_parameter(stnp.azimuth),
-                        antenna_position,
-                        index_of_refraction
-                    )
-=======
-        
-        for channel_id in channel_ids:
-            for electric_field in sim_station.get_electric_fields_for_channels([channel_id]):
-                time_resolution = 1. / electric_field.get_sampling_rate()
-                cab_delay = det.get_cable_delay(sim_station_id, channel_id)
-                t0 = electric_field.get_trace_start_time() + cab_delay
 
                 # if we have a cosmic ray event, the different signal travel time to the antennas has to be taken into account
                 if sim_station.is_cosmic_ray():
                     travel_time_shift = calculate_time_shift_for_cosmic_ray(det, sim_station, electric_field, channel_id)
->>>>>>> 3ff54d89
                     t0 += travel_time_shift
 
                 if not np.isnan(t0):
                     # trace start time is None if no ray tracing solution was found and channel contains only zeros
                     times_min.append(t0)
                     times_max.append(t0 + electric_field.get_number_of_samples() / electric_field.get_sampling_rate())
-<<<<<<< HEAD
-                    self.logger.debug("trace start time {}, tracelength {}".format(electric_field.get_trace_start_time(), electric_field.get_number_of_samples() / electric_field.get_sampling_rate()))
-=======
-                    self.logger.debug("trace start time {}, cab_delty {}, tracelength {}".format(
-                        electric_field.get_trace_start_time(), cab_delay,
-                        electric_field.get_number_of_samples() / electric_field.get_sampling_rate()))
->>>>>>> 3ff54d89
+                    self.logger.debug("trace start time {}, tracelength {}".format(
+                      electric_field.get_trace_start_time(), electric_field.get_number_of_samples() / electric_field.get_sampling_rate()))
+
 
         # pad event times by pre/post pulse time
         times_min = np.array(times_min) - self.__pre_pulse_time
@@ -190,49 +159,23 @@
                 new_trace = np.zeros((3, trace_length_samples))
 
                 # calculate the start bin
-<<<<<<< HEAD
-                if(not np.isnan(electric_field.get_trace_start_time())):
-                    if sim_station.is_cosmic_ray():
-                        site = det.get_site(sim_station_id)
-                        antenna_position = det.get_relative_position(sim_station_id, channel_id) - electric_field.get_position()
-                        if sim_station.get_parameter(stnp.zenith) > 90 * units.deg:  # signal is coming from below, so we take IOR of ice
-                            index_of_refraction = ice.get_refractive_index(antenna_position[2], site)
-                        else:  # signal is coming from above, so we take IOR of air
-                            index_of_refraction = ice.get_refractive_index(1, site)
-                        travel_time_shift = geo_utl.get_time_delay_from_direction(
-                            sim_station.get_parameter(stnp.zenith),
-                            sim_station.get_parameter(stnp.azimuth),
-                            antenna_position,
-                            index_of_refraction
-                        )
-                        start_time = electric_field.get_trace_start_time() - times_min.min() + travel_time_shift
-                        start_bin = int(round(start_time / time_resolution))
-                        time_remainder = start_time - start_bin * time_resolution
-                    else:
-                        start_time = electric_field.get_trace_start_time() - times_min.min()
-                        start_bin = int(round(start_time / time_resolution))
-                        time_remainder = start_time - start_bin * time_resolution
-                    self.logger.debug('channel {}, start time {:.1f} = bin {:d}, ray solution {}'.format(channel_id, electric_field.get_trace_start_time(), start_bin, electric_field[efp.ray_path_type]))
-=======
                 if not np.isnan(electric_field.get_trace_start_time()):
-                    cab_delay = det.get_cable_delay(sim_station_id, channel_id)
                     if sim_station.is_cosmic_ray():
                         travel_time_shift = calculate_time_shift_for_cosmic_ray(
                             det, sim_station, electric_field, channel_id)
                     else:
                         travel_time_shift = 0
 
-                    start_time = electric_field.get_trace_start_time() + cab_delay - times_min.min() + travel_time_shift
+                    start_time = electric_field.get_trace_start_time() - times_min.min() + travel_time_shift
                     start_bin = int(round(start_time / time_resolution))
 
                     # calculate error by using discret bins
                     time_remainder = start_time - start_bin * time_resolution
                     self.logger.debug('channel {}, start time {:.1f} = bin {:d}, ray solution {}'.format(
-                        channel_id, electric_field.get_trace_start_time() + cab_delay, start_bin, electric_field[efp.ray_path_type]))
+                        channel_id, electric_field.get_trace_start_time(), start_bin, electric_field[efp.ray_path_type]))
 
                     new_efield = NuRadioReco.framework.base_trace.BaseTrace()  # create new data structure with new efield length
                     new_efield.set_trace(copy.copy(electric_field.get_trace()), electric_field.get_sampling_rate())
->>>>>>> 3ff54d89
                     new_efield.apply_time_shift(time_remainder)
 
                     tr = new_efield.get_trace()
