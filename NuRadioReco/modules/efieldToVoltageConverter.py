import numpy as np
import time
import logging
import copy
import functools

import NuRadioReco.framework.channel
import NuRadioReco.framework.base_trace
from NuRadioReco.framework.parameters import electricFieldParameters as efp
from NuRadioReco.framework.parameters import stationParameters as stnp

from NuRadioReco.modules.base.module import register_run
from NuRadioReco.detector import antennapattern
from NuRadioReco.utilities import units, fft, ice, geometryUtilities as geo_utl

logger = logging.getLogger('NuRadioReco.efieldToVoltageConverter')


class efieldToVoltageConverter():
    """
    Convolves electric field with antenna response to get the voltage output of the antenna

    Module that should be used to convert simulations to data.
    It assumes that at least one efield is given per channel as input. It will
    convolve the electric field with the corresponding antenna response for the
    incoming direction specified in the channel object.
    The station id, defines antenna location and antenna type.

    """

    def __init__(self, log_level=logging.NOTSET):
        self.__t = 0
        self.__uncertainty = None
        self.__debug = None
        self.__pre_pulse_time = None
        self.__post_pulse_time = None
        self.__antenna_provider = None
        logger.setLevel(log_level)
        self.begin()


    def begin(self, debug=False, uncertainty=None, time_resolution=None,
              pre_pulse_time=200 * units.ns, post_pulse_time=400 * units.ns,
              caching=True
              ):
        """
        Begin method, sets general parameters of module

        Parameters
        ----------
        debug: bool
            enable/disable debug mode (default: False -> no debug output)
        uncertainty: dictionary (default: {})
            optional argument to specify systematic uncertainties. currently supported keys

             * 'sys_dx': systematic uncertainty of x position of antenna
             * 'sys_dy': systematic uncertainty of y position of antenna
             * 'sys_dz': systematic uncertainty of z position of antenna
             * 'sys_amp': systematic uncertainty of the amplifier aplification,
                specify value as relative difference of linear gain
             * 'amp': statistical uncertainty of the amplifier aplification,
                specify value as relative difference of linear gain
        time_resolution: float
            Deprecated.
        pre_pulse_time: float
            length of empty samples that is added before the first pulse
        post_pulse_time: float
            length of empty samples that is added after the simulated trace
        caching: bool
            enable/disable caching of antenna response to save loading times (default: True)
        """

        if time_resolution is not None:
            logger.warning("`time_resolution` is deprecated and will be removed in the future. "
                                "The argument is ignored.")
        self.__caching = caching
        self.__freqs = None
        self.__debug = debug
        self.__pre_pulse_time = pre_pulse_time
        self.__post_pulse_time = post_pulse_time

        # some uncertainties are systematic, fix them here
        self.__uncertainty = uncertainty or {}
        for key in ['sys_dx', 'sys_dy', 'sys_dz']:
            if key in self.__uncertainty:
                self.__uncertainty[key] = np.random.normal(0, self.__uncertainty[key])

        if 'sys_amp' in self.__uncertainty:
            for iCh in self.__uncertainty['sys_amp']:
                self.__uncertainty['sys_amp'][iCh] = np.random.normal(1, self.__uncertainty['sys_amp'][iCh])

        self.__antenna_provider = antennapattern.AntennaPatternProvider()

    @property
    def antenna_provider(self):
        logger.warning("Deprecation warning: `antenna_provider` is deprecated.")
        return self.__antenna_provider

    @functools.lru_cache(maxsize=1024)
    def _get_cached_antenna_response(self, ant_pattern, zen, azi, *ant_orient):
        """
        Returns the cached antenna reponse for a given antenna pattern, antenna orientation
        and signal arrival direction. This wrapper is necessary as arrays and list are not
        hashable (i.e., can not be used as arguments in functions one wants to cache).
        This module ensures that the cache is clearied if the vector `self.__freqs` changes.
        """
        return ant_pattern.get_antenna_response_vectorized(self.__freqs, zen, azi, *ant_orient)


    @register_run()
    def run(self, evt, station, det, channel_ids=None):
        t = time.time()

        # access simulated efield and high level parameters
        sim_station = station.get_sim_station()
        sim_station_id = sim_station.get_id()
        if len(sim_station.get_electric_fields()) == 0:
            raise LookupError(f"station {station.get_id()} has no efields")

        # first we determine the trace start time of all channels and correct
        times_min = []
        times_max = []
        if channel_ids is None:
            channel_ids = det.get_channel_ids(sim_station_id)

        for channel_id in channel_ids:

            for electric_field in sim_station.get_electric_fields_for_channels([channel_id]):
                cab_delay = det.get_cable_delay(sim_station_id, channel_id)
                t0 = electric_field.get_trace_start_time() + cab_delay

                # If the efield is not at the antenna (as possible for a simulated cosmic ray event),
                # the different signal travel time to the antennas has to be taken into account
                dist_channel_efield = np.linalg.norm(det.get_relative_position(sim_station_id, channel_id) - electric_field.get_position())
                if dist_channel_efield / units.mm > 0.01:
                    travel_time_shift = calculate_time_shift_for_cosmic_ray(det, sim_station, electric_field, channel_id)
                    t0 += travel_time_shift

                if not np.isnan(t0):
                    # trace start time is None if no ray tracing solution was found and channel contains only zeros
                    times_min.append(t0)
                    times_max.append(t0 + electric_field.get_number_of_samples() / electric_field.get_sampling_rate())
                    logger.debug("trace start time {}, cable delay {}, tracelength {}".format(
                        electric_field.get_trace_start_time(), cab_delay,
                        electric_field.get_number_of_samples() / electric_field.get_sampling_rate()))

        times_min = np.min(times_min)
        times_max = np.max(times_max)

        # Determine the maximum length of the "readout window"
        max_channel_trace_length = np.max([
            det.get_number_of_samples(station.get_id(), channel_id) / det.get_sampling_frequency(station.get_id(), channel_id)
            for channel_id in channel_ids])

        # pad event times by pre/post pulse time
        times_min -= self.__pre_pulse_time
        times_max += self.__post_pulse_time

        # Add post_pulse_time as long as we reach the minimum required trace length
        while times_max - times_min < max_channel_trace_length:
            times_max += self.__post_pulse_time

        # assumes that all electric fields have the same sampling rate
        time_resolution = 1. / electric_field.get_sampling_rate()

        trace_length = times_max - times_min
        trace_length_samples = int(round(trace_length / time_resolution))
        if trace_length_samples % 2 != 0:
            trace_length_samples += 1

        logger.debug(
            "smallest trace start time {:.1f}, largest trace time {:.1f} -> n_samples = {:d} {:.0f}ns)".format(
                times_min, times_max, trace_length_samples, trace_length / units.ns))

        # loop over all channels
        for channel_id in channel_ids:

            # one channel might contain multiple channels to store the signals from multiple ray paths,
            # so we loop over all simulated channels with the same id,
            # convolve each trace with the antenna response for the given angles
            # and everything up in the time domain
            logger.debug('channel id {}'.format(channel_id))
            channel = NuRadioReco.framework.channel.Channel(channel_id)

            if self.__debug:
                from matplotlib import pyplot as plt
                fig, axes = plt.subplots(2, 1)

            channel_spectrum = None
            trace_object = None
            for electric_field in sim_station.get_electric_fields_for_channels([channel_id]):

                # all simulated channels have a different trace start time
                # in a measurement, all channels have the same physical start time
                # so we need to create one long trace that can hold all the different channel times
                # to achieve a good time resolution, we upsample the trace first.
                new_trace = np.zeros((3, trace_length_samples))


                dist_channel_efield = np.linalg.norm(det.get_relative_position(sim_station_id, channel_id) - electric_field.get_position())
                efield_is_at_antenna = dist_channel_efield / units.mm < 0.01

                # calculate the start bin
                if not np.isnan(electric_field.get_trace_start_time()):
                    cab_delay = det.get_cable_delay(sim_station_id, channel_id)

                    dist_channel_efield = np.linalg.norm(det.get_relative_position(sim_station_id, channel_id) - electric_field.get_position())
                    if not efield_is_at_antenna:
                        travel_time_shift = calculate_time_shift_for_cosmic_ray(
                            det, sim_station, electric_field, channel_id)
                    else:
                        travel_time_shift = 0

                    start_time = electric_field.get_trace_start_time() - times_min + cab_delay + travel_time_shift
                    start_bin = int(round(start_time / time_resolution))

                    # calculate error by using discret bins
                    time_remainder = start_time - start_bin * time_resolution
                    logger.debug('channel {}, start time {:.1f} = bin {:d}, ray solution {}'.format(
                        channel_id, electric_field.get_trace_start_time() + cab_delay, start_bin, electric_field[efp.ray_path_type]))

                    new_efield = NuRadioReco.framework.base_trace.BaseTrace()  # create new data structure with new efield length
                    new_efield.set_trace(copy.copy(electric_field.get_trace()), electric_field.get_sampling_rate())
                    new_efield.apply_time_shift(time_remainder)

                    tr = new_efield.get_trace()
                    stop_bin = start_bin + new_efield.get_number_of_samples()

                    # if checks should never be true...
                    if stop_bin > np.shape(new_trace)[-1]:
                        # ensure new efield does not extend beyond end of trace although this should not happen
                        logger.warning("electric field trace extends beyond the end of the trace and will be cut.")
                        stop_bin = np.shape(new_trace)[-1]
                        tr = np.atleast_2d(tr)[:, :stop_bin-start_bin]

                    if start_bin < 0:
                        # ensure new efield does not extend beyond start of trace although this should not happen
                        logger.warning("electric field trace extends beyond the beginning of the trace and will be cut.")
                        tr = np.atleast_2d(tr)[:, -start_bin:]
                        start_bin = 0

                    new_trace[:, start_bin:stop_bin] = tr

                trace_object = NuRadioReco.framework.base_trace.BaseTrace()
                trace_object.set_trace(new_trace, 1. / time_resolution)

                if self.__debug:
                    axes[0].plot(trace_object.get_times(), new_trace[1], label="eTheta {}".format(electric_field[efp.ray_path_type]), c='C0')
                    axes[0].plot(trace_object.get_times(), new_trace[2], label="ePhi {}".format(electric_field[efp.ray_path_type]), c='C0', linestyle=':')
                    axes[0].plot(electric_field.get_times(), electric_field.get_trace()[1], c='C1', linestyle='-', alpha=.5)
                    axes[0].plot(electric_field.get_times(), electric_field.get_trace()[2], c='C1', linestyle=':', alpha=.5)

                ff = trace_object.get_frequencies()
                efield_fft = trace_object.get_frequency_spectrum()

                zenith = electric_field[efp.zenith]
                azimuth = electric_field[efp.azimuth]

                # If we cache the antenna pattern, we need to make sure that the frequencies have not changed
                # between stations. If they have, we need to clear the cache.
                if self.__caching:
                    if self.__freqs is None:
                        self.__freqs = ff
                    else:
                        if len(self.__freqs) != len(ff):
                            self.__freqs = ff
                            self._get_cached_antenna_response.cache_clear()
                            logger.warning(
                                "Frequencies have changed (array length). Clearing antenna response cache. "
<<<<<<< HEAD
                                "(If this happens often, something might be wrong...)")
=======
                                "If you similate neutrinos/in-ice radio emission, this is not surprising. Please disable caching "
                                "By passing `caching==False` to the begin method. If you simulate air showers and this happens often, "
                                "something might be wrong...")
>>>>>>> e5604e82
                        elif not np.allclose(self.__freqs, ff, rtol=0, atol=0.01 * units.MHz):
                            self.__freqs = ff
                            self._get_cached_antenna_response.cache_clear()
                            logger.warning(
                                "Frequencies have changed (values). Clearing antenna response cache. "
<<<<<<< HEAD
                                "(If this happens often, something might be wrong...)")
=======
                                "If you similate neutrinos/in-ice radio emission, this is not surprising. Please disable caching "
                                "By passing `caching==False` to the begin method. If you simulate air showers and this happens often, "
                                "something might be wrong...")

                # If the electric field is not at the antenna, we may need to change the
                # signal arrival direction (due to refraction into the ice) and account for
                # missing power due to the Fresnel factors.
                if not efield_is_at_antenna:
                    zenith_antenna, t_theta, t_phi = geo_utl.fresnel_factors_and_signal_zenith(
                        det, sim_station, channel_id, zenith)
                else:
                    zenith_antenna = zenith
                    t_theta = 1
                    t_phi = 1
>>>>>>> e5604e82

                # Get the antenna pattern and orientation for the current channel
                antenna_pattern, antenna_orientation = self.get_antenna_pattern_and_orientation(
                    det, sim_station, channel_id, zenith_antenna)

                # Get antenna sensitivity for the given direction
                if self.__caching:
                    vel = self._get_cached_antenna_response(
                        antenna_pattern, zenith_antenna, azimuth, *antenna_orientation)
                else:
                    vel = antenna_pattern.get_antenna_response_vectorized(
                        ff, zenith_antenna, azimuth, *antenna_orientation)

                if vel is None:  # this can happen if there is not signal path to the antenna
                    voltage_fft = np.zeros_like(efield_fft[1])  # set voltage trace to zeros
                else:
                    # Apply antenna response to electric field
                    vel = np.array([vel['theta'] * t_theta, vel['phi'] * t_phi])
                    voltage_fft = np.sum(vel * np.array([efield_fft[1], efield_fft[2]]), axis=0)

                # Remove DC offset
                voltage_fft[np.where(ff < 5 * units.MHz)] = 0.

                if self.__debug:
                    axes[1].plot(
                        trace_object.get_times(), fft.freq2time(voltage_fft, electric_field.get_sampling_rate()),
                        label="{}, zen = {:.0f}deg".format(electric_field[efp.ray_path_type], zenith / units.deg))

                if 'amp' in self.__uncertainty:
                    voltage_fft *= np.random.normal(1, self.__uncertainty['amp'][channel_id])

                if 'sys_amp' in self.__uncertainty:
                    voltage_fft *= self.__uncertainty['sys_amp'][channel_id]

                if channel_spectrum is None:
                    channel_spectrum = voltage_fft
                else:
                    channel_spectrum += voltage_fft

            if self.__debug:
                axes[0].legend(loc='upper left')
                axes[1].legend(loc='upper left')
                plt.show()

            if trace_object is None:  # this happens if don't have any efield for this channel
                # set the trace to zeros
                channel.set_trace(np.zeros(trace_length_samples), 1. / time_resolution)
            else:
                channel.set_frequency_spectrum(channel_spectrum, trace_object.get_sampling_rate())

            channel.set_trace_start_time(times_min)
            station.add_channel(channel)

        self.__t += time.time() - t

    def end(self):
        from datetime import timedelta
        logger.setLevel(logging.INFO)
        dt = timedelta(seconds=self.__t)
        logger.info("total time used by this module is {}".format(dt))
        return dt

    def get_antenna_pattern_and_orientation(self, det, station, channel_id, zenith):
        """ Get the antenna pattern and orientation for a given channel and zenith angle.

        Parameters
        ----------
        det: Detector
            Detector object
        station: Station
            Station object
        channel_id: int
            Channel id of the channel
        zenith: float
            Zenith angle in radians. For some antenna models, the zenith angle is needed
            to get the correct antenna pattern.

        Returns
        -------
        antenna_pattern: AntennaPattern
            Antenna pattern object
        antenna_orientation: list
            Antenna orientation in radians
        """
        antenna_model = det.get_antenna_model(station.get_id(), channel_id, zenith)
        antenna_pattern = self.__antenna_provider.load_antenna_pattern(antenna_model)
        antenna_orientation = det.get_antenna_orientation(station.get_id(), channel_id)
        return antenna_pattern, antenna_orientation


def calculate_time_shift_for_cosmic_ray(det, sim_station, efield, channel_id):
    """
    Calculate the time shift for an electric field to reach a channel.

    For cosmic ray events, we often only have one electric field for all channels, so we have to account
    for the difference in signal travel between channels.

    Parameters
    ----------
    det: Detector
    sim_station: SimStation
    efield: ElectricField
    channel_id: int
        Channel id of the channel

    Returns
    -------
    travel_time_shift: float
        time shift in ns
    """
    station_id = sim_station.get_id()
    site = det.get_site(station_id)

    if sim_station.get_parameter(stnp.zenith) > 90 * units.deg:  # signal is coming from below, so we take IOR of ice
        index_of_refraction = ice.get_refractive_index(det.get_relative_position(station_id, channel_id)[2], site)
    else:  # signal is coming from above, so we take IOR of air
        index_of_refraction = ice.get_refractive_index(1, site)

    antenna_position_rel = det.get_relative_position(station_id, channel_id) - efield.get_position()

    if np.linalg.norm(antenna_position_rel) > 5 * units.m:
        logger.warning("Calculate an additional time shift for an electric field that is more than 5 meters "
                       "away from the antenna position.")

    travel_time_shift = geo_utl.get_time_delay_from_direction(
        efield.get_parameter(efp.zenith),
        efield.get_parameter(efp.azimuth),
        antenna_position_rel,
        index_of_refraction
    )

    return travel_time_shift<|MERGE_RESOLUTION|>--- conflicted
+++ resolved
@@ -267,21 +267,14 @@
                             self._get_cached_antenna_response.cache_clear()
                             logger.warning(
                                 "Frequencies have changed (array length). Clearing antenna response cache. "
-<<<<<<< HEAD
-                                "(If this happens often, something might be wrong...)")
-=======
                                 "If you similate neutrinos/in-ice radio emission, this is not surprising. Please disable caching "
                                 "By passing `caching==False` to the begin method. If you simulate air showers and this happens often, "
                                 "something might be wrong...")
->>>>>>> e5604e82
                         elif not np.allclose(self.__freqs, ff, rtol=0, atol=0.01 * units.MHz):
                             self.__freqs = ff
                             self._get_cached_antenna_response.cache_clear()
                             logger.warning(
                                 "Frequencies have changed (values). Clearing antenna response cache. "
-<<<<<<< HEAD
-                                "(If this happens often, something might be wrong...)")
-=======
                                 "If you similate neutrinos/in-ice radio emission, this is not surprising. Please disable caching "
                                 "By passing `caching==False` to the begin method. If you simulate air showers and this happens often, "
                                 "something might be wrong...")
@@ -296,7 +289,6 @@
                     zenith_antenna = zenith
                     t_theta = 1
                     t_phi = 1
->>>>>>> e5604e82
 
                 # Get the antenna pattern and orientation for the current channel
                 antenna_pattern, antenna_orientation = self.get_antenna_pattern_and_orientation(
