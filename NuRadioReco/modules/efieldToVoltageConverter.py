import numpy as np
import time
import logging
import copy

import NuRadioReco.framework.channel
import NuRadioReco.framework.base_trace
from NuRadioReco.framework.parameters import electricFieldParameters as efp
from NuRadioReco.framework.parameters import stationParameters as stnp

from NuRadioReco.modules.base.module import register_run
from NuRadioReco.detector import antennapattern
from NuRadioReco.utilities import units, fft, ice, trace_utilities, geometryUtilities as geo_utl


class efieldToVoltageConverter():
    """
    Convolves electric field with antenna response to get the voltage output of the antenna

    Module that should be used to convert simulations to data.
    It assumes that at least one efield is given per channel as input. It will
    convolve the electric field with the corresponding antenna response for the
    incoming direction specified in the channel object.
    The station id, defines antenna location and antenna type.

    """

    def __init__(self, log_level=logging.NOTSET):
        self.__t = 0
        self.__uncertainty = None
        self.__debug = None
        self.__pre_pulse_time = None
        self.__post_pulse_time = None
        self.__max_upsampling_factor = None
        self.antenna_provider = None
        self.logger = logging.getLogger('NuRadioReco.efieldToVoltageConverter')
        self.logger.setLevel(log_level)
        self.begin()


    def begin(self, debug=False, uncertainty=None,
              time_resolution=None,
              pre_pulse_time=200 * units.ns,
              post_pulse_time=200 * units.ns
              ):
        """
        Begin method, sets general parameters of module

        Parameters
        ----------
        debug: bool
            enable/disable debug mode (default: False -> no debug output)
        uncertainty: dictionary (default: {})
            optional argument to specify systematic uncertainties. currently supported keys

             * 'sys_dx': systematic uncertainty of x position of antenna
             * 'sys_dy': systematic uncertainty of y position of antenna
             * 'sys_dz': systematic uncertainty of z position of antenna
             * 'sys_amp': systematic uncertainty of the amplifier aplification,
                specify value as relative difference of linear gain
             * 'amp': statistical uncertainty of the amplifier aplification,
                specify value as relative difference of linear gain

        pre_pulse_time: float
            length of empty samples that is added before the first pulse
        post_pulse_time: float
            length of empty samples that is added after the simulated trace
        """

        if time_resolution is not None:
            self.logger.warning("`time_resolution` is deprecated and will be removed in the future. "
                                "The argument is ignored.")

        self.__debug = debug
        self.__pre_pulse_time = pre_pulse_time
        self.__post_pulse_time = post_pulse_time
        self.__max_upsampling_factor = 5000

        # some uncertainties are systematic, fix them here
        self.__uncertainty = uncertainty or {}
        for key in ['sys_dx', 'sys_dy', 'sys_dz']:
            if key in self.__uncertainty:
                self.__uncertainty[key] = np.random.normal(0, self.__uncertainty[key])

        if 'sys_amp' in self.__uncertainty:
            for iCh in self.__uncertainty['sys_amp']:
                self.__uncertainty['sys_amp'][iCh] = np.random.normal(1, self.__uncertainty['sys_amp'][iCh])

        self.antenna_provider = antennapattern.AntennaPatternProvider()

    @register_run()
    def run(self, evt, station, det, channel_ids=None):
        t = time.time()

        # access simulated efield and high level parameters
        sim_station = station.get_sim_station()
        sim_station_id = sim_station.get_id()
        if len(sim_station.get_electric_fields()) == 0:
            raise LookupError(f"station {station.get_id()} has no efields")

        # first we determine the trace start time of all channels and correct
        times_min = []
        times_max = []
        if channel_ids is None:
            channel_ids = det.get_channel_ids(sim_station_id)
<<<<<<< HEAD
        for channel_id in channel_ids:
            for electric_field in sim_station.get_electric_fields_for_channels([channel_id]):
                time_resolution = 1. / electric_field.get_sampling_rate()
=======

        for channel_id in channel_ids:
            for electric_field in sim_station.get_electric_fields_for_channels([channel_id]):
>>>>>>> 5e3306a6
                cab_delay = det.get_cable_delay(sim_station_id, channel_id)
                t0 = electric_field.get_trace_start_time() + cab_delay

                # if we have a cosmic ray event, the different signal travel time to the antennas has to be taken into account
                if sim_station.is_cosmic_ray():
<<<<<<< HEAD
                    site = det.get_site(sim_station_id)
                    antenna_position = det.get_relative_position(sim_station_id, channel_id) - electric_field.get_position()
                    if sim_station.get_parameter(stnp.zenith) > 90 * units.deg:  # signal is coming from below, so we take IOR of ice
                        index_of_refraction = ice.get_refractive_index(antenna_position[2], site)
                    else:  # signal is coming from above, so we take IOR of air
                        index_of_refraction = ice.get_refractive_index(1, site)
                    # For cosmic ray events, we only have one electric field for all channels, so we have to account
                    # for the difference in signal travel between channels. IMPORTANT: This is only accurate
                    # if all channels have the same z coordinate
                    travel_time_shift = geo_utl.get_time_delay_from_direction(
                        sim_station.get_parameter(stnp.zenith),
                        sim_station.get_parameter(stnp.azimuth),
                        antenna_position,
                        index_of_refraction
                    )
=======
                    travel_time_shift = calculate_time_shift_for_cosmic_ray(det, sim_station, electric_field, channel_id)
>>>>>>> 5e3306a6
                    t0 += travel_time_shift

                if not np.isnan(t0):
                    # trace start time is None if no ray tracing solution was found and channel contains only zeros
                    times_min.append(t0)
                    times_max.append(t0 + electric_field.get_number_of_samples() / electric_field.get_sampling_rate())
                    self.logger.debug("trace start time {}, cable delay {}, tracelength {}".format(
                        electric_field.get_trace_start_time(), cab_delay,
                        electric_field.get_number_of_samples() / electric_field.get_sampling_rate()))

        times_min = np.min(times_min)
        times_max = np.max(times_max)

        # pad event times by pre/post pulse time
        times_min -= self.__pre_pulse_time
        times_max += self.__post_pulse_time

        # assumes that all electric fields have the same sampling rate
        time_resolution = 1. / electric_field.get_sampling_rate()

        trace_length = times_max - times_min
        trace_length_samples = int(round(trace_length / time_resolution))
        if trace_length_samples % 2 != 0:
            trace_length_samples += 1

        self.logger.debug(
            "smallest trace start time {:.1f}, largest trace time {:.1f} -> n_samples = {:d} {:.0f}ns)".format(
                times_min, times_max, trace_length_samples, trace_length / units.ns))

        # loop over all channels
        for channel_id in channel_ids:

            # one channel might contain multiple channels to store the signals from multiple ray paths,
            # so we loop over all simulated channels with the same id,
            # convolve each trace with the antenna response for the given angles
            # and everything up in the time domain
            self.logger.debug('channel id {}'.format(channel_id))
            channel = NuRadioReco.framework.channel.Channel(channel_id)

            if self.__debug:
                from matplotlib import pyplot as plt
                fig, axes = plt.subplots(2, 1)

            channel_spectrum = None
            trace_object = None
            for electric_field in sim_station.get_electric_fields_for_channels([channel_id]):

                # all simulated channels have a different trace start time
                # in a measurement, all channels have the same physical start time
                # so we need to create one long trace that can hold all the different channel times
                # to achieve a good time resolution, we upsample the trace first.
                new_trace = np.zeros((3, trace_length_samples))

                # calculate the start bin
                if not np.isnan(electric_field.get_trace_start_time()):
                    cab_delay = det.get_cable_delay(sim_station_id, channel_id)
                    if sim_station.is_cosmic_ray():
                        travel_time_shift = calculate_time_shift_for_cosmic_ray(
                            det, sim_station, electric_field, channel_id)
                    else:
                        travel_time_shift = 0

                    start_time = electric_field.get_trace_start_time() - times_min + cab_delay + travel_time_shift
                    start_bin = int(round(start_time / time_resolution))

                    # calculate error by using discret bins
                    time_remainder = start_time - start_bin * time_resolution
                    self.logger.debug('channel {}, start time {:.1f} = bin {:d}, ray solution {}'.format(
                        channel_id, electric_field.get_trace_start_time() + cab_delay, start_bin, electric_field[efp.ray_path_type]))

                    new_efield = NuRadioReco.framework.base_trace.BaseTrace()  # create new data structure with new efield length
                    new_efield.set_trace(copy.copy(electric_field.get_trace()), electric_field.get_sampling_rate())
                    new_efield.apply_time_shift(time_remainder)

                    tr = new_efield.get_trace()
                    stop_bin = start_bin + new_efield.get_number_of_samples()

                    # if checks should never be true...
                    if stop_bin > np.shape(new_trace)[-1]:
                        # ensure new efield does not extend beyond end of trace although this should not happen
                        self.logger.warning("electric field trace extends beyond the end of the trace and will be cut.")
                        stop_bin = np.shape(new_trace)[-1]
                        tr = np.atleast_2d(tr)[:, :stop_bin-start_bin]

                    if start_bin < 0:
                        # ensure new efield does not extend beyond start of trace although this should not happen
                        self.logger.warning("electric field trace extends beyond the beginning of the trace and will be cut.")
                        tr = np.atleast_2d(tr)[:, -start_bin:]
                        start_bin = 0

                    new_trace[:, start_bin:stop_bin] = tr

                trace_object = NuRadioReco.framework.base_trace.BaseTrace()
                trace_object.set_trace(new_trace, 1. / time_resolution)

                if self.__debug:
                    axes[0].plot(trace_object.get_times(), new_trace[1], label="eTheta {}".format(electric_field[efp.ray_path_type]), c='C0')
                    axes[0].plot(trace_object.get_times(), new_trace[2], label="ePhi {}".format(electric_field[efp.ray_path_type]), c='C0', linestyle=':')
                    axes[0].plot(electric_field.get_times(), electric_field.get_trace()[1], c='C1', linestyle='-', alpha=.5)
                    axes[0].plot(electric_field.get_times(), electric_field.get_trace()[2], c='C1', linestyle=':', alpha=.5)

                ff = trace_object.get_frequencies()
                efield_fft = trace_object.get_frequency_spectrum()

                zenith = electric_field[efp.zenith]
                azimuth = electric_field[efp.azimuth]

                # get antenna pattern for current channel
                VEL = trace_utilities.get_efield_antenna_factor(
                    sim_station, ff, [channel_id], det, zenith, azimuth, self.antenna_provider)

                if VEL is None:  # this can happen if there is not signal path to the antenna
                    voltage_fft = np.zeros_like(efield_fft[1])  # set voltage trace to zeros
                else:
                    # Apply antenna response to electric field
                    VEL = VEL[0]  # we only requested the VEL for one channel, so selecting it
                    voltage_fft = np.sum(VEL * np.array([efield_fft[1], efield_fft[2]]), axis=0)

                # Remove DC offset
                voltage_fft[np.where(ff < 5 * units.MHz)] = 0.

                if self.__debug:
                    axes[1].plot(
                        trace_object.get_times(), fft.freq2time(voltage_fft, electric_field.get_sampling_rate()),
                        label="{}, zen = {:.0f}deg".format(electric_field[efp.ray_path_type], zenith / units.deg))

                if 'amp' in self.__uncertainty:
                    voltage_fft *= np.random.normal(1, self.__uncertainty['amp'][channel_id])

                if 'sys_amp' in self.__uncertainty:
                    voltage_fft *= self.__uncertainty['sys_amp'][channel_id]

                if channel_spectrum is None:
                    channel_spectrum = voltage_fft
                else:
                    channel_spectrum += voltage_fft

            if self.__debug:
                axes[0].legend(loc='upper left')
                axes[1].legend(loc='upper left')
                plt.show()

            if trace_object is None:  # this happens if don't have any efield for this channel
                # set the trace to zeros
                channel.set_trace(np.zeros(trace_length_samples), 1. / time_resolution)
            else:
                channel.set_frequency_spectrum(channel_spectrum, trace_object.get_sampling_rate())

            channel.set_trace_start_time(times_min)
            station.add_channel(channel)

        self.__t += time.time() - t

    def end(self):
        from datetime import timedelta
        self.logger.setLevel(logging.INFO)
        dt = timedelta(seconds=self.__t)
        self.logger.info("total time used by this module is {}".format(dt))
        return dt


def calculate_time_shift_for_cosmic_ray(det, station, efield, channel_id):
    """
    Calculate the time shift for a cosmic ray event

    Parameters
    ----------
    det : Detector
    station : Station
    efield : ElectricField

    Returns
    -------
    float
        time shift in ns
    """
    station_id = station.get_id()
    site = det.get_site(station_id)
    antenna_position = det.get_relative_position(station_id, channel_id) - efield.get_position()
    if station.get_parameter(stnp.zenith) > 90 * units.deg:  # signal is coming from below, so we take IOR of ice
        index_of_refraction = ice.get_refractive_index(antenna_position[2], site)
    else:  # signal is coming from above, so we take IOR of air
        index_of_refraction = ice.get_refractive_index(1, site)

    # For cosmic ray events, we only have one electric field for all channels, so we have to account
    # for the difference in signal travel between channels. IMPORTANT: This is only accurate
    # if all channels have the same z coordinate
    travel_time_shift = geo_utl.get_time_delay_from_direction(
        station.get_parameter(stnp.zenith),
        station.get_parameter(stnp.azimuth),
        antenna_position,
        index_of_refraction
    )

    return travel_time_shift<|MERGE_RESOLUTION|>--- conflicted
+++ resolved
@@ -103,39 +103,15 @@
         times_max = []
         if channel_ids is None:
             channel_ids = det.get_channel_ids(sim_station_id)
-<<<<<<< HEAD
+
         for channel_id in channel_ids:
             for electric_field in sim_station.get_electric_fields_for_channels([channel_id]):
-                time_resolution = 1. / electric_field.get_sampling_rate()
-=======
-
-        for channel_id in channel_ids:
-            for electric_field in sim_station.get_electric_fields_for_channels([channel_id]):
->>>>>>> 5e3306a6
                 cab_delay = det.get_cable_delay(sim_station_id, channel_id)
                 t0 = electric_field.get_trace_start_time() + cab_delay
 
                 # if we have a cosmic ray event, the different signal travel time to the antennas has to be taken into account
                 if sim_station.is_cosmic_ray():
-<<<<<<< HEAD
-                    site = det.get_site(sim_station_id)
-                    antenna_position = det.get_relative_position(sim_station_id, channel_id) - electric_field.get_position()
-                    if sim_station.get_parameter(stnp.zenith) > 90 * units.deg:  # signal is coming from below, so we take IOR of ice
-                        index_of_refraction = ice.get_refractive_index(antenna_position[2], site)
-                    else:  # signal is coming from above, so we take IOR of air
-                        index_of_refraction = ice.get_refractive_index(1, site)
-                    # For cosmic ray events, we only have one electric field for all channels, so we have to account
-                    # for the difference in signal travel between channels. IMPORTANT: This is only accurate
-                    # if all channels have the same z coordinate
-                    travel_time_shift = geo_utl.get_time_delay_from_direction(
-                        sim_station.get_parameter(stnp.zenith),
-                        sim_station.get_parameter(stnp.azimuth),
-                        antenna_position,
-                        index_of_refraction
-                    )
-=======
                     travel_time_shift = calculate_time_shift_for_cosmic_ray(det, sim_station, electric_field, channel_id)
->>>>>>> 5e3306a6
                     t0 += travel_time_shift
 
                 if not np.isnan(t0):
