--- conflicted
+++ resolved
@@ -46,16 +46,8 @@
     @register_run()
     def run(self, evt, station, det, passband, order, threshold, coinc_window, number_coincidences=2, triggered_channels=None, trigger_name='envelope_trigger'):
         """
-<<<<<<< HEAD
-        Simulates simple threshold trigger based on an Hilbert-envelope of the trace.
-
-        Passband of the trigger, coincidence window within which different channels
-        should have triggered, and the number of channels needed to trigger
-        can be specified.
-=======
         Simulates simple threshold trigger based on a Hilbert-envelope of the trace. Passband of the trigger, coincidence
         window within different channels should have triggered, and the number of channels needed to trigger can be specified.
->>>>>>> acb2cf5f
 
         Parameters
         ----------
@@ -97,12 +89,6 @@
             channel_trace_start_time = station.get_channel(triggered_channels[0]).get_trace_start_time()
 
         for channel in station.iter_channels():
-<<<<<<< HEAD
-            trace = channel.get_filtered_trace(passband, 'butter', order)
-
-            # apply envelope trigger to each channel
-=======
->>>>>>> acb2cf5f
             channel_id = channel.get_id()
             if triggered_channels is not None and channel_id not in triggered_channels:
                 logger.debug("skipping channel {}".format(channel_id))
