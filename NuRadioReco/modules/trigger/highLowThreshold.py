--- conflicted
+++ resolved
@@ -160,15 +160,13 @@
             * 'voltage' to store the ADC output as discretised voltage trace
             * 'counts' to store the ADC output in ADC counts
 
-<<<<<<< HEAD
+        pre_trigger_time: float (default: 55 ns)
+            The time data before the trigger occured is stored (i.e., defines the readout window).
+
         Returns
         -------
         has_triggered: bool
             True if the trigger condition was met
-=======
-        pre_trigger_time: float (default: 55 ns)
-            The time data before the trigger occured is stored (i.e., defines the readout window).
->>>>>>> 107ff07d
         """
         t = time.time()
 
