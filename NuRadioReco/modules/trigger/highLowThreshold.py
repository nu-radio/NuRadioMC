--- conflicted
+++ resolved
@@ -223,14 +223,6 @@
             to start at the beginning of the trace without padding. If false, the traces
             will be zero-padded at the beginning of the trace. This allows a trigger at
             beginning of the trace to be associated with the correct trigger time.
-<<<<<<< HEAD
-
-        Returns
-        -------
-        has_triggered: bool
-            True if the trigger condition was met
-  """
-=======
         pre_trigger_time: float or dict of floats
             Defines the amount of trace recorded before the trigger time. This module does not cut the traces,
             but this trigger property is later used to trim traces accordingly.
@@ -238,8 +230,11 @@
             start of the trace and the trigger time.
             if only a float is given, the same pre_trigger_time is used for all channels
             If none, the default value of the HighLowTrigger class is used, which is currently 55ns.
+        Returns
+        -------
+        has_triggered: bool
+            True if the trigger condition was met
         """
->>>>>>> 116f123b
         t = time.time()
 
         if use_digitization:
