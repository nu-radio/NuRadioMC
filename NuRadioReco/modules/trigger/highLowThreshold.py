from NuRadioReco.modules.base.module import register_run
from NuRadioReco.utilities import units
from NuRadioReco.framework.parameters import stationParameters as stnp
from NuRadioReco.framework.trigger import HighLowTrigger
from NuRadioReco.modules.analogToDigitalConverter import analogToDigitalConverter
import numpy as np
import time
import logging

logger = logging.getLogger('NuRadioReco.HighLowTriggerSimulator')


def get_high_low_triggers(trace, high_threshold, low_threshold,
                          time_coincidence=5 * units.ns, dt=1 * units.ns,
                          step=1, align_strides_to_start=False):
    """
    Calculates a high low trigger in a time coincidence window

    Parameters
    ----------
    trace: array of floats
        the signal trace
    high_threshold: float
        the high threshold
    low_threshold: float
        the low threshold
    time_coincidence: float (default: 5 ns)
        the time coincidence window between a high + low
    dt: float (default: 1 ns)
        the width of a time bin (inverse of sampling rate)
    step: int (default: 1_
        stride length for sampling rate and clock rate mismatch in trigger logic
    align_strides_to_start: bool (default: False)
        If true, the trace represents real detector data and will force the striding
        to start at the beginning of the trace without padding. If false, the traces
        will be zero-padded at the beginning of the trace. This allows a trigger at
        beginning of the trace to be associated with the correct trigger time.

    Returns
    -------
    triggered bins: array of bools
        the bins where the trigger condition is satisfied
    """

    if trace.dtype != type(high_threshold):
        logger.error(f"The trace ({trace.dtype}) and the threshold ({type(high_threshold)}) must have the same type")
        raise TypeError(f"The trace ({trace.dtype}) and the threshold ({type(high_threshold)}) must have the same type")

    n_bins_coincidence = int(np.round(time_coincidence / dt))

    if not align_strides_to_start:
        # Pad trace so trigger bin matches with sample index
        padded_trace = np.pad(trace, (n_bins_coincidence - 1, 0), "constant")
    else:
        padded_trace = trace

    num_frames = int((len(padded_trace) - n_bins_coincidence) / step)
    num_real_frames = int(len(trace) / step)

    logger.debug("length of trace {} samples, coincidence window {}, num window bins {}".format(
        len(padded_trace), n_bins_coincidence, num_frames))

    # This transforms the trace (n samples) to an array with shape (num_frames, window) where each frame
    # is extracted from the trace in steps of sample intervals
    # Ex. step=2, window=4, trace=[1, 2, 3, 4, 5, 6, 7, 8], trace_windowed=[[1, 2, 3, 4], [3, 4, 5, 6], ...]
    trace_windowed = np.lib.stride_tricks.as_strided(
        padded_trace, (num_frames, n_bins_coincidence),
        (padded_trace.strides[0] * step, padded_trace.strides[0]),
        writeable=False)

    # Find high and low triggering windows
    trace_high = np.any(trace_windowed >= high_threshold, axis=1)
    trace_low = np.any(trace_windowed <= low_threshold, axis=1)
    trace_high_low = trace_high & trace_low

    # Keep as many samples as the original trace or cut short to keep triggers in the trace length.
    trace_high_low = trace_high_low[:num_real_frames]

    return trace_high_low


def get_majority_logic(tts, number_of_coincidences=2, time_coincidence=32 * units.ns, dt=1 * units.ns,
                       step=1, align_strides_to_start=False):
    """
    Calculates a majority logic trigger

    Parameters
    ----------
    tts: array/list of array of bools
        an array of bools that indicate a single channel trigger per channel
    number_of_coincidences: int (default: 2)
        the number of coincidences between channels
    time_coincidence: float (default: 32 ns)
        the time coincidence window between channels
    dt: float (default: 1ns)
        the width of a time bin (inverse of sampling rate)
    step: int (default: 1)
        stride length for sampling rate and clock rate mismatch in trigger logic
    align_strides_to_start: bool (default: False)
        If true, the trace represents real detector data and will force the striding
        to start at the beginning of the trace without padding. If false, the traces
        will be zero-padded at the beginning of the trace. This allows a trigger at
        beginning of the trace to be associated with the correct trigger time.

    Returns
    -------
    triggerd: bool
        returns True if majority logic is fulfilled
    triggerd_bins: array of ints
        the bins that fulfilled the trigger
    triggered_times: array of floats
        the trigger times
    """

    n_bins_coincidence = int(np.round(time_coincidence / dt))
    n = len(tts[0])

    if n_bins_coincidence > n:  # reduce coincidence window to maximum trace length
        n_bins_coincidence = n
        logger.debug("specified coincidence window longer than tracelength, reducing coincidence window to trace length")

    for i in range(len(tts)):
        if not align_strides_to_start:
            trace = np.pad(tts[i], (n_bins_coincidence - 1, 0), "constant")
        else:
            trace = tts[i]

        num_frames = int((len(trace) - n_bins_coincidence) / step)

        # Use the stride trick again.
        trace_windowed = np.lib.stride_tricks.as_strided(
            trace, (num_frames, n_bins_coincidence),
            (trace.strides[0] * step, trace.strides[0]),
            writeable=False)

        tts[i] = np.any(trace_windowed, axis=1)

    tt = np.array(tts)
    ttt = np.sum(np.array(tt), axis=0) >= number_of_coincidences
    triggered_bins = np.atleast_1d(np.squeeze(np.argwhere(ttt))) * step

    return np.any(ttt), triggered_bins, triggered_bins * dt


class triggerSimulator:
    """
    Calculates the trigger of an event.
    Uses the ARIANNA trigger logic, that a single antenna needs to cross a high and a low threshold value,
    and then coincidences between antennas can be required.
    """

    def __init__(self):
        self.__t = 0
        self.begin()

    def begin(self, log_level=logging.NOTSET):
        logger.setLevel(log_level)

    @register_run()
    def run(self, evt, station, det,
            use_digitization=False,  # Only active if use_digitization is set to True
            threshold_high=60 * units.mV,
            threshold_low=-60 * units.mV,
            high_low_window=5 * units.ns,
            coinc_window=200 * units.ns,
            number_concidences=2,
            triggered_channels=None,
            trigger_name="default_high_low",
            set_not_triggered=False,
            Vrms=None,
            trigger_adc=True,
            clock_offset=0,
            adc_output='voltage',
            pre_trigger_time=55 * units.ns,
            step=1,
            align_strides_to_start=False,
            pre_trigger_time=None):
        """

        Parameters
        ----------
        evt: Event
            The event to run the module on
        station: Station
            The station to run the module on
        det: Detector
            The detector description
        use_digitization: bool
            If True, traces will be digitized
        threshold_high: float or dict of floats
            the threshold voltage that needs to be crossed on a single channel on the high side
            a dict can be used to specify a different threshold per channel where the key is the channel id
        threshold_low: float or dict of floats
            the threshold voltage that needs to be crossed on a single channel on the low side
            a dict can be used to specify a different threshold per channel where the key is the channel id
        high_low_window: float
           time window in which a high+low crossing needs to occur to trigger a channel
        coinc_window: float
            time window in which number_concidences channels need to trigger
        number_concidences: int
            number of channels that are requried in coincidence to trigger a station
        triggered_channels: array of ints or None
            channels ids that are triggered on, if None trigger will run on all channels
        trigger_name: string
            a unique name of this particular trigger
        set_not_triggered: bool (default: False)
            if True not trigger simulation will be performed and this trigger will be set to not_triggered
        Vrms: float
            If supplied, overrides adc_voltage_range as supplied in the detector description file
        trigger_adc: bool
            If True, the relevant ADC parameters in the config file are the ones
            that start with `'trigger_'`
        clock_offset: float

        adc_output: string
            Options:
            * 'voltage' to store the ADC output as discretised voltage trace
            * 'counts' to store the ADC output in ADC counts

        pre_trigger_time: float (default: 55 ns)
            The time data before the trigger occured is stored (i.e., defines the readout window).
        step: int
            stride length for sampling rate and clock rate mismatch in trigger logic
        align_strides_to_start: bool (default: False)
            If true, the trace represents real detector data and will force the striding
            to start at the beginning of the trace without padding. If false, the traces
            will be zero-padded at the beginning of the trace. This allows a trigger at
            beginning of the trace to be associated with the correct trigger time.
<<<<<<< HEAD

        Returns
        -------
        has_triggered: bool
            True if the trigger condition was met
=======
        pre_trigger_time: float or dict of floats
            Defines the amount of trace recorded before the trigger time. This module does not cut the traces,
            but this trigger property is later used to trim traces accordingly.
            if a dict is given, the keys are the channel_ids, and the value is the pre_trigger_time between the
            start of the trace and the trigger time.
            if only a float is given, the same pre_trigger_time is used for all channels
            If none, the default value of the HighLowTrigger class is used, which is currently 55ns.
>>>>>>> cb32afbf
        """
        t = time.time()

        if use_digitization:
            adcConverter = analogToDigitalConverter()

        channels_that_passed_trigger = []
        if not set_not_triggered:
            triggerd_bins_channels = []

            if triggered_channels is None:
                for channel in station.iter_trigger_channels():
                    channel_trace_start_time = channel.get_trace_start_time()
                    break
            else:
                channel_trace_start_time = station.get_trigger_channel(triggered_channels[0]).get_trace_start_time()

            for channel in station.iter_trigger_channels():
                channel_id = channel.get_id()
                if triggered_channels is not None and channel_id not in triggered_channels:
                    continue

                if channel.get_trace_start_time() != channel_trace_start_time:
                    logger.warning('Channel has a trace_start_time that differs from the other channels. The trigger simulator may not work properly')

                dt = 1. / channel.get_sampling_rate()
                trace = np.array(channel.get_trace())

                if use_digitization:
                    trace, trigger_sampling_rate = adcConverter.get_digital_trace(
                        station, det, channel,
                        Vrms=Vrms,
                        trigger_adc=trigger_adc,
                        clock_offset=clock_offset,
                        return_sampling_frequency=True,
                        adc_type='perfect_floor_comparator',
                        adc_output=adc_output,
                        trigger_filter=None
                    )

                    # overwrite the dt defined for the original trace by the digitized one
                    dt = 1. / trigger_sampling_rate

                triggerd_bins = get_high_low_triggers(
                    trace,
                    _get_threshold_channel(threshold_high, channel_id),
                    _get_threshold_channel(threshold_low, channel_id),
                    high_low_window, dt, step, align_strides_to_start)

                if np.any(triggerd_bins):
                    channels_that_passed_trigger.append(channel.get_id())

                triggerd_bins_channels.append(triggerd_bins)
                logger.debug("channel {}, len(triggerd_bins) = {}".format(channel_id, len(triggerd_bins)))

            if len(triggerd_bins_channels):
                has_triggered, triggered_bins, triggered_times = get_majority_logic(
                    triggerd_bins_channels, number_concidences, coinc_window, dt * step, 1, align_strides_to_start)
            else:
                has_triggered = False

            # set maximum signal aplitude
            max_signal = 0

            if has_triggered:
                for channel in station.iter_trigger_channels():
                    max_signal = max(max_signal, np.abs(channel.get_trace()[triggered_bins]).max())

                station.set_parameter(stnp.channels_max_amplitude, max_signal)
        else:
            logger.info("set_not_triggered flag True, setting triggered to False.")
            has_triggered = False

        kwargs = {}
        if pre_trigger_time is not None:
            kwargs['pre_trigger_times'] = pre_trigger_time
        trigger = HighLowTrigger(trigger_name, threshold_high, threshold_low, high_low_window,
<<<<<<< HEAD
                                 coinc_window, channels=triggered_channels, pre_trigger_times=pre_trigger_time,
                                 number_of_coincidences=number_concidences)
=======
                                 coinc_window, channels=triggered_channels, number_of_coincidences=number_concidences,
                                 **kwargs)

>>>>>>> cb32afbf
        trigger.set_triggered_channels(channels_that_passed_trigger)

        if not has_triggered:
            trigger.set_triggered(False)
            logger.info("Station has NOT passed trigger")
        else:
            trigger.set_triggered(True)
            # trigger_time= time from start of trace + start time of trace with respect to moment of first interaction = trigger time from moment of first interaction
            trigger.set_trigger_time(triggered_times.min() + channel_trace_start_time)
            trigger.set_trigger_times(triggered_times + channel_trace_start_time)
            logger.info("Station has passed trigger, trigger time is {:.1f} ns".format(
                trigger.get_trigger_time() / units.ns))

        station.set_trigger(trigger)

        self.__t += time.time() - t

        return has_triggered

    def end(self):
        from datetime import timedelta
        dt = timedelta(seconds=self.__t)
        logger.info("total time used by this module is {}".format(dt))
        return dt


def _get_threshold_channel(threshold, channel_id):
    """ Returns channel specific threshold if threshold is a dict, otherwise returns threshold """
    if isinstance(threshold, dict):
        return threshold[channel_id]
    elif isinstance(threshold, (int, float)):
        return threshold
    else:
        raise TypeError(f"Threshold must be a int/float or dict, not {type(threshold)}")<|MERGE_RESOLUTION|>--- conflicted
+++ resolved
@@ -171,7 +171,6 @@
             trigger_adc=True,
             clock_offset=0,
             adc_output='voltage',
-            pre_trigger_time=55 * units.ns,
             step=1,
             align_strides_to_start=False,
             pre_trigger_time=None):
@@ -216,9 +215,6 @@
             Options:
             * 'voltage' to store the ADC output as discretised voltage trace
             * 'counts' to store the ADC output in ADC counts
-
-        pre_trigger_time: float (default: 55 ns)
-            The time data before the trigger occured is stored (i.e., defines the readout window).
         step: int
             stride length for sampling rate and clock rate mismatch in trigger logic
         align_strides_to_start: bool (default: False)
@@ -226,13 +222,6 @@
             to start at the beginning of the trace without padding. If false, the traces
             will be zero-padded at the beginning of the trace. This allows a trigger at
             beginning of the trace to be associated with the correct trigger time.
-<<<<<<< HEAD
-
-        Returns
-        -------
-        has_triggered: bool
-            True if the trigger condition was met
-=======
         pre_trigger_time: float or dict of floats
             Defines the amount of trace recorded before the trigger time. This module does not cut the traces,
             but this trigger property is later used to trim traces accordingly.
@@ -240,7 +229,11 @@
             start of the trace and the trigger time.
             if only a float is given, the same pre_trigger_time is used for all channels
             If none, the default value of the HighLowTrigger class is used, which is currently 55ns.
->>>>>>> cb32afbf
+
+        Returns
+        -------
+        has_triggered: bool
+            True if the trigger condition was met
         """
         t = time.time()
 
@@ -318,14 +311,9 @@
         if pre_trigger_time is not None:
             kwargs['pre_trigger_times'] = pre_trigger_time
         trigger = HighLowTrigger(trigger_name, threshold_high, threshold_low, high_low_window,
-<<<<<<< HEAD
-                                 coinc_window, channels=triggered_channels, pre_trigger_times=pre_trigger_time,
-                                 number_of_coincidences=number_concidences)
-=======
                                  coinc_window, channels=triggered_channels, number_of_coincidences=number_concidences,
                                  **kwargs)
 
->>>>>>> cb32afbf
         trigger.set_triggered_channels(channels_that_passed_trigger)
 
         if not has_triggered:
