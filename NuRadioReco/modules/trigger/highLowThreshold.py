from NuRadioReco.modules.base.module import register_run
from NuRadioReco.utilities import units
from NuRadioReco.framework.parameters import stationParameters as stnp
from NuRadioReco.framework.trigger import HighLowTrigger
from NuRadioReco.modules.analogToDigitalConverter import analogToDigitalConverter
import numpy as np
import time
import logging


logger = logging.getLogger('NuRadioReco.HighLowTriggerSimulator')


def get_high_low_triggers(trace, high_threshold, low_threshold,
                          time_coincidence=5 * units.ns, dt=1 * units.ns):
    """
    calculates a high low trigger in a time coincidence window

    Parameters
    ----------
    trace: array of floats
        the signal trace
    high_threshold: float
        the high threshold
    low_threshold: float
        the low threshold
    time_coincidence: float
        the time coincidence window between a high + low
    dt: float
        the width of a time bin (inverse of sampling rate)

    Returns
    -------
    triggered bins: array of bools
        the bins where the trigger condition is satisfied
    """
    n_bins_coincidence = int(np.round(time_coincidence / dt)) + 1
    c = np.ones(n_bins_coincidence, dtype=bool)
    logger.debug("length of trace {} bins, coincidence window {} bins".format(len(trace), len(c)))

    c2 = np.array([1, -1])
    m1 = np.convolve(trace > high_threshold, c, mode='full')[:-(n_bins_coincidence - 1)]
    m2 = np.convolve(trace < low_threshold, c, mode='full')[:-(n_bins_coincidence - 1)]
    return np.convolve(m1 & m2, c2, mode='same') > 0


def get_majority_logic(tts, number_of_coincidences=2, time_coincidence=32 * units.ns, dt=1 * units.ns):
    """
    calculates a majority logic trigger

    Parameters
    ----------
    tts: array/list of array of bools
        an array of bools that indicate a single channel trigger per channel
    number_of_coincidences: int (default: 2)
        the number of coincidences between channels
    time_coincidence: float
        the time coincidence window between channels
    dt: float
        the width of a time bin (inverse of sampling rate)

    Returns
    -------
    triggerd: bool
        returns True if majority logic is fulfilled
    triggerd_bins: array of ints
        the bins that fulfilled the trigger
    triggered_times: array of floats
        the trigger times
    """
    n = len(tts[0])
    n_bins_coincidence = int(np.round(time_coincidence / dt)) + 1
    if(n_bins_coincidence > n):  # reduce coincidence window to maximum trace length
        n_bins_coincidence = n
        logger.debug("specified coincidence window longer than tracelenght, reducing coincidence window to trace length")
    c = np.ones(n_bins_coincidence, dtype=bool)

    for i in range(len(tts)):
        logger.debug("get_majority_logic() length of trace {} bins, coincidence window {} bins".format(len(tts[i]), len(c)))
        tts[i] = np.convolve(tts[i], c, mode='full')[:-(n_bins_coincidence - 1)]
    tts = np.sum(tts, axis=0)
    ttt = tts >= number_of_coincidences
    triggered_bins = np.atleast_1d(np.squeeze(np.argwhere(tts >= number_of_coincidences)))
    return np.any(ttt), triggered_bins, triggered_bins * dt


class triggerSimulator:
    """
    Calculates the trigger of an event.
    Uses the ARIANNA trigger logic, that a single antenna needs to cross a high and a low threshold value,
    and then coincidences between antennas can be required.
    """

    def __init__(self):
        self.__t = 0
        self.begin()

<<<<<<< HEAD
    def begin(self, log_level=None):
        if log_level is not None:
            logger.setLevel(log_level)
=======
    def begin(self, log_level=logging.NOTSET):
        logger.setLevel(log_level)
        return
>>>>>>> 3f39bcce

    @register_run()
    def run(self, evt, station, det,
            use_digitization=False,  # Only active if use_digitization is set to True
            threshold_high=60 * units.mV,
            threshold_low=-60 * units.mV,
            high_low_window=5 * units.ns,
            coinc_window=200 * units.ns,
            number_concidences=2,
            triggered_channels=None,
            trigger_name="default_high_low",
            set_not_triggered=False,
            Vrms=None,
            trigger_adc=True,
            clock_offset=0,
            adc_output='voltage'):
        """
        simulate ARIANNA trigger logic

        Parameters
        ----------
        evt: Event
            The event to run the module on
        station: Station
            The station to run the module on
        det: Detector
            The detector description
        use_digitization: bool
            If True, traces will be digitized
        threshold_high: float or dict of floats
            the threshold voltage that needs to be crossed on a single channel on the high side
            a dict can be used to specify a different threshold per channel where the key is the channel id
        threshold_low: float or dict of floats
            the threshold voltage that needs to be crossed on a single channel on the low side
            a dict can be used to specify a different threshold per channel where the key is the channel id
        high_low_window: float
           time window in which a high+low crossing needs to occur to trigger a channel
        coinc_window: float
            time window in which number_concidences channels need to trigger
        number_concidences: int
            number of channels that are requried in coincidence to trigger a station
        triggered_channels: array of ints or None
            channels ids that are triggered on, if None trigger will run on all channels
        trigger_name: string
            a unique name of this particular trigger
        set_not_triggered: bool (default: False)
            if True not trigger simulation will be performed and this trigger will be set to not_triggered
        Vrms: float
            If supplied, overrides adc_reference_voltage as supplied in the detector description file
        trigger_adc: bool
            If True, the relevant ADC parameters in the config file are the ones
            that start with `'trigger_'`
        clock_offset: float

        adc_output: string
            Options:
            * 'voltage' to store the ADC output as discretised voltage trace
            * 'counts' to store the ADC output in ADC counts
        """
        t = time.time()

        if use_digitization:
            adcConverter = analogToDigitalConverter()

        channels_that_passed_trigger = []
        if not set_not_triggered:
            triggerd_bins_channels = []

            if triggered_channels is None:
                for channel in station.iter_channels():
                    channel_trace_start_time = channel.get_trace_start_time()
                    break
            else:
                channel_trace_start_time = station.get_channel(triggered_channels[0]).get_trace_start_time()

            for channel in station.iter_channels():
                channel_id = channel.get_id()
                if triggered_channels is not None and channel_id not in triggered_channels:
                    continue

                if channel.get_trace_start_time() != channel_trace_start_time:
                    logger.warning('Channel has a trace_start_time that differs from the other channels. The trigger simulator may not work properly')

                dt = 1. / channel.get_sampling_rate()
                trace = np.array(channel.get_trace())

                if use_digitization:
                    trace, trigger_sampling_rate = adcConverter.get_digital_trace(
                        station, det, channel,
                        Vrms=Vrms,
                        trigger_adc=trigger_adc,
                        clock_offset=clock_offset,
                        return_sampling_frequency=True,
                        adc_type='perfect_floor_comparator',
                        adc_output=adc_output,
                        trigger_filter=None
                    )

                    # overwrite the dt defined for the original trace by the digitized one
                    dt = 1. / trigger_sampling_rate

                if isinstance(threshold_high, dict):
                    threshold_high_tmp = threshold_high[channel_id]
                else:
                    threshold_high_tmp = threshold_high

                if isinstance(threshold_low, dict):
                    threshold_low_tmp = threshold_low[channel_id]
                else:
                    threshold_low_tmp = threshold_low

                triggerd_bins = get_high_low_triggers(
                    trace, threshold_high_tmp, threshold_low_tmp, high_low_window, dt)

                if np.any(triggerd_bins):
                    channels_that_passed_trigger.append(channel.get_id())

                triggerd_bins_channels.append(triggerd_bins)
                logger.debug("channel {}, len(triggerd_bins) = {}".format(channel_id, len(triggerd_bins)))

            if len(triggerd_bins_channels):
                has_triggered, triggered_bins, triggered_times = get_majority_logic(
                    triggerd_bins_channels, number_concidences, coinc_window, dt)
            else:
                has_triggered = False
            # set maximum signal aplitude
            max_signal = 0

            if has_triggered:
                for channel in station.iter_channels():
                    max_signal = max(max_signal, np.abs(channel.get_trace()[triggered_bins]).max())

                station.set_parameter(stnp.channels_max_amplitude, max_signal)
        else:
            logger.info("set_not_triggered flag True, setting triggered to False.")
            has_triggered = False

        trigger = HighLowTrigger(trigger_name, threshold_high, threshold_low, high_low_window,
                                 coinc_window, channels=triggered_channels, number_of_coincidences=number_concidences)
        trigger.set_triggered_channels(channels_that_passed_trigger)

        if not has_triggered:
            trigger.set_triggered(False)
            logger.info("Station has NOT passed trigger")
        else:
            trigger.set_triggered(True)
            # trigger_time= time from start of trace + start time of trace with respect to moment of first interaction = trigger time from moment of first interaction
            trigger.set_trigger_time(triggered_times.min() + channel_trace_start_time)
            trigger.set_trigger_times(triggered_times + channel_trace_start_time)
            logger.info("Station has passed trigger, trigger time is {:.1f} ns".format(
                trigger.get_trigger_time() / units.ns))

        station.set_trigger(trigger)

        self.__t += time.time() - t

    def end(self):
        from datetime import timedelta
        dt = timedelta(seconds=self.__t)
        logger.info("total time used by this module is {}".format(dt))
        return dt<|MERGE_RESOLUTION|>--- conflicted
+++ resolved
@@ -95,15 +95,8 @@
         self.__t = 0
         self.begin()
 
-<<<<<<< HEAD
-    def begin(self, log_level=None):
-        if log_level is not None:
-            logger.setLevel(log_level)
-=======
     def begin(self, log_level=logging.NOTSET):
         logger.setLevel(log_level)
-        return
->>>>>>> 3f39bcce
 
     @register_run()
     def run(self, evt, station, det,
