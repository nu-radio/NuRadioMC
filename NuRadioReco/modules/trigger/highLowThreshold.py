--- conflicted
+++ resolved
@@ -33,7 +33,7 @@
     align_strides_to_start: bool (default: False)
         If true, the trace represents real detector data and will force the striding
         to start at the beginning of the trace without padding. If false, the traces
-        will be zero-padded at the beginning of the trace. This allows a trigger at 
+        will be zero-padded at the beginning of the trace. This allows a trigger at
         beginning of the trace to be associated with the correct trigger time.
 
     Returns
@@ -99,7 +99,7 @@
     align_strides_to_start: bool (default: False)
         If true, the trace represents real detector data and will force the striding
         to start at the beginning of the trace without padding. If false, the traces
-        will be zero-padded at the beginning of the trace. This allows a trigger at 
+        will be zero-padded at the beginning of the trace. This allows a trigger at
         beginning of the trace to be associated with the correct trigger time.
 
     Returns
@@ -171,12 +171,9 @@
             trigger_adc=True,
             clock_offset=0,
             adc_output='voltage',
-<<<<<<< HEAD
-            pre_trigger_time=55 * units.ns):
-=======
+            pre_trigger_time=55 * units.ns,
             step=1,
             align_strides_to_start=False):
->>>>>>> 03b50d7d
         """
 
         Parameters
@@ -218,24 +215,21 @@
             Options:
             * 'voltage' to store the ADC output as discretised voltage trace
             * 'counts' to store the ADC output in ADC counts
-<<<<<<< HEAD
 
         pre_trigger_time: float (default: 55 ns)
             The time data before the trigger occured is stored (i.e., defines the readout window).
-
-        Returns
-        -------
-        has_triggered: bool
-            True if the trigger condition was met
-=======
         step: int
             stride length for sampling rate and clock rate mismatch in trigger logic
         align_strides_to_start: bool (default: False)
             If true, the trace represents real detector data and will force the striding
             to start at the beginning of the trace without padding. If false, the traces
-            will be zero-padded at the beginning of the trace. This allows a trigger at 
+            will be zero-padded at the beginning of the trace. This allows a trigger at
             beginning of the trace to be associated with the correct trigger time.
->>>>>>> 03b50d7d
+
+        Returns
+        -------
+        has_triggered: bool
+            True if the trigger condition was met
         """
         t = time.time()
 
