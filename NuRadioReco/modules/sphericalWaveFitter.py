--- conflicted
+++ resolved
@@ -23,7 +23,6 @@
         pass
 
 
-<<<<<<< HEAD
     def run(
         self, evt, station, det, start_pulser_position, n_index = None, 
         grid_size = 2, step_size = .1, mode='add', debug = True, debugplots_path=''):
@@ -58,10 +57,6 @@
         debugplots_path: str
             where to save the debug plots
         """
-=======
-    def run(self, evt, station, det, start_pulser_position, n_index = None, debug = True):
-
->>>>>>> 83e4e6dd
         print("channels used for this reconstruction:", self.__channel_ids)
 
 
@@ -84,14 +79,10 @@
                 id1, id2 = self.__channel_ids[i], self.__channel_ids[j]
                 relative_positions = det.get_relative_position(station_id, id1) - det.get_relative_position(station_id, id2)
                 self.__relative_positions.append(relative_positions)
-<<<<<<< HEAD
                 self.__relative_delays.append(
                     station.get_channel(id1).get_trace_start_time()
                     - station.get_channel(id2).get_trace_start_time()
                 )
-=======
-
->>>>>>> 83e4e6dd
                 self.__channel_pairs.append([self.__channel_ids[i], self.__channel_ids[j]])
 
 
@@ -148,13 +139,9 @@
             else:
                 trace2[np.abs(station.get_channel(self.__channel_pairs[ich][1]).get_times() - t_max2) > corr_range] = 0
             self.__correlation[ich] = np.abs(scipy.signal.correlate(trace1, trace2))
-<<<<<<< HEAD
             if mode == 'add_normalize_correlation':
                 self.__correlation[ich] /= np.max(self.__correlation[ich])
           
-=======
-
->>>>>>> 83e4e6dd
 
 
         #### set positions for starting position ####
@@ -191,7 +178,6 @@
         print("reconstructed position: {}".format([ll[0], ll[1], ll[2]]))
 
         if debug:
-<<<<<<< HEAD
             fig, ax = plt.subplots(1,1, subplot_kw=dict(projection='3d'))
             jout_abs = np.abs(jout)
             vmin, vmax = np.min(jout_abs), np.max(jout_abs)
@@ -215,9 +201,6 @@
 
         if debug:
             
-=======
-
->>>>>>> 83e4e6dd
             method = 'Nelder-Mead'
             x = np.arange(x_start -3, x_start +3, dx)
             y = np.arange(y_start - 3, y_start +3, dy)
