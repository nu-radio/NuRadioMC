import logging
import numpy as np
import radiotools.helper as hp

from scipy.signal import hilbert

from NuRadioReco.utilities import fft
from NuRadioReco.modules.base.module import register_run
from NuRadioReco.framework.parameters import stationParameters, channelParameters, showerParameters
from NuRadioReco.modules.LOFAR.beamforming_utilities import mini_beamformer

#for debug:
import matplotlib.pyplot as plt


def find_snr_of_timeseries(timeseries, window_start=0, window_end=-1, noise_start=0, noise_end=-1):
    """
    Return the signal-to-noise ratio (SNR) of a given time trace. The additional parameters allow to
    select a window where the signal is and a separate window where there is only noise.

    Parameters
    ----------
    timeseries: list or np.ndarray
        The time trace
    window_start : int
    window_end : int
        We look for the peak inside the array `timeseries[window_start:window_end]`
    noise_start : int
    noise_end : int
        The array `timeseries[noise_start:noise_end]` is used to calculate the noise level

    Returns
    -------
    The SNR of the time trace
    """
    analytic_signal = hilbert(timeseries)
    amplitude_envelope = np.abs(analytic_signal)

    rms = np.sqrt(
        np.mean(amplitude_envelope[noise_start:noise_end] ** 2)
    )

    peak = np.max(
        amplitude_envelope[window_start:window_end]
    )

    return peak / rms


class stationPulseFinder:
    """
    Look for significant pulses in every station. The module uses beamforming to enhance the sensitivity in
    direction estimated from the LORA particle data. It also identifies the channels which have an SNR good
    enough to use for direction fitting later.
    """

    def __init__(self):
        self.logger = logging.getLogger('NuRadioReco.LOFAR.stationPulseFinder')

        self.__window_size = None
        self.__noise_away_from_pulse = None
        self.__snr_cr = None
        self.__min_good_channels = None

        self.direction_cartesian = None  # The zenith and azimuth pointing towards where to beamform.

<<<<<<< HEAD
    def begin(self, window=800, noise_window=10000, cr_snr=3, good_channels=6, logger_level=logging.WARNING):
=======
    def begin(self, window=500, noise_window=10000, cr_snr=3, good_channels=6, logger_level=logging.NOTSET):
>>>>>>> 4f1ab09b
        """
        Sets the window size to use for pulse finding, as well as the number of samples away from the pulse
        to use for noise measurements. The function also defines what an acceptable SNR is to consider a
        cosmic-ray signal to be in the trace, as well as the number of good channels a station should have
        to be kept for further processing.

        Parameters
        ----------
        window : int, default=500
            Size of the window to look for pulse
        noise_window : int, default=10000
            The trace used for noise characterisation goes from sample 0 to the start of the pulse searching
            window minus this number.
        cr_snr : float, default=3
            The minimum SNR a channel should have to be considered having a CR signal.
        good_channels : int, default=6
            The minimum number of good channels a station should have in order be "triggered".
        logger_level : int, default=logging.NOTSET
            Use this parameter to override the logging level for this module.
        """
        # TODO: find window size used in PyCRTools
        self.__window_size = window
        self.__noise_away_from_pulse = noise_window
        self.__snr_cr = cr_snr
        self.__min_good_channels = good_channels

        self.logger.setLevel(logger_level)

    def _signal_windows_polarisation(self, station, channel_positions, channel_ids_per_pol):
        """
        Considers the channel groups given by `channel_ids_per_pol` one by one and beamforms the traces
        in the direction of `stationPulseFinder.direction_cartesian`. It then calculates the maximum of the
        amplitude envelope, and saves the corresponding index with the indices for pulse finding in a tuple,
        which it returns.

        Parameters
        ----------
        station : Station object
            The station to analyse.
        channel_positions : np.ndarray
            The array of channels positions, to be extracted from the detector description.
        channel_ids_per_pol : list[list]
            A list of channel IDs grouped per polarisation. The IDs in each sublist will be used together for
            beamforming in the direction given by `beamform_direction`.

        Returns
        -------
        tuple of floats
            * The index in `channel_ids_per_pol` which contains the strongest signal
            * The start index of the pulse window
            * The stop index of the pulse window
        """
        # Assume all the channels have the same frequency content and sampling rate
        frequencies = station.get_channel(channel_ids_per_pol[0][0]).get_frequencies()
        sampling_rate = station.get_channel(channel_ids_per_pol[0][0]).get_sampling_rate()

        values_per_pol = []

        for i, channel_ids in enumerate(channel_ids_per_pol):
            all_spectra = np.array([station.get_channel(channel).get_frequency_spectrum() for channel in channel_ids])
            beamed_fft = mini_beamformer(all_spectra, frequencies, channel_positions, self.direction_cartesian)
            beamed_timeseries = fft.freq2time(beamed_fft, sampling_rate, n=station.get_channel(channel_ids[0]).get_trace().shape[0])

            analytic_signal = hilbert(beamed_timeseries)
            amplitude_envelope = np.abs(analytic_signal)
            signal_window_start = int(
                np.argmax(amplitude_envelope) - self.__window_size / 2
            )
            signal_window_end = int(
                np.argmax(amplitude_envelope) + self.__window_size / 2
            )

            values_per_pol.append([np.max(amplitude_envelope), signal_window_start, signal_window_end])

        values_per_pol = np.asarray(values_per_pol)
        dominant = np.argmax(values_per_pol[:, 0])
        window_start, window_end = values_per_pol[dominant][1:]

        return dominant, window_start, window_end

    def _station_has_cr(self, station, channel_positions, channel_ids_per_pol, signal_window=None, noise_window=None):
        """
        Beamform the station towards the direction given by `stationPulseFinder.direction_cartesian`
        and check if there is any significant signal in the trace. If this is the case,
        the `stationParameter.triggered` value is set to `True`.

        Parameters
        ----------
        station : Station object
            The station to process
        channel_positions : np.ndarray
            The array of channels positions, to be extracted from the detector description
        channel_ids_per_pol : list[list]
            A list of channel IDs grouped per polarisation.
        signal_window : array-like, default=[0, -1]
            A list containing the first and last index of the trace where to look for a pulse
        noise_window : array-like, default=[0, -1]
            A list containing the first and last index of the trace to use for noise characterisation
        """
        if signal_window is None:
            signal_window = [0, -1]
        if noise_window is None:
            noise_window = [10000, 20000]

        frequencies = station.get_channel(channel_ids_per_pol[0][0]).get_frequencies()
        sampling_rate = station.get_channel(channel_ids_per_pol[0][0]).get_sampling_rate()

        for channel_ids in channel_ids_per_pol:
            all_spectra = np.array([station.get_channel(channel).get_frequency_spectrum() for channel in channel_ids])

            beamed_fft = mini_beamformer(all_spectra, frequencies, channel_positions, self.direction_cartesian)
            beamed_timeseries = fft.freq2time(beamed_fft, sampling_rate, n=station.get_channel(channel_ids[0]).get_trace().shape[0])

            snr = find_snr_of_timeseries(beamed_timeseries,
                                         window_start=signal_window[0], window_end=signal_window[1],
                                         noise_start=noise_window[0], noise_end=noise_window[1])
            if snr > self.__snr_cr:
                station.set_parameter(stationParameters.triggered, True)
                return True  # no need to check second polarisation if CR found

        return False

    def _find_good_channels(self, station, signal_window=None, noise_window=None):
        """
        Loop over all channels in the station and return an array which contains booleans indicating whether
        the channel at that index has an SNR higher than the minimum required one
        (set in the `stationPulseFinder.begin()` function).

        Parameters
        ----------
        station : Station object
            The station to process
        signal_window : array-like, default=[0, -1]
            A list containing the first and last index of the trace where to look for a pulse
        noise_window : array-like, default=[0, -1]
            A list containing the first and last index of the trace to use for noise characterisation
        """
        if signal_window is None:
            signal_window = [0, -1]
        if noise_window is None:
            noise_window = [10000, 20000]

        good_channels = []
        for channel in station.iter_channels():
            snr = find_snr_of_timeseries(channel.get_trace(),
                                         window_start=signal_window[0], window_end=signal_window[1],
                                         noise_start=noise_window[0], noise_end=noise_window[1])

            channel.set_parameter(channelParameters.SNR, snr)
            if snr > self.__snr_cr:
                good_channels.append(channel.get_id())

        return good_channels

    def _check_station_triggered(self, station, channel_positions, channel_ids_per_pol, signal_window, noise_window):
        """
        Check if the station has been triggered by a radio signal. This functions verifies there is a significant
        pulse in the radio signal after beamforming, and also checks if there enough channels (i.e. LOFAR dipoles)
        that contain a good signal.

        Parameters
        ----------
        station : Station object
            The station to analyse
        """
        self.logger.debug(f'Looking for signal in indices {signal_window}')
        self.logger.debug(f'Using {noise_window} as noise trace')

        cr_found = self._station_has_cr(
            station, channel_positions, channel_ids_per_pol, signal_window=signal_window, noise_window=noise_window
        )

        if cr_found:
            good_channels_station = self._find_good_channels(
                station, signal_window=signal_window, noise_window=noise_window
            )

            self.logger.debug(f'Station {station.get_id()} has {len(good_channels_station)} good antennas')
            if len(good_channels_station) < self.__min_good_channels:
                self.logger.warning(f'There are only {len(good_channels_station)} antennas '
                                    f'with an SNR higher than {self.__snr_cr}, while there '
                                    f'are at least {self.__min_good_channels} required')
                station.set_parameter(stationParameters.triggered, False)  # stop from further processing

    @register_run()
    def run(self, event, detector):
        """
        Run a beamformer on all stations in `event` to search for significant pulses.

        Parameters
        ----------
        event : Event object
            The event on which to apply the pulse finding.
        detector : Detector object
            The detector related to the event.
        """
        zenith = event.get_hybrid_information().get_hybrid_shower("LORA").get_parameter(showerParameters.zenith)
        azimuth = event.get_hybrid_information().get_hybrid_shower("LORA").get_parameter(showerParameters.azimuth)

        self.direction_cartesian = hp.spherical_to_cartesian(
            zenith, azimuth
        )

        for station in event.get_stations():
            station_id = station.get_id()

            # Get the channel IDs grouped per polarisation (i.e. dipole orientation)
            # -> take these from Event, cause some might already be thrown out!
            station_even_list = []
            station_odd_list = []
            for channel in station.iter_channels():
                if channel.get_id() == channel.get_group_id(): 
                    station_even_list.append(channel.get_id())
                else:
                    station_odd_list.append(channel.get_id())

            # Find the antenna positions by only looking at the channels from a given polarisation
            position_array = [
                detector.get_absolute_position(station_id) +
                detector.get_relative_position(station_id, channel_id)
                for channel_id in station_even_list
            ]
            position_array = np.asarray(position_array)

            ant_same_orientation = [station_even_list, station_odd_list]

            # Find polarisation with max envelope amplitude and calculate pulse search window from it
            dominant_pol, pulse_window_start, pulse_window_end = self._signal_windows_polarisation(
                station, position_array, ant_same_orientation
            )

            # Save the antenna orientation which contains the strongest pulse
            station.set_parameter(stationParameters.cr_dominant_polarisation,
                                  detector.get_antenna_orientation(station_id, ant_same_orientation[dominant_pol][0]))

            # Check if the station has a strong enough signal
            signal_window = [int(pulse_window_start), int(pulse_window_end)]
            noise_window = [0, int(pulse_window_start - self.__noise_away_from_pulse)]

            # there was a bug with the windows for the SNR calculation, where strong signals had low SNR and vice versa. 
            # Since the pulse should be somewhere around the middle of the trace, we use a fixed noise window (without the tapered edges of the trace). 
            self._check_station_triggered(
                station, 
                position_array, 
                ant_same_orientation, 
                signal_window=signal_window,#[0, -1], 
                noise_window=[int(1e4), int(2e4)]
                )

    def end(self):
        pass<|MERGE_RESOLUTION|>--- conflicted
+++ resolved
@@ -64,11 +64,7 @@
 
         self.direction_cartesian = None  # The zenith and azimuth pointing towards where to beamform.
 
-<<<<<<< HEAD
-    def begin(self, window=800, noise_window=10000, cr_snr=3, good_channels=6, logger_level=logging.WARNING):
-=======
-    def begin(self, window=500, noise_window=10000, cr_snr=3, good_channels=6, logger_level=logging.NOTSET):
->>>>>>> 4f1ab09b
+    def begin(self, window=800, noise_window=10000, cr_snr=3, good_channels=6, logger_level=logging.NOTSET):
         """
         Sets the window size to use for pulse finding, as well as the number of samples away from the pulse
         to use for noise measurements. The function also defines what an acceptable SNR is to consider a
@@ -280,7 +276,7 @@
             station_even_list = []
             station_odd_list = []
             for channel in station.iter_channels():
-                if channel.get_id() == channel.get_group_id(): 
+                if channel.get_id() == channel.get_group_id():
                     station_even_list.append(channel.get_id())
                 else:
                     station_odd_list.append(channel.get_id())
@@ -308,13 +304,13 @@
             signal_window = [int(pulse_window_start), int(pulse_window_end)]
             noise_window = [0, int(pulse_window_start - self.__noise_away_from_pulse)]
 
-            # there was a bug with the windows for the SNR calculation, where strong signals had low SNR and vice versa. 
-            # Since the pulse should be somewhere around the middle of the trace, we use a fixed noise window (without the tapered edges of the trace). 
+            # there was a bug with the windows for the SNR calculation, where strong signals had low SNR and vice versa.
+            # Since the pulse should be somewhere around the middle of the trace, we use a fixed noise window (without the tapered edges of the trace).
             self._check_station_triggered(
-                station, 
-                position_array, 
-                ant_same_orientation, 
-                signal_window=signal_window,#[0, -1], 
+                station,
+                position_array,
+                ant_same_orientation,
+                signal_window=signal_window,#[0, -1],
                 noise_window=[int(1e4), int(2e4)]
                 )
 
