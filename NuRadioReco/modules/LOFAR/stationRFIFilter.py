import logging

import numpy as np

from NuRadioReco.modules.base.module import register_run
from NuRadioReco.utilities.signal_processing import half_hann_window
from NuRadioReco.modules.io.LOFAR.rawTBBio import MultiFile_Dal1
from NuRadioReco.modules.io.LOFAR.readLOFARData import tbbID_to_nrrID, nrrID_to_tbbID

from NuRadioReco.framework.parameters import stationParameters
from NuRadioReco.utilities import units

logger = logging.getLogger('NuRadioReco.LOFAR.stationRFIFilter')

def num_double_zeros(data, threshold=None, ave_shift=False):
    """if data is a numpy array, give number of points that have  zero preceded by a zero"""

    if ave_shift:
        data = data - np.average(data)

    if threshold is None:
        is_zero = data == 0
    else:
        is_zero = np.abs(data) < threshold

    bad = np.logical_and(is_zero[:-1], is_zero[1:])
    return np.sum(bad)


def median_sorted_by_power(psort):
    """
    This function takes a list `psort`, which is assumed to be a sorted list (of indices). This function returns a list
    beginning with the median (i.e. the middle element) and subsequently the elements right and left of it, in
    increasing distance from the median.

    Parameters
    ----------
    psort: 1D array_like
        The list of elements to reoder.

    Examples
    --------
    >>> median_sorted_by_power([1,2,3,4,5])
    [3, 4, 2, 5, 1]

    In the example above, the middle element is 3. Therefore, the resulting array starts with 3. From there the
    algorithm takes the first element right (4) and left (2) of it. Then it takes the second element right (5) and
    left (1). This continues until all elements have been added to the output list.
    """
    lpsort = len(psort)
    if lpsort % 2 == 0:
        index = int(lpsort / 2) - 1
    else:
        index = int(lpsort / 2)

    modifier = 0
    out_psort = []
    start_index = index
    for i in range(0, lpsort):
        out_psort.append(psort[index])
        if modifier == 0:
            modifier = 1
        elif modifier > 0:
            modifier = -modifier
        elif modifier < 0:
            modifier = -(modifier - 1)
        index = start_index + modifier

    return out_psort


def FindRFI_LOFAR(
        tbb_filename,
        metadata_dir,
        target_trace_length=65536,
        rfi_cleaning_trace_length=8192,
        flagged_antenna_ids=None,
        num_dbl_z=1000,
        pol=None
):
    """
    A code that basically reads given LOFAR TBB H5 file and returns an array of dirty channels.
    Some values are hard coded based on LOFAR Experience.

    Parameters
    ----------
    tbb_filename : list[Path-like str]
        A list of paths to the TBB file to be analysed.
    metadata_dir : Path-like str
        The path to the directory containing the LOFAR metadata (required to open TBB file correctly).
    target_trace_length : int
        Size of total block of trace to be evaluated for finding dirty rfi channels.
    rfi_cleaning_trace_length : int
        Size of one chunk of trace to be evaluated at a time for calculating spectrum from.
    flagged_antenna_ids : list[str] or set[str], default=[]
        List of antennas which are already flagged. These will not be considered for the RFI detection process.
    num_dbl_z : int, default=100
        The number of double zeros allowed in a block, if there are too many, then there could be data loss.

    Raises
    ------
    ValueError
        If the `target_trace_length` is not a multiple of the `rfi_cleaning_trace_length`.

    Returns
    -------
    output_dict : dict
        A dictionary with the following key-value pairs:

           * "avg_power_spectrum": array that contains the average of the magnitude for each frequency channel over all
             antennas.

           * "avg_antenna_power": array that contains the average power in frequency domain for each antenna.

           * "antenna_names": the antenna IDs of which the data was used.

           * "cleaned_power": array containing the power in each antenna after contaminated channels have been removed.
             Note that the result is multiplied by a factor of 2 to account for the negative frequencies.

           * "phase_stability": 2-dimensional array with the average phase for every frequency channel in each antenna.

           * "dirty_channels": array of indices indicating the channels that are contaminated with RFI.

           * "dirty_channels_block_size": the number of samples per block used to detect phase stability.
    """
    if flagged_antenna_ids is None:
        flagged_antenna_ids = []

    # Hardcoded values for LOFAR
    lower_frequency_bound = 0.0 * units.Hz
    upper_frequency_bound = 100e6 * units.Hz
    logger.info('Upper frequency bound = %1.4e' % upper_frequency_bound)

    # Some checks to make sure variables are correctly matched with each other
    if target_trace_length % rfi_cleaning_trace_length != 0:
        logger.error(
            "The target total block size has to be multiple of single RFI block size."
        )
        raise ValueError

    if (rfi_cleaning_trace_length < 4096) or (rfi_cleaning_trace_length > 16384):
        logger.warning(  # WHY 6 times this warning? No self.logger available here
            "RFI cleaning may not work optimally at block sizes < 4096 or > 16384; %s" % tbb_filename
        )

    # Open the TBB file and pass it to FindRFI()
    tbb_file = MultiFile_Dal1(tbb_filename, metadata_dir=metadata_dir)

    num_blocks = np.median(tbb_file.get_nominal_data_lengths() // rfi_cleaning_trace_length)  # should all be the same

    # FIXME: -- should be fixed, needs explicit testing -- what if one bad antenna in Station? Currently FindRFI crashes

    logger.info(f"Running find RFI with {num_blocks} blocks")

    ############

    initial_block = 0
    num_blocks = int(num_blocks)  # make sure the number of blocks in an integer (as its used as a shape parameter)
    max_blocks = num_blocks

    window_function = half_hann_window(rfi_cleaning_trace_length, 0.1)

    antenna_ids = tbb_file.get_antenna_names()
    antenna_ids = [id for id in antenna_ids if id not in flagged_antenna_ids]
    if pol is not None:
        antenna_ids = [id for id in antenna_ids if int(id) % 2 == pol] # do one polarization
    num_antennas = len(antenna_ids)
    #logger.info(antenna_ids)

    # step one: find which blocks are good, and find average power
    oneAnt_data = np.zeros(rfi_cleaning_trace_length, dtype=np.double)  # initialize at zero

    logger.info("finding good blocks")
    blocks_good = np.zeros((num_antennas, max_blocks), dtype=bool)
    num_good_blocks = np.zeros(num_antennas, dtype=int)
    average_power = np.zeros(num_antennas, dtype=np.double)
    for block_i in range(max_blocks):
        block = block_i + initial_block

        for ant_i in range(num_antennas):
            try:
                oneAnt_data[:] = tbb_file.get_data(
                    rfi_cleaning_trace_length * block, rfi_cleaning_trace_length, antenna_ID=antenna_ids[ant_i]
                )
            except IndexError:
                logger.warning('Could not read data for antenna %s block %d' % (antenna_ids[ant_i], block_i))
                # proceed with zeros in the block
                blocks_good[ant_i, block_i] = False
                continue
            if (
                    num_double_zeros(oneAnt_data) < num_dbl_z
            ):  # this antenna on this block is good
                blocks_good[ant_i, block_i] = True
                num_good_blocks[ant_i] += 1

                oneAnt_data *= window_function

                FFT_data = np.fft.fft(oneAnt_data)
                np.abs(FFT_data, out=FFT_data)
                magnitude = FFT_data
                magnitude *= magnitude
                average_power[ant_i] += np.real(np.sum(magnitude))

    average_power[num_good_blocks != 0] /= num_good_blocks[num_good_blocks != 0]

    # Now we try to find the best reference antenna, require that antenna allows for maximum number of good antennas,
    # and has **best** average received power
    allowed_num_antennas = np.empty(
        num_antennas, dtype=int
    )
    # If ant_i is chosen to be your reference antenna, then allowed_num_antennas[ ant_i ] is the number of
    # antennas with num_blocks good blocks
    for ant_i in range(num_antennas):  # fill allowed_num_antennas
        blocks_can_use = np.where(blocks_good[ant_i])[0]
        num_good_blocks_per_antenna = np.sum(blocks_good[:, blocks_can_use], axis=1)
        allowed_num_antennas[ant_i] = np.sum(num_good_blocks_per_antenna >= num_blocks)

    max_allowed_antennas = np.max(allowed_num_antennas)

    if max_allowed_antennas < 2:
        logger.error("ERROR: station", tbb_file.get_station_name(), "cannot find RFI")
        return

    # Pick a reference antenna that allows max number of antennas, and has most median amount of power
    can_be_ref_antenna = allowed_num_antennas == max_allowed_antennas

    sorted_by_power = np.argsort(average_power)
    mps = median_sorted_by_power(sorted_by_power)

    for ant_i in mps:
        if can_be_ref_antenna[ant_i]:
            ref_antenna = ant_i
            break

    logger.info("Taking channel %d as reference antenna" % ref_antenna)  # this will fail if ref_antenna not found

    # Define some helping variables
    good_blocks = np.where(blocks_good[ref_antenna])[0]

    num_good_blocks = np.sum(blocks_good[:, good_blocks], axis=1)
    antenna_is_good = num_good_blocks >= (num_blocks - 1)

    blocks_good[np.logical_not(antenna_is_good), :] = False

    # Process data
    num_processed_blocks = np.zeros(num_antennas, dtype=int)
    frequencies = np.fft.fftfreq(rfi_cleaning_trace_length, 1.0 / tbb_file.get_sample_frequency())
    frequencies *= units.Hz
    lower_frequency_index = np.searchsorted(
        frequencies[: int(len(frequencies) / 2)], lower_frequency_bound
    )
    upper_frequency_index = np.searchsorted(
        frequencies[: int(len(frequencies) / 2)], upper_frequency_bound
    )

    phase_mean = np.zeros(
        (num_antennas, upper_frequency_index - lower_frequency_index), dtype=complex
    )
    spectrum_mean = np.zeros(
        (num_antennas, upper_frequency_index - lower_frequency_index), dtype=np.double
    )

    data = np.empty((num_antennas, len(frequencies)), dtype=complex)
    temp_mag_spectrum = np.empty((num_antennas, len(frequencies)), dtype=np.double)
    temp_phase_spectrum = np.empty((num_antennas, len(frequencies)), dtype=complex)
    for block_i in good_blocks:
        logger.info("Doing block %d" % block_i)
        block = block_i + initial_block

        for ant_i in range(num_antennas):
            if (
                    num_processed_blocks[ant_i] == num_blocks
                    or not blocks_good[ant_i, block_i]
            ):
                continue
            oneAnt_data[:] = tbb_file.get_data(
                rfi_cleaning_trace_length * block, rfi_cleaning_trace_length, antenna_ID=antenna_ids[ant_i]
            )

            # Window the data
            # Note: No hanning window if we want to measure power accurately from spectrum in the same units
            # as power from timeseries. Applying a window gives (at least) a scale factor difference!
            # But no window makes the cleaning less effective... :(
            oneAnt_data *= window_function
            data[ant_i] = np.fft.fft(oneAnt_data)

        np.abs(data, out=temp_mag_spectrum)
        temp_phase_spectrum[:] = data
        temp_phase_spectrum /= temp_mag_spectrum + 1.0e-15
        temp_phase_spectrum[:, :] /= temp_phase_spectrum[ref_antenna, :]

        temp_mag_spectrum *= temp_mag_spectrum

        for ant_i in range(num_antennas):
            if (
                    num_processed_blocks[ant_i] == num_blocks
                    or not blocks_good[ant_i, block_i]
            ):
                continue

            phase_mean[ant_i, :] += temp_phase_spectrum[ant_i][
                                    lower_frequency_index:upper_frequency_index
                                    ]
            spectrum_mean[ant_i, :] += temp_mag_spectrum[ant_i][
                                       lower_frequency_index:upper_frequency_index
                                       ]

            num_processed_blocks[ant_i] += 1

        if np.min(num_processed_blocks[antenna_is_good]) == num_blocks:
            break

    logger.info(f"{num_blocks} analyzed blocks, {np.sum(antenna_is_good)} analyzed antennas out of {len(antenna_is_good)}")

    # Get only good antennas
    antenna_is_good[
        ref_antenna
    ] = False  # we don't want to analyze the phase stability of the reference antenna

    # Get mean and phase stability
    spectrum_mean /= num_blocks

    phase_stability = np.abs(phase_mean)
    phase_stability *= -1.0 / num_blocks
    phase_stability += 1.0

    # Get median of stability by channel, across each antenna
    median_phase_spread_byChannel = np.median(phase_stability[antenna_is_good], axis=0)
    # Get median across all channels
    median_spread = np.median(median_phase_spread_byChannel)
    # Create a noise cutoff
    sorted_phase_spreads = np.sort(median_phase_spread_byChannel)
    N = len(median_phase_spread_byChannel)
    noise = sorted_phase_spreads[int(N * 0.95)] - sorted_phase_spreads[int(N / 2)]
    # Get channels contaminated by RFI, where phase stability is smaller than noise
    dirty_channels = np.where(
        median_phase_spread_byChannel < (median_spread - 3 * noise)
    )[0]

    # Extend dirty channels by some size, in order to account for shoulders
    extend_dirty_channels = np.zeros(N, dtype=bool)
    half_flagwidth = int(rfi_cleaning_trace_length / 8192)
    for i in dirty_channels:
        flag_min = i - half_flagwidth
        flag_max = i + half_flagwidth
        if flag_min < 0:
            flag_min = 0
        if flag_max >= N:
            flag_max = N - 1
        extend_dirty_channels[flag_min:flag_max] = True

    dirty_channels = np.where(extend_dirty_channels)

    antenna_is_good[ref_antenna] = True  # cause'.... ya know.... it is

    ave_spectrum_magnitude = spectrum_mean

    tbb_file.close_file()

    # Calculate the required output variables
    avg_power_spectrum = np.sum(ave_spectrum_magnitude, axis=0) / ave_spectrum_magnitude.shape[0]
    avg_antenna_power = np.sum(ave_spectrum_magnitude, axis=1) / ave_spectrum_magnitude.shape[1]

    antenna_names = antenna_ids

    cleaned_spectrum = np.array(ave_spectrum_magnitude)
    cleaned_spectrum[:, dirty_channels] = 0.0
    cleaned_power = 2 * np.sum(cleaned_spectrum, axis=1)

    dirty_channels += lower_frequency_index
    dirty_channels = dirty_channels[0]
    multiplied_channels = []
    multiplied_blocks = target_trace_length // rfi_cleaning_trace_length
    for ch in dirty_channels:  # TODO: could be done more efficiently...?
        this_channel_list = np.arange(multiplied_blocks * ch, multiplied_blocks * ch + multiplied_blocks, 1)
        this_channel_list = list(this_channel_list)
        multiplied_channels.extend(this_channel_list)

    dirty_channels = np.sort(np.array(multiplied_channels))
    dirty_channels_block_size = target_trace_length

    # Use dictionary to avoid indexing mistakes
    output_dict = {
        "avg_power_spectrum": avg_power_spectrum,
        "avg_antenna_power": avg_antenna_power,
        "antenna_names": antenna_names,
        "cleaned_power": cleaned_power,
        "phase_stability": phase_stability,
        "dirty_channels": dirty_channels,
        "dirty_channels_block_size": dirty_channels_block_size,
    }

    return output_dict


# TODO: make stationRFIFilter take keyword to only process certain stations -> already implemented in reader?
class stationRFIFilter:
    """
    Remove the RFI from all stations in an Event, by using the phase-variance method described in
    the notes section. This algorithm returns the frequency channels which are contaminated, which are
    subsequently put to zero in the traces.

    **Note**: currently the class uses hardcoded values for LOFAR, this needs to be improved later.

    Notes
    -----
    The algorithm compares the phase stability of each frequency channel between a reference antenna and every
    other antenna in the station. If the phase is stable, this indicates a constant source contaminating the data.
    More information can be found in Section 3.2.2 of `this paper <https://arxiv.org/pdf/1311.1399.pdf>`_ .
    """

    def __init__(self):
        self.logger = logger  # logging.getLogger('NuRadioReco.channelRFIFilter')

        self.__rfi_trace_length = None
        self.__station_list = None
        self.__metadata_dir = None
        self.__median_spectrum = None

    @property
    def station_list(self):
        return self.__station_list

    @station_list.setter
    def station_list(self, new_list):
        self.__station_list = new_list

    @property
    def metadata_dir(self):
        return self.__metadata_dir

    @metadata_dir.setter
    def metadata_dir(self, new_dir):
        self.__metadata_dir = new_dir

    def begin(self, rfi_cleaning_trace_length=65536, reader=None, do_polarizations_apart=False,
              logger_level=logging.NOTSET):
        """
        Set the variables used for RFI detection. The `reader` object can be used to retrieve the filenames associated
        with the loaded stations, as well as the metadata directory.

        Parameters
        ----------
        rfi_cleaning_trace_length : int
            The number of samples to use per block to construct the frequency spectrum.
        reader : readLOFARData object, default=None
            If provided, the reader will be used to set the metadata directory and find the TBB files paths.
        logger_level : int, default=logging.NOTSET
            Use this parameter to override the logging level for this module.

        Notes
        -----
        If no reader is provided here, the user should set the `self.station_list` and `self.metadata_dir` variables
        manually before attempting to execute the `stationRFIFilter.run()` function.
        """
        self.__rfi_trace_length = rfi_cleaning_trace_length
        self.do_polarizations_apart = do_polarizations_apart
        if reader is not None:
            self.station_list = reader.get_stations()
            self.metadata_dir = reader.meta_dir

        self.logger.setLevel(logger_level)

    @register_run()
    def run(self, event):
        """
        Run the filter on the `event`. The method currently uses :py:func:`FindRFI_LOFAR` to find the contaminated
        channels and then puts the corresponding frequency bands to zero in every channel (in place).

        Parameters
        ----------
        event : Event object
            The event on which to run the filter.
        """
        stations_dict = self.station_list
        self.__median_spectrum = {}

        for station in event.get_stations():
            station_name = f'CS{station.get_id():03}'
            station_files = stations_dict[station_name]['files']
            antenna_set = stations_dict[station_name]['metadata'][1]
<<<<<<< HEAD
            flagged_channel_ids = station.get_parameter(stationParameters.flagged_channels)  # this is a set
=======
            flagged_channel_ids: dict[int, list[str]] = station.get_parameter(stationParameters.flagged_channels)  # this is a defaultdict
>>>>>>> b594900e

            # Find the length of a trace in the station (assume all channels have been loaded with same length)
            station_trace_length = station.get_channel(station.get_channel_ids()[0]).get_number_of_samples()

            # Do some checks
            if len(station_files) < 1:
                self.logger.warning(f'No files in reader dict for station {station_name}, skipping...')
                continue
            if (station_trace_length < self.__rfi_trace_length) or \
                    (station_trace_length % self.__rfi_trace_length != 0):
                self.logger.error(f'Station trace length ({station_trace_length}) has to be greater than RFI trace '
                                  f'length ({self.__rfi_trace_length}) as well as a multiple of it.')
                raise ValueError

            flagged_tbb_channel_ids = set()
            for ind in flagged_channel_ids:
                flagged_tbb_channel_ids.add(nrrID_to_tbbID(ind))  # in rawTBBio, antenna IDs are str
<<<<<<< HEAD
=======

>>>>>>> b594900e
            if not self.do_polarizations_apart:
                packet = FindRFI_LOFAR(station_files,
                                    self.metadata_dir,
                                    station_trace_length,
                                    self.__rfi_trace_length,
                                    flagged_antenna_ids=flagged_tbb_channel_ids
                                    )
                dirty_channels = packet['dirty_channels']

            else:
                packet0 = FindRFI_LOFAR(station_files,
                                    self.metadata_dir,
                                    station_trace_length,
                                    self.__rfi_trace_length,
                                    flagged_antenna_ids=flagged_tbb_channel_ids, pol=0
                                    )

                packet1 = FindRFI_LOFAR(station_files,
                                    self.metadata_dir,
                                    station_trace_length,
                                    self.__rfi_trace_length,
                                    flagged_antenna_ids=flagged_tbb_channel_ids, pol=1
                                    )


                # Extract the necessary information from FindRFI
                dirty_channels_0 = packet0['dirty_channels']
                dirty_channels_1 = packet1['dirty_channels']

                dirty_channels = list(set(dirty_channels_0) | set(dirty_channels_1))
                packet = packet0
                packet['antenna_names'].extend(packet1['antenna_names'])
                packet['cleaned_power'] = np.concatenate( (packet['cleaned_power'], packet1['cleaned_power'])  )


            station.set_parameter(stationParameters.dirty_fft_channels, dirty_channels)

            # implement outlier detection in cleaned power
            antenna_ids = np.array(packet['antenna_names'])
            cleaned_power = packet['cleaned_power']
            median_dipole_power = np.median(cleaned_power)
            bad_dipole_indices = np.where(
                np.logical_or(
                    cleaned_power < 0.5 * median_dipole_power, cleaned_power > 2.0 * median_dipole_power
                )
            )[0]
            # which dipole ids are these
            self.logger.info(
                f'There are {len(bad_dipole_indices)} outliers in cleaned power \n'
                f'Dipole ids: {antenna_ids[bad_dipole_indices]}'
            )

            # Construct flagged set of NRR channel IDs
            channel_ids_to_remove = set()
            for ind in antenna_ids[bad_dipole_indices]:
                # convert TBB IDs to nrr IDs
                nrr_id = tbbID_to_nrrID(ind, antenna_set)

                # Ensure both channels from same antenna are removed
                group_id_to_remove = station.get_channel(int(nrr_id)).get_group_id()
                for channel_id in station.iter_channel_group(group_id_to_remove):
                    channel_ids_to_remove.add(channel_id.get_id())
            self.logger.info(
                f'Removing the following channels from station {station_name}: \n'
                f'{channel_ids_to_remove}'
            )

            # Remove bad antennas (= both channels!) from station, if it exists
            for nrr_id in channel_ids_to_remove:
                station.remove_channel(nrr_id)

<<<<<<< HEAD
            flagged_channel_ids.update(
                channel_ids_to_remove
            )  # is set, not list
=======
            for channel_ind in channel_ids_to_remove:
                flagged_channel_ids[channel_ind].append('rfi_outliers_cleaned_power')

>>>>>>> b594900e
            station.set_parameter(stationParameters.flagged_channels, flagged_channel_ids)

            # Set spectral amplitude to zero for channels with RFI
            spectra_before_flag = []
            for channel in station.iter_channels():
                trace_fft = channel.get_frequency_spectrum()
                spectra_before_flag.append(np.copy(trace_fft))
                sample_rate = channel.get_sampling_rate()

                # Reject DC and first harmonic
                trace_fft[0] *= 0.0
                trace_fft[1] *= 0.0

                # Remove dirty channels
                trace_fft[dirty_channels] *= 0.0

                channel.set_frequency_spectrum(trace_fft, sample_rate)
            self.__median_spectrum[station.get_id()] = np.median(np.abs(np.asarray(spectra_before_flag)), axis=0)

    def end(self, event=None):
        if event is not None:
            for station in event.get_stations():
                self.plot_median_freq_spectrum(station, rfi_cleaned=False, flagging=True)
                self.plot_median_freq_spectrum(station, rfi_cleaned=True, flagging=False)

    def plot_median_freq_spectrum(self, station, rfi_cleaned: bool = False, flagging: bool = False):
        import matplotlib.pyplot as plt
        if flagging and rfi_cleaned:
            logger.warning("plot_median_freq_spectrum flagging the rfi_cleaned channels in a clean trace is weird, but ok")

        if rfi_cleaned:
            # median spectrum from channels in the station. Since this function is expected to run in the .end() after .run(), the traces there are cleaned
            spectra = []
            for channel in station.iter_channels():
                spectrum = channel.get_frequency_spectrum()
                spectra.append(np.abs(spectrum))
            median_spectrum = np.median(np.array(spectra), axis=0)
        else:
            # pre rfi cleaned spectrum stored
            median_spectrum = self.__median_spectrum[station.get_id()]

        fig = plt.figure()
        ax = fig.add_subplot()
        log_median_spectrum = np.log10(median_spectrum)
        channel = station.get_channel(station.get_channel_ids()[0])
        freq_MHz = channel.get_frequencies() / units.MHz
        ax.plot(freq_MHz, log_median_spectrum,zorder=1)
        if flagging:
            dirty_channels = station[stationParameters.dirty_fft_channels]
            ax.scatter(freq_MHz[dirty_channels], log_median_spectrum[dirty_channels], marker="x", color="red", zorder=2)
        ax.set_xlabel("Frequency [MHz]")
        ax.set_ylabel("Log-Spectral Power [ADU]")
        station_name = f'CS{station.get_id():03}'
        ax.set_title(f"{station_name} Median frequency spectrum")
        plt.show()<|MERGE_RESOLUTION|>--- conflicted
+++ resolved
@@ -479,11 +479,7 @@
             station_name = f'CS{station.get_id():03}'
             station_files = stations_dict[station_name]['files']
             antenna_set = stations_dict[station_name]['metadata'][1]
-<<<<<<< HEAD
-            flagged_channel_ids = station.get_parameter(stationParameters.flagged_channels)  # this is a set
-=======
             flagged_channel_ids: dict[int, list[str]] = station.get_parameter(stationParameters.flagged_channels)  # this is a defaultdict
->>>>>>> b594900e
 
             # Find the length of a trace in the station (assume all channels have been loaded with same length)
             station_trace_length = station.get_channel(station.get_channel_ids()[0]).get_number_of_samples()
@@ -501,10 +497,7 @@
             flagged_tbb_channel_ids = set()
             for ind in flagged_channel_ids:
                 flagged_tbb_channel_ids.add(nrrID_to_tbbID(ind))  # in rawTBBio, antenna IDs are str
-<<<<<<< HEAD
-=======
-
->>>>>>> b594900e
+
             if not self.do_polarizations_apart:
                 packet = FindRFI_LOFAR(station_files,
                                     self.metadata_dir,
@@ -576,15 +569,9 @@
             for nrr_id in channel_ids_to_remove:
                 station.remove_channel(nrr_id)
 
-<<<<<<< HEAD
-            flagged_channel_ids.update(
-                channel_ids_to_remove
-            )  # is set, not list
-=======
             for channel_ind in channel_ids_to_remove:
                 flagged_channel_ids[channel_ind].append('rfi_outliers_cleaned_power')
 
->>>>>>> b594900e
             station.set_parameter(stationParameters.flagged_channels, flagged_channel_ids)
 
             # Set spectral amplitude to zero for channels with RFI
