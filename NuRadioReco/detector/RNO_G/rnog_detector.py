from NuRadioReco.detector.RNO_G.db_mongo_read import Database, _convert_astro_time_to_datetime
from NuRadioReco.detector.response import Response
from NuRadioReco.utilities import units

from functools import wraps

import astropy.time
import datetime
import numpy as np
import collections
import json
import re
import copy
import bson
import lzma
import logging


def _json_serial(obj):
    """JSON serializer for objects not serializable by default json code"""

    if isinstance(obj, (datetime.datetime, datetime.date)):
        return obj.isoformat()
    elif isinstance(obj, bson.objectid.ObjectId):
        return str(obj)
    elif isinstance(obj, Response):
        pass
    else:
        raise TypeError ("Type %s not serializable" % type(obj))


def _keys_not_in_dict(d, keys):
    """ Checks sequentially if a list of `keys` is in a dictionary.

    Example:
    keys = ["key1", "key2"]

    Returns False if d["key1"]["key2"] exsits, True otherwise.
    """
    if isinstance(keys, str):
        keys = [keys]

    d_tmp = d
    for key in keys:
        try:
            if key not in d_tmp:
                return True
        except KeyError:
            return True

        d_tmp = d_tmp[key]

    return False


def _check_detector_time(method):
    @wraps(method)
    def _impl(self, *method_args, **method_kwargs):
        self.get_detector_time()  # this will raise an error if time is not set
        return method(self, *method_args, **method_kwargs)
    return _impl


class Detector():
    def __init__(self, database_connection='RNOG_public', log_level=logging.NOTSET, over_write_handset_values=None,
                 database_time=None, always_query_entire_description=False, detector_file=None,
                 select_stations=None, create_new=False):
        """
        The RNO-G detector description.

        Parameters
        ----------

        database_connection : str (Default: 'RNOG_public')
            Allows to specify database connection. Passed to mongo-db interface.

        log_level : `logging.LOG_LEVEL` (Default: logging.NOTSET)
            Overrides verbosity level of logger. Propagates through to Response class logger.
            Other options are: `logging.WARNING`, `logging.DEBUG`, ...

        over_write_handset_values : dict (Default: {})
            Overwrite the default values for (channel) parameters which are not (yet) implemented in the database.
            You can not specify keys which already exist in the database. If the value is a dict it should be contain
            a value for each channel_id (key). (Default: None, the acutally default values for the parameters in question
            are defined below)

        database_time : `datetime.datetime` or `astropy.time.Time`
            Set database time which is used to select the primary measurement. By default (= None) the database time
            is set to now (time the code is running) to select the measurement which is now primary.

        always_query_entire_description : bool (Default: False)
            If True, query the entire detector describtion all at once when calling Detector.update(...) (if necessary).
            This value is currently set to ``False`` by default to avoid errors due to missing information in the database.

        detector_file : str
            File to import detector description instead of querying from DB. (Default: None -> query from DB)

        select_stations : int or list(int) (Default: None)
            Select a station or list of stations using their station ids for which the describtion is provided.
            This is useful for example in simulations when one wants to simulate only one station. The default None
            means to descibe all commissioned stations.

        create_new : bool (Default: False)
            If False, and a database already exists, the existing database will be used rather than initializing a
            new connection. Set to True to create a new database connection.

        Notes
        -----
        For more information about ``Detector`` objects in NuRadioMC, see
        https://nu-radio.github.io/NuRadioMC/NuRadioReco/pages/detector_tree.html

        """

        self.logger = logging.getLogger("NuRadioReco.RNOGDetector")
        self.__log_level = log_level
        self.logger.setLevel(self.__log_level)

        # Define default values for parameter not (yet) implemented in DB.
        self.__default_values = {
            "noise_temperature": 300 * units.kelvin,
            "is_noiseless": False,
        }

        self.additional_data = {}

        if select_stations is not None and not isinstance(select_stations, list):
            select_stations = [select_stations]

        self.selected_stations = select_stations
        self.logger.info(f"Select the following stations (if possible): {select_stations}")
        self.__db = None
        if detector_file is None:
            self._det_imported_from_file = False

            self.__db = Database(database_connection=database_connection, create_new=create_new)
            if database_time is not None:
                self.__db.set_database_time(database_time)

            self.logger.info(
                "Collect time periods of station commission/decommission ...")
            self._time_periods_per_station = self.__db.query_modification_timestamps_per_station()
            self.logger.info(
                f"Found the following stations in the database: {list(self._time_periods_per_station.keys())}")

            if self.selected_stations is not None:
                # Filter stations: Only consider selected stations
                self._time_periods_per_station = {
                    station_id: value for station_id, value in self._time_periods_per_station.items()
                    if station_id in self.selected_stations
                }

            self.logger.debug("Register the following modification periods:")
            for key, value in self._time_periods_per_station.items():
                self.logger.debug(f'{key}: {value}["modification_timestamps"]')

            # Used to keep track which time period is buffered. Index of 0, not buffered jet.
            self._time_period_index_per_station = collections.defaultdict(int)

            # This should be set with Detector.update(..) and corresponds to the time of a measurement. It will be use to
            # decide which components are commissioned at the time of the measurement
            self.__detector_time = None

            # Initialise the primary buffer
            self.__buffered_stations = collections.defaultdict(dict)

            self._query_all = always_query_entire_description
        else:
            self._query_all = None  # specific case for file imported detector descriptions
            self._det_imported_from_file = True
            self._import_from_file(detector_file)

        # Allow overwriting the hard-coded values
        over_write_handset_values = over_write_handset_values or {}
        self.__default_values.update(over_write_handset_values)

        info = f"Query entire detector description at once: {self._query_all}"

        info += "\nUsing the following hand-set values:"
        n = np.amax([len(key) for key in self.__default_values.keys()]) + 3
        for key, value in self.__default_values.items():
            info += f"\n\t{key:<{n}}: {value}"

        self.logger.info(info)

        self.assume_inf = None  # Compatibility with other detectors classes
        self.antenna_by_depth = None  # Compatibility with other detectors classes

    def export(self, filename, json_kwargs=None, additional_data=None):
        """
        Export the buffered detector description.

        Parameters
        ----------

        filename: str
            Filename of the exported detector description

        json_kwargs: dict
            Arguments passed to json.dumps(..). (Default: None -> dict(indent=0, default=_json_serial))

        additional_data: dict (Default: None)
            If specified the content of this dict will be added to the exported detector description.
        """

        periods = {}
        for station_id in self.__buffered_stations:

            # Remove decommissioned stations from the buffer completely
            if self.__buffered_stations[station_id] == {}:
                self.__buffered_stations.pop(station_id)
                continue

            idx = self._time_period_index_per_station[station_id]
            if idx == 0 or idx == len(self._time_periods_per_station[station_id]["modification_timestamps"]):
                self.logger.error("You try to export a decomissioned station")

            periods[station_id] = {
                "modification_timestamps":
                    [self._time_periods_per_station[station_id]["modification_timestamps"][idx - 1],
                    self._time_periods_per_station[station_id]["modification_timestamps"][idx]]
            }

        export_dict = {
            "version": 1,
            "data": self.__buffered_stations,
            "periods": periods,
            "default_values": self.__default_values
        }

        if additional_data is not None:
            export_dict["additional_data"] = additional_data

        if not filename.endswith(".xz"):
            if not filename.endswith(".json"):
                filename += ".json"
            filename += ".xz"
        elif not filename.endswith(".json.xz"):
            filename = filename.replace(".xz", ".json.xz")

        if json_kwargs is None:
            json_kwargs = dict(indent=0, default=_json_serial)

        self.logger.info(f"Export detector description to {filename}")
        with lzma.open(filename, "w") as f:
            f.write(json.dumps(export_dict, **json_kwargs).encode('utf-8'))


    def export_as_string(self, skip_signal_chain_response=True, dumps_kwargs=None):
        """
        Export the detector description as string using json.dumps

        Parameters
        ----------

        skip_signal_chain_response: bool
            If true drop the data of the response chain from the detector description (because this creates large files).
            (Default: True)

        dumps_kwargs: dict
            Arguments passed to json.dumps(..). (Default: None -> dict(indent=4, default=str))
        """
        export_dir = copy.deepcopy(self.__buffered_stations)

        if skip_signal_chain_response:
            for station_id in export_dir:
                for channel_id in export_dir[station_id]["channels"]:
                    export_dir[station_id]["channels"][channel_id]["signal_chain"].pop("response_chain", None)
                    export_dir[station_id]["channels"][channel_id]["signal_chain"].pop("total_response", None)

        if dumps_kwargs is None:
            dumps_kwargs = dict(indent=4, default=str)

        return json.dumps(export_dir, **dumps_kwargs)

    def _import_from_file(self, detector_file):

        if detector_file.endswith(".json.xz"):
            with lzma.open(detector_file, "r") as f:
                import_dict = json.load(f)
        elif detector_file.endswith(".json"):
            with open(detector_file, "r") as f:
                import_dict = json.load(f)
        else:
            raise ValueError(f"Unknown filetype (extension), can not import detector from {detector_file}. "
                                "Allowed are only: \".json\" and \".json.xz\"")

        if "version" in import_dict and import_dict["version"] == 1:
            self.__buffered_stations = {}
            self.additional_data = import_dict.get("additional_data", None)

            # need to convert station/channel id keys back to integers
            for station_id, station_data in import_dict["data"].items():
                if self.selected_stations is not None and int(station_id) not in self.selected_stations:
                    continue

                station_data["channels"] = {int(channel_id): channel_data for channel_id, channel_data in station_data["channels"].items()}
                self.__buffered_stations[int(station_id)] = station_data

            # need to convert modification_timestamps back to datetime objects
            self._time_periods_per_station = {
                int(station_id): {"modification_timestamps":
                    [datetime.datetime.fromisoformat(v) for v in value["modification_timestamps"]]}
                for station_id, value in import_dict["periods"].items() if self.selected_stations is None
                or int(station_id) in self.selected_stations
            }

            # Set de/commission timestamps to the time period for which this config is valid
            for station_id in self._time_periods_per_station:
                modification_timestamps = self._time_periods_per_station[station_id]["modification_timestamps"]
                self._time_periods_per_station[station_id]["station_commission_timestamps"] = [modification_timestamps[0]]
                self._time_periods_per_station[station_id]["station_decommission_timestamps"] = [modification_timestamps[-1]]

            self._time_period_index_per_station = {
                st_id: 1 for st_id in self.__buffered_stations}
            self.__default_values = import_dict["default_values"]
        else:
            self.logger.error(f"{detector_file} with unknown version.")
            raise ReferenceError(f"{detector_file} with unknown version.")


    def _check_update_buffer(self):
        """
        Checks whether the correct detector description per station in in the current period.

        Returns
        -------

        need_update: dict(bool)
            Flag for each station if an update is needed
        """
        need_update = collections.defaultdict(bool)

        for station_id in self._time_periods_per_station:
            period = np.digitize(self.get_detector_time().timestamp(),
                                 [dt.timestamp() for dt in
                                  self._time_periods_per_station[station_id]["modification_timestamps"]])

            if period != self._time_period_index_per_station[station_id]:
                need_update[station_id] = True
            else:
                need_update[station_id] = False

            self._time_period_index_per_station[station_id] = period

        debug_str = "The following stations need to be updated:"
        for station_id in self._time_period_index_per_station:
            debug_str += (f"\n\tStation {station_id} : {need_update[station_id]} "
                          f"(period: {self._time_period_index_per_station[station_id]})")

        self.logger.debug(debug_str)

        return need_update

    def __set_detector_time(self, time):
        ''' Set time of detector. This controls which stations/channels are commissioned.

        Only for internal use. Use detector.update() to set detector time from the outside.

        Parameters
        ----------

        time: `datetime.datetime` or ``astropy.time.Time``
            UTC time.
        '''

        if isinstance(time, astropy.time.Time):
            time = _convert_astro_time_to_datetime(time)
        elif not isinstance(time, datetime.datetime):
            self.logger.error(
                "Set invalid time for detector. Time has to be of type `datetime.datetime`")
            raise TypeError(
                "Set invalid time for detector. Time has to be of type `datetime.datetime`")
        self.__detector_time = time

    def get_detector_time(self):
        """
        Returns
        -------

        time: `datetime.datetime`
            Detector time
        """
        if self.__detector_time is None:
            raise ValueError(
                "Detector time is None. Please call detector.update(time) before.")
        return self.__detector_time

    def update(self, time):
        """
        Updates the detector. If configure in constructor this function with trigger the
        database query.

        Parameters
        ----------

        time: `datetime.datetime` or ``astropy.time.Time``
            Unix time of measurement.
        """
        if isinstance(time, astropy.time.Time):
            time = _convert_astro_time_to_datetime(time)

        self.logger.info(f"Update detector to {time}")

        self.__set_detector_time(time)
        if not self._det_imported_from_file:
            self.__db.set_detector_time(time)

        update_buffer_for_station = self._check_update_buffer()
        any_update = np.any([v for v in update_buffer_for_station.values()])

        if self._det_imported_from_file and any_update:
            self.logger.error(
                "You have imported the detector description from a pickle/json file but it is not valid anymore. Full stop!")
            raise ValueError(
                "You have imported the detector description from a pickle/json file but it is not valid anymore. Full stop!")

        if any_update:
            for key in self.__buffered_stations:
                if update_buffer_for_station[key]:
                    # remove everything (could be handled smarter ...)
                    self.__buffered_stations[key] = {}

            for station_id, need_update in update_buffer_for_station.items():
                if need_update and self.has_station(station_id):
                    self._query_station_information(station_id)

        # Return when buffer is not empty. This has to come first ...
        for station_id in self.__buffered_stations:
            if len(self.__buffered_stations[station_id]):
                return

        # ... and than second
        if len(self.__buffered_stations):
            return

        # When you reach this point something went wrong ...
        self.logger.error(f"Empty detector for {time}!")
        raise ValueError(f"Empty detector for {time}!")


    @_check_detector_time
    def get_station_ids(self):
        """
        Returns the list of all commissioned stations.
        Returns
        -------

        station_ids: list(int)
            List of all commissioned station ids.
        """
        commissioned_stations = []

        for station_id, station_data in self._time_periods_per_station.items():
            for comm, decomm in zip(station_data["station_commission_timestamps"],
                                    station_data["station_decommission_timestamps"]):

                if comm < self.get_detector_time() and self.get_detector_time() < decomm:
                    commissioned_stations.append(station_id)

        return commissioned_stations

    @_check_detector_time
    def has_station(self, station_id):
        """
        Returns true if the station is commission. First checks buffer. If not in buffer, queries (and buffers)
        the basic information of all stations and checks if station is among them.

        Parameters
        ----------

        station_id: int
            Station id which uniquely idendifies a station

        Returns
        -------

        has_station: bool
            Returns True if the station could be found. A found station will be in the buffer.
        """
        # Check if station is in buffer ...
        self.logger.debug(
            f"Checking for station {station_id} at {self.get_detector_time()} ...")

        if station_id not in self._time_periods_per_station:
            self.logger.debug(f"Station {station_id} not found in database.")
            return False

        station_data = self._time_periods_per_station[station_id]
        for comm, decomm in zip(station_data["station_commission_timestamps"],
                                station_data["station_decommission_timestamps"]):

            if comm < self.get_detector_time() and self.get_detector_time() < decomm:
                self.logger.debug(f"Station {station_id} is commissioned!")
                return True

        self.logger.debug(f"Station {station_id} not commissioned!")
        return False

    def _query_station_information(self, station_id):
        """
        Query information about a specific station from the database via the db_mongo_read interface.
        You can query only information from the station_list collection (all=False) or the complete
        information of the station (all=True).

        Parameters
        ----------

        station_id: int
            Station id

        all: bool
            If true, query all relevant information form a station including its channel and devices (position, signal chain, ...).
            If false, query only the information from the station list collection (describes a station with all channels and devices
            with their (de)commissioning timestamps but not data like position, signal chain, ...)

        Returns
        -------
        None
        """

        if station_id in self.__buffered_stations and self.__buffered_stations[station_id] != {}:
            raise ValueError(
                f"Query information for station {station_id} which is still in buffer.")

        self.logger.info(
            f"Query information for station {station_id} at {self.get_detector_time()}")
        if self._query_all:
            station_information = self.__db.get_complete_station_information(
                station_id)
        else:
            station_information = self.__db.get_general_station_information(
                station_id)

        if len(station_information) != 1:
            raise ValueError(f"Could not query information of station {station_id} at {self.get_detector_time()}. "
                             f"Found {len(station_information)} entries in database.")

        self.__buffered_stations[station_id] = station_information[station_id]

    def __get_channel(self, station_id, channel_id, with_position=False, with_signal_chain=False):
        """
        Get most basic channel information from buffer. If not in buffer query DB for all channels.
        In particular this will query and buffer position information

        Parameters
        ----------

        station_id: int
            The station id

        channel_id: int
            The channel id

        with_position: bool
            If True, check if channel position is available and if not query. (Default: False)

        with_signal_chain: bool
            If True, check if channel signal chain is available and if not query. (Default: False)

        Returns
        -------

        channel_info: dict
            Dict of channel information
        """
        if not self.has_station(station_id):
            err = f"Station id {station_id} not commission at {self.get_detector_time()}"
            self.logger.error(err)
            raise ValueError(err)

        if _keys_not_in_dict(self.__buffered_stations, [station_id, "channels", channel_id]):
            raise KeyError(
                f"Could not find channel {channel_id} in detector description for station {station_id}. Did you call det.update(...)?")

        if with_position and _keys_not_in_dict(self.__buffered_stations, [station_id, "channels", channel_id, "channel_position"]):

            if _keys_not_in_dict(self.__buffered_stations, [station_id, "channels", channel_id, "id_position"]):
                raise KeyError(
                    f"\"id_position\" not in buffer for station.channel {station_id}.{channel_id}. Did you call det.update(..)")

            position_id = self.__buffered_stations[
                station_id]["channels"][channel_id]["id_position"]
            self.logger.debug(
                f"Query position of station.channel {station_id}.{channel_id} with id {position_id}")

            channel_position_dict = self.__db.get_position(
                position_id=position_id, component="channel")
            self.__buffered_stations[station_id]["channels"][channel_id]['channel_position'] = channel_position_dict

        if with_signal_chain and _keys_not_in_dict(self.__buffered_stations, [station_id, "channels", channel_id, "signal_chain"]):

            if _keys_not_in_dict(self.__buffered_stations, [station_id, "channels", channel_id, "id_signal"]):
                raise KeyError(
                    f"\"id_signal\" not in buffer for station.channel {station_id}.{channel_id}. Did you call det.update(..)")

            signal_id = self.__buffered_stations[station_id]["channels"][channel_id]['id_signal']
            self.logger.debug(
                f"Query signal chain of station.channel {station_id}.{channel_id} with id {signal_id}")

            channel_sig_info = self.__db.get_channel_signal_chain(signal_id)
            channel_sig_info.pop('channel_id', None)

            self.__buffered_stations[station_id]["channels"][channel_id]['signal_chain'] = channel_sig_info

        return self.__buffered_stations[station_id]["channels"][channel_id]

    @_check_detector_time
    def get_channel(self, station_id, channel_id):
        """
        Returns a dictionary of all channel parameters

        Parameters
        ----------
        station_id: int
            The station id
        channel_id: int
            The channel id

        Returns
        -------

        channel_info: dict
            Dictionary of channel parameters
        """
        self.get_signal_chain_response(station_id, channel_id)  # this adds `total_response` to dict
        # Since we are not actually overwritting existing values we can use a shallow copy
        channel_data = copy.copy(self.__get_channel(station_id, channel_id, with_position=True, with_signal_chain=True))

        for key in self.__default_values:

            if key in channel_data:
                raise ValueError(f"{key} already in channel data. You can not update this in the this detector class. Use the ModDetector class.")

            if isinstance(self.__default_values[key], dict):
                channel_data[key] = self.__default_values[key][channel_id]
            else:
                channel_data[key] = self.__default_values[key]

        return channel_data

    @_check_detector_time
    def get_station(self, station_id):
        """
        Returns a dictionary of all station parameters/information including some channel information.
        The channel's (signal chain) response is not necessarily returned (they might be if they are
        already in the buffer but this is not ensured). To get the complete channel information call
        `self.get_channel(station_id, channel_id)`.

        Parameters
        ----------
        station_id: int
            The station id

        Returns
        -------

        station_info: dict
            Dictionary of station parameters/information
        """
        if not self.has_station(station_id):
            err = f"Station id {station_id} not commission at {self.get_detector_time()}"
            self.logger.error(err)
            raise ValueError(err)

        if not self._query_all:
            for ch in self.get_channel_ids(station_id):
                self.__get_channel(station_id, ch, with_position=True)  # stores all relevant information in buffer

        return self.__buffered_stations[station_id]

    @_check_detector_time
    def get_absolute_position(self, station_id):
        """
        Get the absolute position of a specific station (relative to site)

        Parameters
        ----------

        station_id: int
            the station id

        Returns
        -------

        pos: np.array(3,)
            3-dim array of absolute station position in easting, northing and depth wrt. to snow level at
            time of measurement
        """
        self.logger.debug(
            f"Requesting station position for station {station_id}.")

        if _keys_not_in_dict(self.__buffered_stations, [station_id, "station_position"]):

            if _keys_not_in_dict(self.__buffered_stations, [station_id, "id_position"]):
                raise KeyError(
                    f"\"id_position\" not in buffer for station {station_id}. Did you call det.update(..)")

            station_position_id = self.__buffered_stations[station_id]["id_position"]
            self.logger.debug(
                f"Query position for id \"{station_position_id}\"")

            station_position = self.__db.get_position(
                position_id=station_position_id)
            self.__buffered_stations[station_id]["station_position"] = station_position

        return np.array(self.__buffered_stations[station_id]["station_position"]["position"])

    @_check_detector_time
    def get_relative_position(self, station_id, channel_id):
        """
        Get the relative position of a specific channel/antenna with respect to the station center

        Parameters
        ----------

        station_id: int
            The station id

        channel_id: int
            The channel id

        Returns
        -------

        pos: np.array(3,)
            3-dim array of relative station position
        """
        channel_info = self.__get_channel(
            station_id, channel_id, with_position=True)
        return np.array(channel_info["channel_position"]['position'])

    @_check_detector_time
    def get_channel_orientation(self, station_id, channel_id):
        """
        Returns the orientation of a specific channel/antenna

        Orientation:
            - theta: For LPDA: outward along boresight; for dipoles: upward along axis of azimuthal symmetry
            - phi: Counting from East counterclockwise; for LPDA: outward along boresight; for dipoles: upward along axis of azimuthal symmetry

        Rotation:
            - theta: Is perpendicular to 'orientation', for LPDAs: vector perpendicular to the plane containing the tines
            - phi: Is perpendicular to 'orientation', for LPDAs: vector perpendicular to the plane containing the tines

        Parameters
        ----------

        station_id: int
            The station id

        channel_id: int
            The channel id

        Returns
        -------
        orientation: array of floats
            (orientation_theta, orientation_phi, rotation_theta, rotation_phi): tuble of floats
        """

        channel_info = self.__get_channel(
            station_id, channel_id, with_position=True)
        orientation = channel_info['channel_position']["orientation"]
        rotation = channel_info['channel_position']["rotation"]

        return np.deg2rad([orientation["theta"], orientation["phi"], rotation["theta"], rotation["phi"]])

    def get_antenna_orientation(self, station_id, channel_id):
        """ Returns get_channel_orientation """
        return self.get_channel_orientation(station_id, channel_id)

    @_check_detector_time
    def get_channel_signal_chain(self, station_id, channel_id):
        """

        Parameters
        ----------

        station_id: int
            The station id

        channel_id: int
            The channel id

        Returns
        -------

        channel_signal_chain: dict
            Returns dictionary which contains a list ("signal_chain") which contains
            (the names of) components/response which are used to describe the signal
            chain of the channel
        """
        channel_info = self.__get_channel(
            station_id, channel_id, with_signal_chain=True)
        return channel_info["signal_chain"]

    @_check_detector_time
    def get_amplifier_response(self, station_id, channel_id, frequencies):
        """
        Returns the complex response function for the entire signal chain of a channel.

        This includes not only the (main) amplifier but also cables and other components.
        Note that while group delays are appropriately accounted for, an overall time delay
        (mostly due to cable delay) has been removed and is instead accounted for by
        `get_time_delay`.

        Parameters
        ----------

        station_id: int
            The station id

        channel_id: int
            The channel id

        frequencies: array of floats
            Array of frequencies for which the response is returned

        Returns
        -------

        response: array of complex floats
            Complex response function


        See Also
        --------
        get_time_delay
        """
        response_func = self.get_signal_chain_response(station_id, channel_id)
        return response_func(frequencies)

    @_check_detector_time
    def get_signal_chain_response(self, station_id, channel_id):
        """
        Returns a `detector.response.Response` object which describes the complex response of the
        entire signal chain, i.e., the combined reponse of all components of one
        channel. For example: IGLU, fiber-cable, DRAB, coax-cable, RADIANT.

        Parameters
        ----------

        station_id: int
            The station id

        channel_id: int
            The channel id

        Returns
        -------

        response: `detector.response.Response`
            Returns combined response of the channel
        """
        signal_chain_dict = self.get_channel_signal_chain(
            station_id, channel_id)

        # total_response can be None if imported from file
        if "total_response" not in signal_chain_dict or signal_chain_dict["total_response"] is None:
            measurement_components_dic = signal_chain_dict["response_chain"]

            # Here comes a HACK
            components = list(measurement_components_dic.keys())
            is_equal = False
            if "drab_board" in components and "iglu_board" in components:

                is_equal = np.allclose(
                    measurement_components_dic["drab_board"]["mag"],
                    measurement_components_dic["iglu_board"]["mag"])

                if is_equal:
                    self.logger.warn(
                        f"Station.channel {station_id}.{channel_id}: Currently both, "
                        "iglu and drab board are configured in the signal chain but their "
                        "responses are the same (because we measure them together in the lab). "
                        "Skip the drab board response.")

            responses = []
            for key, value in measurement_components_dic.items():

                # Skip drab_board if its equal with iglu (see warning above)
                if is_equal and key == "drab_board":
                    continue

                if "weight" not in value:
                    self.logger.warn(f"Component {key} does not have a weight. Assume a weight of 1 ...")
                weight = value.get("weight", 1)

                attenuator = value.get("attenuator", 0)

                if "time_delay" in value:
                    time_delay = value["time_delay"]
                else:
                    self.logger.warning(
                        f"The signal chain component \"{key}\" of station.channel "
                        f"{station_id}.{channel_id} has no time delay stored... "
                        "Set component time delay to 0")
                    time_delay = 0

                ydata = [value["mag"], value["phase"]]
                response = Response(value["frequencies"], ydata, value["y-axis_units"],
                                    time_delay=time_delay, weight=weight, name=key,
                                    station_id=station_id, channel_id=channel_id,
                                    log_level=self.__log_level,
                                    attenuator_in_dB=attenuator)

                responses.append(response)

            # Buffer object
            signal_chain_dict["total_response"] = np.prod(responses)

        return signal_chain_dict["total_response"]

    @_check_detector_time
    def get_signal_chain_components(self, station_id, channel_id):
        """
        Returns the names of all components in the signal chain.

        Parameters
        ----------

        station_id: int
            The station id

        channel_id: int
            The channel id

        Returns
        -------

        signal_chain_components: dict
            A dictionaries with the keys being the names of the components and the values their weights in
            the signal chain. (For an explanation of a weight see `detector.response.Response`)
        """
        signal_chain_dict = self.get_channel_signal_chain(
            station_id, channel_id)
        signal_chain_components = {
            key: value["weight"] for key, value in
                signal_chain_dict['response_chain'].items()}

        return signal_chain_components

    @_check_detector_time
    def get_devices(self, station_id):
        """
        Get all devices for a particular station.

        Parameters
        ----------

        station_id: int
            Station id

        Returns
        -------

        devices: dict(str)
            Dictonary of all devices with {id: name}.
        """

        if not self.has_station(station_id):
            self.logger.error(
                f"Station {station_id} not commissioned at {self.get_detector_time()}. Return empty device list")
            return []

        return {device["id"]: device["device_name"] for device in self.__buffered_stations[station_id]["devices"].values()}

    @_check_detector_time
    def get_relative_position_device(self, station_id, device_id):
        """
        Get the relative position of a specific device with respect to the station center

        Parameters
        ----------

        station_id: int
            The station id

        device_id: int
            Device identifier

        Returns
        -------

        pos: np.array(3,)
            3-dim array of relative station position
        """
        if _keys_not_in_dict(self.__buffered_stations, [station_id, "devices", device_id]):
            # All devices should have been queried with _query_station_information
            raise KeyError(f"Device {device_id} not in detector description.")

        if _keys_not_in_dict(self.__buffered_stations, [station_id, "devices", device_id, "device_position"]):

            if _keys_not_in_dict(self.__buffered_stations, [station_id, "devices", device_id, "id_position"]):
                raise KeyError(
                    f"\"id_position\" not in buffer for device {device_id}.")

            position_id = self.__buffered_stations[station_id]["devices"][device_id]["id_position"]

            device_pos_info = self.__db.get_device_position(
                device_position_id=position_id)
            self.__buffered_stations[station_id]["devices"][device_id]['device_position'] = device_pos_info

        return np.array(self.__buffered_stations[station_id]["devices"][device_id]["device_position"]["position"])

    @_check_detector_time
    def get_number_of_channels(self, station_id):
        """
        Get number of channels for a particlular station. It will query the basic information of all stations in the
        Database if necessary. Raises an error if the station is not commission.

        Parameters
        ----------

        station_id: int
            Station id which uniquely idendifies a station

        Returns
        -------

        channel_ids: int
            Number of all channels for the requested station
        """

        if not self.has_station(station_id):
            err = f"Station id {station_id} not commission at {self.get_detector_time()}"
            self.logger.error(err)
            raise ValueError(err)

        # now station is in buffer (or an error was raised)
        channels = self.__buffered_stations[station_id]["channels"]

        return len(channels)

    @_check_detector_time
    def get_channel_ids(self, station_id):
        """
        Get channel ids for a particlular station. It will query the basic information of all stations in the
        Database if necessary. Raises an error if the station is not commission.

        Parameters
        ----------

        station_id: int
            Station id which uniquely idendifies a station

        Returns
        -------

        channel_ids: list(int)
            A list of all channel ids for the requested station
        """

        if not self.has_station(station_id):
            err = f"Station id {station_id} not commission at {self.get_detector_time()}"
            self.logger.error(err)
            raise ValueError(err)

        # now station is in buffer (or an error was raised)
        channels = self.__buffered_stations[station_id]["channels"]

        return [ele["id"] for ele in channels.values()]

    def get_antenna_model(self, station_id, channel_id, zenith=None):
        """

        Parameters
        ----------
        station_id: int
            Station id

        channel_id: int
            Channel id

        zenith: float (Default: None)
            So far has no use in this class. Only defined to keep the interface
            in parity to other detector classes

        Returns
        -------

        antenna_model: string
            Name of the antenna model (describing the Vector effective length VEL)
        """
        channel_info = self.__get_channel(
            station_id, channel_id, with_signal_chain=True)
        return channel_info["signal_chain"]["VEL"]

    def get_antenna_type(self, station_id, channel_id):
        """
        Returns type of antenna, i.e., "VPol" or "HPol" or "LPDA", ...

        Parameters
        ----------
        station_id: int
            Station id

        channel_id: int
            Channel id

        Returns
        -------

        ant_type: string
            Accronym/abbrivatipn of the antenna type
        """
        channel_info = self.__get_channel(
            station_id, channel_id, with_signal_chain=True)
        return channel_info['ant_type']


    def get_number_of_samples(self, station_id, channel_id=None):
        """ Get number of samples for recorded waveforms

        All RNO-G channels have the same number of samples, the argument channel_id is not used but we keep
        it here for consistency with outer detector classes.

        Parameters
        ----------

        station_id: int
            Station id

        Returns
        -------

        number_of_samples: int
            Number of samples with which each waveform is recorded
        """

        if not self.has_station(station_id):
            err = f"Station id {station_id} not commission at {self.get_detector_time()}"
            self.logger.error(err)
            raise ValueError(err)

        if _keys_not_in_dict(self.__buffered_stations, [station_id, "number_of_samples"]):
            raise KeyError(
                f"Could not find \"number_of_samples\" for station {station_id} in buffer. Did you call det.update(...)?")

        return int(self.__buffered_stations[station_id]['number_of_samples'])


    def get_sampling_frequency(self, station_id, channel_id=None):
        """ Get sampling frequency per station / channel

        All RNO-G channels have the same sampling frequency, the argument channel_id is not used but we keep
        it here for consistency with other detector classes.

        Parameters
        ----------

        station_id: int
            Station id

        channel_id: int (default: None)
            Not Used!

        Returns
        -------

        sampling_rate: int
            Sampling frequency
        """
        if not self.has_station(station_id):
            err = f"Station id {station_id} not commission at {self.get_detector_time()}"
            self.logger.error(err)
            raise ValueError(err)

        if _keys_not_in_dict(self.__buffered_stations, [station_id, "sampling_rate"]):
            raise KeyError(
                f"Could not find \"sampling_rate\" for station {station_id} in buffer. Did you call det.update(...)?")

        return float(self.__buffered_stations[station_id]['sampling_rate'])


    def get_noise_temperature(self, station_id, channel_id):
        """ Get noise temperture per station / channel """
        noise_temperature = self.get_channel(station_id, channel_id)["noise_temperature"]
        return noise_temperature

    def is_channel_noiseless(self, station_id, channel_id):
        is_noiseless = self.get_channel(station_id, channel_id)["is_noiseless"]
        return is_noiseless


    def get_cable_delay(self, station_id, channel_id, use_stored=True):
<<<<<<< HEAD
        """
        Return the cable delay of a signal chain as stored in the detector description.

        This interface is required by simulation.py. See `get_time_delay` for description of
        arguments.
        """
=======
        """ Same as `get_time_delay`. Only here to keep the same interface as the other detector classes. """
>>>>>>> c608e2b8
        # FS: For the RNO-G detector description it is not easy to determine the cable delay alone
        # because it is not clear which reference components may need to be substraced.
        # However, having the cable delay without amplifiers is anyway weird.
        return self.get_time_delay(station_id, channel_id, use_stored=use_stored)

<<<<<<< HEAD
    def get_time_delay(self, station_id, channel_id, cable_only=False, use_stored=True):
        """
        Return the sum of the time delay of all components in the signal chain calculated from the phase
=======
    def get_time_delay(self, station_id, channel_id, use_stored=True):
        """ Return the sum of the time delay of all components in the signal chain calculated from the phase.
>>>>>>> c608e2b8

        Parameters
        ----------

        station_id: int
            The station id

        channel_id: int
            The channel id

        use_stored: bool
            If True, take time delay as stored in DB rather than calculated from response. (Default: True)

        Returns
        -------

        time_delay: float
            Sum of the time delays of all components in the signal chain for one channel
        """
        signal_chain_dict = self.get_channel_signal_chain(
            station_id, channel_id)

        if use_stored:
            resp = self.get_signal_chain_response(station_id, channel_id)
            return resp.get_time_delay()
<<<<<<< HEAD
        elif use_stored and cable_only:
            resp = self.get_signal_chain_response(station_id, channel_id)
            time_delays = resp.get_time_delays()
            names = resp.get_names()
            time_delay = 0
            for name, dt in zip(names, time_delays):
                if re.search("cable", name) is None and re.search("fiber", name) is None:
                    continue

                time_delay += dt
            return time_delay
=======
>>>>>>> c608e2b8
        else:
            time_delay = 0
            for key, value in signal_chain_dict["response_chain"].items():

<<<<<<< HEAD
                if re.search("cable", key) is None and re.search("fiber", key) is None and cable_only:
                    continue

=======
>>>>>>> c608e2b8
                ydata = [value["mag"], value["phase"]]
                # This is different from within `get_signal_chain_response` because we do set the time delay here
                # and thus we do not remove it from the response.
                response = Response(value["frequencies"], ydata, value["y-axis_units"],
                                    name=key, station_id=station_id, channel_id=channel_id,
                                    log_level=self.__log_level)

                weight = value.get("weight", 1)
                time_delay += weight * response._calculate_time_delay()

        return time_delay


    def get_site(self, station_id):
        """
        This detector class is exclusive for the RNO-G detector at Summit Greenland.

        Returns
        -------

        site: str
            Returns "summit"
        """
        return "summit"


    def get_database(self):
        """
        Returns the database connection

        Returns
        -------

        db: MongoClient
            Returns the database connection
        """
        if self.__db is None:
            self.logger.error("No database connection available. Return None")
            return None

        return self.__db


if __name__ == "__main__":

    from NuRadioReco.detector import detector

    det = detector.Detector(source="rnog_mongo", log_level=logging.DEBUG, always_query_entire_description=False,
                            database_connection='RNOG_public', select_stations=13)

    det.update(datetime.datetime(2023, 7, 2, 0, 0))

    print(det.get_time_delay(13, 0))
    print(det.get_time_delay(13, 0, cable_only=True))
    # print(det.get_time_delay(13, 0, cable_only=False, use_stored=False))
    print(det.get_time_delay(13, 0, cable_only=True, use_stored=False))

    # response = det.get_signal_chain_response(station_id=24, channel_id=0)

    # from NuRadioReco.framework import electric_field
    # ef = electric_field.ElectricField(channel_ids=[0])
    # ef.set_frequency_spectrum(np.ones(1025, dtype=complex), sampling_rate=2.4)

    # # Multipy the response to a trace. The multiply operator takes care of everything
    # trace_at_readout = ef * response

    # # getting the complex response as array
    # freq = np.arange(50, 1000) * units.MHz
    # complex_resp = response(freq)<|MERGE_RESOLUTION|>--- conflicted
+++ resolved
@@ -1183,29 +1183,14 @@
 
 
     def get_cable_delay(self, station_id, channel_id, use_stored=True):
-<<<<<<< HEAD
-        """
-        Return the cable delay of a signal chain as stored in the detector description.
-
-        This interface is required by simulation.py. See `get_time_delay` for description of
-        arguments.
-        """
-=======
         """ Same as `get_time_delay`. Only here to keep the same interface as the other detector classes. """
->>>>>>> c608e2b8
         # FS: For the RNO-G detector description it is not easy to determine the cable delay alone
         # because it is not clear which reference components may need to be substraced.
         # However, having the cable delay without amplifiers is anyway weird.
         return self.get_time_delay(station_id, channel_id, use_stored=use_stored)
 
-<<<<<<< HEAD
-    def get_time_delay(self, station_id, channel_id, cable_only=False, use_stored=True):
-        """
-        Return the sum of the time delay of all components in the signal chain calculated from the phase
-=======
     def get_time_delay(self, station_id, channel_id, use_stored=True):
         """ Return the sum of the time delay of all components in the signal chain calculated from the phase.
->>>>>>> c608e2b8
 
         Parameters
         ----------
@@ -1231,30 +1216,10 @@
         if use_stored:
             resp = self.get_signal_chain_response(station_id, channel_id)
             return resp.get_time_delay()
-<<<<<<< HEAD
-        elif use_stored and cable_only:
-            resp = self.get_signal_chain_response(station_id, channel_id)
-            time_delays = resp.get_time_delays()
-            names = resp.get_names()
-            time_delay = 0
-            for name, dt in zip(names, time_delays):
-                if re.search("cable", name) is None and re.search("fiber", name) is None:
-                    continue
-
-                time_delay += dt
-            return time_delay
-=======
->>>>>>> c608e2b8
         else:
             time_delay = 0
             for key, value in signal_chain_dict["response_chain"].items():
 
-<<<<<<< HEAD
-                if re.search("cable", key) is None and re.search("fiber", key) is None and cable_only:
-                    continue
-
-=======
->>>>>>> c608e2b8
                 ydata = [value["mag"], value["phase"]]
                 # This is different from within `get_signal_chain_response` because we do set the time delay here
                 # and thus we do not remove it from the response.
