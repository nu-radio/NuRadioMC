from NuRadioReco.detector.RNO_G.db_mongo_read import Database, _convert_astro_time_to_datetime
from NuRadioReco.detector.response import Response
from NuRadioReco.utilities import units

from functools import wraps

import astropy.time
import datetime
import numpy as np
import collections
import json
import re
import copy
import bson
import lzma
import logging


def _json_serial(obj):
    """JSON serializer for objects not serializable by default json code"""

    if isinstance(obj, (datetime.datetime, datetime.date)):
        return obj.isoformat()
    elif isinstance(obj, bson.objectid.ObjectId):
        return str(obj)
    elif isinstance(obj, Response):
        pass
    else:
        raise TypeError ("Type %s not serializable" % type(obj))


def _keys_not_in_dict(d, keys):
    """ Checks sequentially if a list of `keys` is in a dictionary.

    Example:
    keys = ["key1", "key2"]

    Returns False if d["key1"]["key2"] exsits, True otherwise.
    """
    if isinstance(keys, str):
        keys = [keys]

    d_tmp = d
    for key in keys:
        try:
            if key not in d_tmp:
                return True
        except KeyError:
            return True

        d_tmp = d_tmp[key]

    return False


def _check_detector_time(method):
    @wraps(method)
    def _impl(self, *method_args, **method_kwargs):
        self.get_detector_time()  # this will raise an error if time is not set
        return method(self, *method_args, **method_kwargs)
    return _impl


class Detector():
<<<<<<< HEAD
    def __init__(self, database_connection='RNOG_public', log_level=logging.INFO, over_write_handset_values={},
                 database_time=None, always_query_entire_description=False, detector_file=None,
=======
    def __init__(self, database_connection='RNOG_test_public', log_level=logging.INFO, over_write_handset_values=None,
                 database_time=None, always_query_entire_description=True, detector_file=None,
>>>>>>> 091d33d4
                 select_stations=None, create_new=False):
        """
        The RNO-G detector description.

        Parameters
        ----------

        database_connection : str (Default: 'RNOG_public')
            Allows to specify database connection. Passed to mongo-db interface.

        log_level : `logging.LOG_LEVEL` (Default: logging.INFO)
            Defines verbosity level of logger. Propagates through to Response class logger.
            Other options are: `logging.WARNING`, `logging.DEBUG`, ...

        over_write_handset_values : dict (Default: {})
            Overwrite the default values for (channel) parameters which are not (yet) implemented in the database.
            You can not specify keys which already exist in the database. If the value is a dict it should be contain
            a value for each channel_id (key). (Default: None, the acutally default values for the parameters in question
            are defined below)

        database_time : `datetime.datetime` or `astropy.time.Time`
            Set database time which is used to select the primary measurement. By default (= None) the database time
            is set to now (time the code is running) to select the measurement which is now primary.

        always_query_entire_description : bool (Default: False)
            If True, query the entire detector describtion all at once when calling Detector.update(...) (if necessary).
            This value is currently set to ``False`` by default to avoid errors due to missing information in the database.

        detector_file : str
            File to import detector description instead of querying from DB. (Default: None -> query from DB)

        select_stations : int or list(int) (Default: None)
            Select a station or list of stations using their station ids for which the describtion is provided.
            This is useful for example in simulations when one wants to simulate only one station. The default None
            means to descibe all commissioned stations.

        create_new : bool (Default: False)
            If False, and a database already exists, the existing database will be used rather than initializing a
            new connection. Set to True to create a new database connection.

        Notes
        -----
        For more information about ``Detector`` objects in NuRadioMC, see
        https://nu-radio.github.io/NuRadioMC/NuRadioReco/pages/detector_tree.html

        """

        self.logger = logging.getLogger("NuRadioReco.RNOGDetector")
        self.__log_level = log_level
        self.logger.setLevel(self.__log_level)

        # Define default values for parameter not (yet) implemented in DB.
        self.__default_values = {
            "noise_temperature": 300 * units.kelvin,
            "is_noiseless": False,
        }

        if select_stations is not None and not isinstance(select_stations, list):
            select_stations = [select_stations]

        self.selected_stations = select_stations
        self.logger.info(f"Select the following stations (if possible): {select_stations}")

        if detector_file is None:
            self._det_imported_from_file = False

            self.__db = Database(database_connection=database_connection, create_new=create_new)
            if database_time is not None:
                self.__db.set_database_time(database_time)

            self.logger.info(
                "Collect time periods of station commission/decommission ...")
            self._time_periods_per_station = self.__db.query_modification_timestamps_per_station()
            self.logger.info(
                f"Found the following stations in the database: {list(self._time_periods_per_station.keys())}")

            if self.selected_stations is not None:
                # Filter stations: Only consider selected stations
                self._time_periods_per_station = {
                    station_id: value for station_id, value in self._time_periods_per_station.items()
                    if station_id in self.selected_stations
                }

            self.logger.debug("Register the following modification periods:")
            for key, value in self._time_periods_per_station.items():
                self.logger.debug(f'{key}: {value}["modification_timestamps"]')

            # Used to keep track which time period is buffered. Index of 0, not buffered jet.
            self._time_period_index_per_station = collections.defaultdict(int)

            # This should be set with Detector.update(..) and corresponds to the time of a measurement. It will be use to
            # decide which components are commissioned at the time of the measurement
            self.__detector_time = None

            # Initialise the primary buffer
            self.__buffered_stations = collections.defaultdict(dict)

            self._query_all = always_query_entire_description
        else:
            self._query_all = None  # specific case for file imported detector descriptions
            self._det_imported_from_file = True
            self._import_from_file(detector_file)

        # Allow overwriting the hard-coded values
        over_write_handset_values = over_write_handset_values or {}
        self.__default_values.update(over_write_handset_values)

        info = f"Query entire detector description at once: {self._query_all}"

        info += "\nUsing the following hand-set values:"
        n = np.amax([len(key) for key in self.__default_values.keys()]) + 3
        for key, value in self.__default_values.items():
            info += f"\n\t{key:<{n}}: {value}"

        self.logger.info(info)

        self.assume_inf = None  # Compatibility with other detectors classes
        self.antenna_by_depth = None  # Compatibility with other detectors classes

    def export(self, filename, json_kwargs=None, additional_data=None):
        """
        Export the buffered detector description.

        Parameters
        ----------

        filename: str
            Filename of the exported detector description

        json_kwargs: dict
            Arguments passed to json.dumps(..). (Default: None -> dict(indent=0, default=_json_serial))

        additional_data: dict (Default: None)
            If specified the content of this dict will be added to the exported detector description.
        """

        periods = {}
        for station_id in self.__buffered_stations:

            # Remove decommissioned stations from the buffer completely
            if self.__buffered_stations[station_id] == {}:
                self.__buffered_stations.pop(station_id)
                continue

            idx = self._time_period_index_per_station[station_id]
            if idx == 0 or idx == len(self._time_periods_per_station[station_id]["modification_timestamps"]):
                self.logger.error("You try to export a decomissioned station")

            periods[station_id] = {
                "modification_timestamps":
                    [self._time_periods_per_station[station_id]["modification_timestamps"][idx - 1],
                    self._time_periods_per_station[station_id]["modification_timestamps"][idx]]
            }

        export_dict = {
            "version": 1,
            "data": self.__buffered_stations,
            "periods": periods,
            "default_values": self.__default_values
        }

        if additional_data is not None:
            export_dict["additional_data"] = additional_data

        if not filename.endswith(".xz"):
            if not filename.endswith(".json"):
                filename += ".json"
            filename += ".xz"
        elif not filename.endswith(".json.xz"):
            filename = filename.replace(".xz", ".json.xz")

        if json_kwargs is None:
            json_kwargs = dict(indent=0, default=_json_serial)

        self.logger.info(f"Export detector description to {filename}")
        with lzma.open(filename, "w") as f:
            f.write(json.dumps(export_dict, **json_kwargs).encode('utf-8'))


    def export_as_string(self, skip_signal_chain_response=True, dumps_kwargs=None):
        """
        Export the detector description as string using json.dumps

        Parameters
        ----------

        skip_signal_chain_response: bool
            If true drop the data of the response chain from the detector description (because this creates large files).
            (Default: True)

        dumps_kwargs: dict
            Arguments passed to json.dumps(..). (Default: None -> dict(indent=4, default=str))
        """
        export_dir = copy.deepcopy(self.__buffered_stations)

        if skip_signal_chain_response:
            for station_id in export_dir:
                for channel_id in export_dir[station_id]["channels"]:
                    export_dir[station_id]["channels"][channel_id]["signal_chain"].pop("response_chain", None)
                    export_dir[station_id]["channels"][channel_id]["signal_chain"].pop("total_response", None)

        if dumps_kwargs is None:
            dumps_kwargs = dict(indent=4, default=str)

        return json.dumps(export_dir, **dumps_kwargs)

    def _import_from_file(self, detector_file):

        if detector_file.endswith(".json.xz"):
            with lzma.open(detector_file, "r") as f:
                import_dict = json.load(f)
        elif detector_file.endswith(".json"):
            with open(detector_file, "r") as f:
                import_dict = json.load(f)
        else:
            raise ValueError(f"Unknown filetype (extension), can not import detector from {detector_file}. "
                                "Allowed are only: \".json\" and \".json.xz\"")

        if "version" in import_dict and import_dict["version"] == 1:
            self.__buffered_stations = {}
            self.additional_data = import_dict.get("additional_data", None)

            # need to convert station/channel id keys back to integers
            for station_id, station_data in import_dict["data"].items():
                if self.selected_stations is not None and int(station_id) not in self.selected_stations:
                    continue

                station_data["channels"] = {int(channel_id): channel_data for channel_id, channel_data in station_data["channels"].items()}
                self.__buffered_stations[int(station_id)] = station_data

            # need to convert modification_timestamps back to datetime objects
            self._time_periods_per_station = {
                int(station_id): {"modification_timestamps":
                    [datetime.datetime.fromisoformat(v) for v in value["modification_timestamps"]]}
                for station_id, value in import_dict["periods"].items() if self.selected_stations is None
                or int(station_id) in self.selected_stations
            }

            # Set de/commission timestamps to the time period for which this config is valid
            for station_id in self._time_periods_per_station:
                modification_timestamps = self._time_periods_per_station[station_id]["modification_timestamps"]
                self._time_periods_per_station[station_id]["station_commission_timestamps"] = [modification_timestamps[0]]
                self._time_periods_per_station[station_id]["station_decommission_timestamps"] = [modification_timestamps[-1]]

            self._time_period_index_per_station = {
                st_id: 1 for st_id in self.__buffered_stations}
            self.__default_values = import_dict["default_values"]
        else:
            self.logger.error(f"{detector_file} with unknown version.")
            raise ReferenceError(f"{detector_file} with unknown version.")


    def _check_update_buffer(self):
        """
        Checks whether the correct detector description per station in in the current period.

        Returns
        -------

        need_update: dict(bool)
            Flag for each station if an update is needed
        """
        need_update = collections.defaultdict(bool)

        for station_id in self._time_periods_per_station:
            period = np.digitize(self.get_detector_time().timestamp(),
                                 [dt.timestamp() for dt in
                                  self._time_periods_per_station[station_id]["modification_timestamps"]])

            if period != self._time_period_index_per_station[station_id]:
                need_update[station_id] = True
            else:
                need_update[station_id] = False

            self._time_period_index_per_station[station_id] = period

        debug_str = "The following stations need to be updated:"
        for station_id in self._time_period_index_per_station:
            debug_str += (f"\n\tStation {station_id} : {need_update[station_id]} "
                          f"(period: {self._time_period_index_per_station[station_id]})")

        self.logger.debug(debug_str)

        return need_update

    def __set_detector_time(self, time):
        ''' Set time of detector. This controls which stations/channels are commissioned.

        Only for internal use. Use detector.update() to set detector time from the outside.

        Parameters
        ----------

        time: `datetime.datetime` or ``astropy.time.Time``
            UTC time.
        '''

        if isinstance(time, astropy.time.Time):
            time = _convert_astro_time_to_datetime(time)
        elif not isinstance(time, datetime.datetime):
            self.logger.error(
                "Set invalid time for detector. Time has to be of type `datetime.datetime`")
            raise TypeError(
                "Set invalid time for detector. Time has to be of type `datetime.datetime`")
        self.__detector_time = time

    def get_detector_time(self):
        """
        Returns
        -------

        time: `datetime.datetime`
            Detector time
        """
        if self.__detector_time is None:
            raise ValueError(
                "Detector time is None. Please call detector.update(time) before.")
        return self.__detector_time

    def update(self, time):
        """
        Updates the detector. If configure in constructor this function with trigger the
        database query.

        Parameters
        ----------

        time: `datetime.datetime` or ``astropy.time.Time``
            Unix time of measurement.
        """
        if isinstance(time, astropy.time.Time):
            time = _convert_astro_time_to_datetime(time)

        self.logger.info(f"Update detector to {time}")

        self.__set_detector_time(time)
        if not self._det_imported_from_file:
            self.__db.set_detector_time(time)

        update_buffer_for_station = self._check_update_buffer()
        any_update = np.any([v for v in update_buffer_for_station.values()])

        if self._det_imported_from_file and any_update:
            self.logger.error(
                "You have imported the detector description from a pickle/json file but it is not valid anymore. Full stop!")
            raise ValueError(
                "You have imported the detector description from a pickle/json file but it is not valid anymore. Full stop!")

        if any_update:
            for key in self.__buffered_stations:
                if update_buffer_for_station[key]:
                    # remove everything (could be handled smarter ...)
                    self.__buffered_stations[key] = {}

            for station_id, need_update in update_buffer_for_station.items():
                if need_update and self.has_station(station_id):
                    self._query_station_information(station_id)

        # Return when buffer is not empty. This has to come first ...
        for station_id in self.__buffered_stations:
            if len(self.__buffered_stations[station_id]):
                return

        # ... and than second
        if len(self.__buffered_stations):
            return

        # When you reach this point something went wrong ...
        self.logger.error(f"Empty detector for {time}!")
        raise ValueError(f"Empty detector for {time}!")


    @_check_detector_time
    def get_station_ids(self):
        """
        Returns the list of all commissioned stations.
        Returns
        -------

        station_ids: list(int)
            List of all commissioned station ids.
        """
        commissioned_stations = []

        for station_id, station_data in self._time_periods_per_station.items():
            for comm, decomm in zip(station_data["station_commission_timestamps"],
                                    station_data["station_decommission_timestamps"]):

                if comm < self.get_detector_time() and self.get_detector_time() < decomm:
                    commissioned_stations.append(station_id)

        return commissioned_stations

    @_check_detector_time
    def has_station(self, station_id):
        """
        Returns true if the station is commission. First checks buffer. If not in buffer, queries (and buffers)
        the basic information of all stations and checks if station is among them.

        Parameters
        ----------

        station_id: int
            Station id which uniquely idendifies a station

        Returns
        -------

        has_station: bool
            Returns True if the station could be found. A found station will be in the buffer.
        """
        # Check if station is in buffer ...
        self.logger.debug(
            f"Checking for station {station_id} at {self.get_detector_time()} ...")

        if station_id not in self._time_periods_per_station:
            self.logger.debug(f"Station {station_id} not found in database.")
            return False

        station_data = self._time_periods_per_station[station_id]
        for comm, decomm in zip(station_data["station_commission_timestamps"],
                                station_data["station_decommission_timestamps"]):

            if comm < self.get_detector_time() and self.get_detector_time() < decomm:
                self.logger.debug(f"Station {station_id} is commissioned!")
                return True

        self.logger.debug(f"Station {station_id} not commissioned!")
        return False

    def _query_station_information(self, station_id):
        """
        Query information about a specific station from the database via the db_mongo_read interface.
        You can query only information from the station_list collection (all=False) or the complete
        information of the station (all=True).

        Parameters
        ----------

        station_id: int
            Station id

        all: bool
            If true, query all relevant information form a station including its channel and devices (position, signal chain, ...).
            If false, query only the information from the station list collection (describes a station with all channels and devices
            with their (de)commissioning timestamps but not data like position, signal chain, ...)

        Returns
        -------
        None
        """

        if station_id in self.__buffered_stations and self.__buffered_stations[station_id] != {}:
            raise ValueError(
                f"Query information for station {station_id} which is still in buffer.")

        self.logger.info(
            f"Query information for station {station_id} at {self.get_detector_time()}")
        if self._query_all:
            station_information = self.__db.get_complete_station_information(
                station_id)
        else:
            station_information = self.__db.get_general_station_information(
                station_id)

        if len(station_information) != 1:
            raise ValueError(f"Could not query information of station {station_id} at {self.get_detector_time()}. "
                             f"Found {len(station_information)} entries in database.")

        self.__buffered_stations[station_id] = station_information[station_id]

    def __get_channel(self, station_id, channel_id, with_position=False, with_signal_chain=False):
        """
        Get most basic channel information from buffer. If not in buffer query DB for all channels.
        In particular this will query and buffer position information

        Parameters
        ----------

        station_id: int
            The station id

        channel_id: int
            The channel id

        with_position: bool
            If True, check if channel position is available and if not query. (Default: False)

        with_signal_chain: bool
            If True, check if channel signal chain is available and if not query. (Default: False)

        Returns
        -------

        channel_info: dict
            Dict of channel information
        """
        if not self.has_station(station_id):
            err = f"Station id {station_id} not commission at {self.get_detector_time()}"
            self.logger.error(err)
            raise ValueError(err)

        if _keys_not_in_dict(self.__buffered_stations, [station_id, "channels", channel_id]):
            raise KeyError(
                f"Could not find channel {channel_id} in detector description for station {station_id}. Did you call det.update(...)?")

        if with_position and _keys_not_in_dict(self.__buffered_stations, [station_id, "channels", channel_id, "channel_position"]):

            if _keys_not_in_dict(self.__buffered_stations, [station_id, "channels", channel_id, "id_position"]):
                raise KeyError(
                    f"\"id_position\" not in buffer for station.channel {station_id}.{channel_id}. Did you call det.update(..)")

            position_id = self.__buffered_stations[
                station_id]["channels"][channel_id]["id_position"]
            self.logger.debug(
                f"Query position of station.channel {station_id}.{channel_id} with id {position_id}")

            channel_position_dict = self.__db.get_position(
                position_id=position_id, component="channel")
            self.__buffered_stations[station_id]["channels"][channel_id]['channel_position'] = channel_position_dict

        if with_signal_chain and _keys_not_in_dict(self.__buffered_stations, [station_id, "channels", channel_id, "signal_chain"]):

            if _keys_not_in_dict(self.__buffered_stations, [station_id, "channels", channel_id, "id_signal"]):
                raise KeyError(
                    f"\"id_signal\" not in buffer for station.channel {station_id}.{channel_id}. Did you call det.update(..)")

            signal_id = self.__buffered_stations[station_id]["channels"][channel_id]['id_signal']
            self.logger.debug(
                f"Query signal chain of station.channel {station_id}.{channel_id} with id {signal_id}")

            channel_sig_info = self.__db.get_channel_signal_chain(signal_id)
            channel_sig_info.pop('channel_id', None)

            self.__buffered_stations[station_id]["channels"][channel_id]['signal_chain'] = channel_sig_info

        return self.__buffered_stations[station_id]["channels"][channel_id]

    @_check_detector_time
    def get_channel(self, station_id, channel_id):
        """
        Returns a dictionary of all channel parameters

        Parameters
        ----------
        station_id: int
            The station id
        channel_id: int
            The channel id

        Returns
        -------

        channel_info: dict
            Dictionary of channel parameters
        """
        self.get_signal_chain_response(station_id, channel_id)  # this adds `total_response` to dict
        # Since we are not actually overwritting existing values we can use a shallow copy
        channel_data = copy.copy(self.__get_channel(station_id, channel_id, with_position=True, with_signal_chain=True))

        for key in self.__default_values:

            if key in channel_data:
                raise ValueError(f"{key} already in channel data. You can not update this in the this detector class. Use the ModDetector class.")

            if isinstance(self.__default_values[key], dict):
                channel_data[key] = self.__default_values[key][channel_id]
            else:
                channel_data[key] = self.__default_values[key]

        return channel_data

    @_check_detector_time
    def get_station(self, station_id):
        """
        Returns a dictionary of all station parameters/information including some channel information.
        The channel's (signal chain) response is not necessarily returned (they might be if they are
        already in the buffer but this is not ensured). To get the complete channel information call
        `self.get_channel(station_id, channel_id)`.

        Parameters
        ----------
        station_id: int
            The station id

        Returns
        -------

        station_info: dict
            Dictionary of station parameters/information
        """
        if not self.has_station(station_id):
            err = f"Station id {station_id} not commission at {self.get_detector_time()}"
            self.logger.error(err)
            raise ValueError(err)

        if not self._query_all:
            for ch in self.get_channel_ids(station_id):
                self.__get_channel(station_id, ch, with_position=True)  # stores all relevant information in buffer

        return self.__buffered_stations[station_id]

    @_check_detector_time
    def get_absolute_position(self, station_id):
        """
        Get the absolute position of a specific station (relative to site)

        Parameters
        ----------

        station_id: int
            the station id

        Returns
        -------

        pos: np.array(3,)
            3-dim array of absolute station position in easting, northing and depth wrt. to snow level at
            time of measurement
        """
        self.logger.debug(
            f"Requesting station position for station {station_id}.")

        if _keys_not_in_dict(self.__buffered_stations, [station_id, "station_position"]):

            if _keys_not_in_dict(self.__buffered_stations, [station_id, "id_position"]):
                raise KeyError(
                    f"\"id_position\" not in buffer for station {station_id}. Did you call det.update(..)")

            station_position_id = self.__buffered_stations[station_id]["id_position"]
            self.logger.debug(
                f"Query position for id \"{station_position_id}\"")

            station_position = self.__db.get_position(
                position_id=station_position_id)
            self.__buffered_stations[station_id]["station_position"] = station_position

        return np.array(self.__buffered_stations[station_id]["station_position"]["position"])

    @_check_detector_time
    def get_relative_position(self, station_id, channel_id):
        """
        Get the relative position of a specific channel/antenna with respect to the station center

        Parameters
        ----------

        station_id: int
            The station id

        channel_id: int
            The channel id

        Returns
        -------

        pos: np.array(3,)
            3-dim array of relative station position
        """
        channel_info = self.__get_channel(
            station_id, channel_id, with_position=True)
        return np.array(channel_info["channel_position"]['position'])

    @_check_detector_time
    def get_channel_orientation(self, station_id, channel_id):
        """
        Returns the orientation of a specific channel/antenna

        Orientation:
            - theta: For LPDA: outward along boresight; for dipoles: upward along axis of azimuthal symmetry
            - phi: Counting from East counterclockwise; for LPDA: outward along boresight; for dipoles: upward along axis of azimuthal symmetry

        Rotation:
            - theta: Is perpendicular to 'orientation', for LPDAs: vector perpendicular to the plane containing the tines
            - phi: Is perpendicular to 'orientation', for LPDAs: vector perpendicular to the plane containing the tines

        Parameters
        ----------

        station_id: int
            The station id

        channel_id: int
            The channel id

        Returns
        -------
        orientation: array of floats
            (orientation_theta, orientation_phi, rotation_theta, rotation_phi): tuble of floats
        """

        channel_info = self.__get_channel(
            station_id, channel_id, with_position=True)
        orientation = channel_info['channel_position']["orientation"]
        rotation = channel_info['channel_position']["rotation"]

        return np.deg2rad([orientation["theta"], orientation["phi"], rotation["theta"], rotation["phi"]])

    def get_antenna_orientation(self, station_id, channel_id):
        """ Returns get_channel_orientation """
        return self.get_channel_orientation(station_id, channel_id)

    @_check_detector_time
    def get_channel_signal_chain(self, station_id, channel_id):
        """

        Parameters
        ----------

        station_id: int
            The station id

        channel_id: int
            The channel id

        Returns
        -------

        channel_signal_chain: dict
            Returns dictionary which contains a list ("signal_chain") which contains
            (the names of) components/response which are used to describe the signal
            chain of the channel
        """
        channel_info = self.__get_channel(
            station_id, channel_id, with_signal_chain=True)
        return channel_info["signal_chain"]

    @_check_detector_time
    def get_amplifier_response(self, station_id, channel_id, frequencies):
        """
        Returns the complex response function for the entire signal chain of a channel.

        This includes not only the (main) amplifier but also cables and other components.
        Note that while group delays are appropriately accounted for, an overall time delay
        (mostly due to cable delay) has been removed and is instead accounted for by
        `get_time_delay`.

        Parameters
        ----------

        station_id: int
            The station id

        channel_id: int
            The channel id

        frequencies: array of floats
            Array of frequencies for which the response is returned

        Returns
        -------

        response: array of complex floats
            Complex response function


        See Also
        --------
        get_time_delay
        """
        response_func = self.get_signal_chain_response(station_id, channel_id)
        return response_func(frequencies)

    @_check_detector_time
    def get_signal_chain_response(self, station_id, channel_id):
        """
        Returns a `detector.response.Response` object which describes the complex response of the
        entire signal chain, i.e., the combined reponse of all components of one
        channel. For example: IGLU, fiber-cable, DRAB, coax-cable, RADIANT.

        Parameters
        ----------

        station_id: int
            The station id

        channel_id: int
            The channel id

        Returns
        -------

        response: `detector.response.Response`
            Returns combined response of the channel
        """
        signal_chain_dict = self.get_channel_signal_chain(
            station_id, channel_id)

        # total_response can be None if imported from file
        if "total_response" not in signal_chain_dict or signal_chain_dict["total_response"] is None:
            measurement_components_dic = signal_chain_dict["response_chain"]

            # Here comes a HACK
            components = list(measurement_components_dic.keys())
            is_equal = False
            if "drab_board" in components and "iglu_board" in components:

                is_equal = np.allclose(measurement_components_dic["drab_board"]["mag"],
                                       measurement_components_dic["iglu_board"]["mag"])

                if is_equal:
                    self.logger.warn(f"Station.channel {station_id}.{channel_id}: Currently both, "
                                      "iglu and drab board are configured in the signal chain but their "
                                      "responses are the same (because we measure them together in the lab). "
                                      "Skip the drab board response.")

            responses = []
            for key, value in measurement_components_dic.items():

                # Skip drab_board if its equal with iglu (see warning above)
                if is_equal and key == "drab_board":
                    continue

                if "weight" not in value:
                    self.logger.warn(f"Component {key} does not have a weight. Assume a weight of 1 ...")
                weight = value.get("weight", 1)

                if "time_delay" in value:
                    time_delay = value["time_delay"]
                else:
                    self.logger.warning(
                        f"The signal chain component \"{key}\" of station.channel "
                        f"{station_id}.{channel_id} has no time delay stored... "
                        "Set component time delay to 0")
                    time_delay = 0

                ydata = [value["mag"], value["phase"]]
                response = Response(value["frequencies"], ydata, value["y-axis_units"],
                                    time_delay=time_delay, weight=weight, name=key,
                                    station_id=station_id, channel_id=channel_id,
                                    log_level=self.__log_level)


                responses.append(response)

            # Buffer object
            signal_chain_dict["total_response"] = np.prod(responses)

        return signal_chain_dict["total_response"]

    @_check_detector_time
    def get_signal_chain_components(self, station_id, channel_id):
        """
        Returns the names of all components in the signal chain.

        Parameters
        ----------

        station_id: int
            The station id

        channel_id: int
            The channel id

        Returns
        -------

        signal_chain_components: dict
            A dictionaries with the keys being the names of the components and the values their weights in
            the signal chain. (For an explanation of a weight see `detector.response.Response`)
        """
        signal_chain_dict = self.get_channel_signal_chain(
            station_id, channel_id)
        signal_chain_components = {
            key: value["weight"] for key, value in
                signal_chain_dict['response_chain'].items()}

        return signal_chain_components

    @_check_detector_time
    def get_devices(self, station_id):
        """
        Get all devices for a particular station.

        Parameters
        ----------

        station_id: int
            Station id

        Returns
        -------

        devices: dict(str)
            Dictonary of all devices with {id: name}.
        """

        if not self.has_station(station_id):
            self.logger.error(
                f"Station {station_id} not commissioned at {self.get_detector_time()}. Return empty device list")
            return []

        return {device["id"]: device["device_name"] for device in self.__buffered_stations[station_id]["devices"].values()}

    @_check_detector_time
    def get_relative_position_device(self, station_id, device_id):
        """
        Get the relative position of a specific device with respect to the station center

        Parameters
        ----------

        station_id: int
            The station id

        device_id: int
            Device identifier

        Returns
        -------

        pos: np.array(3,)
            3-dim array of relative station position
        """
        if _keys_not_in_dict(self.__buffered_stations, [station_id, "devices", device_id]):
            # All devices should have been queried with _query_station_information
            raise KeyError(f"Device {device_id} not in detector description.")

        if _keys_not_in_dict(self.__buffered_stations, [station_id, "devices", device_id, "device_position"]):

            if _keys_not_in_dict(self.__buffered_stations, [station_id, "devices", device_id, "id_position"]):
                raise KeyError(
                    f"\"id_position\" not in buffer for device {device_id}.")

            position_id = self.__buffered_stations[station_id]["devices"][device_id]["id_position"]

            device_pos_info = self.__db.get_device_position(
                device_position_id=position_id)
            self.__buffered_stations[station_id]["devices"][device_id]['device_position'] = device_pos_info

        return np.array(self.__buffered_stations[station_id]["devices"][device_id]["device_position"]["position"])

    @_check_detector_time
    def get_number_of_channels(self, station_id):
        """
        Get number of channels for a particlular station. It will query the basic information of all stations in the
        Database if necessary. Raises an error if the station is not commission.

        Parameters
        ----------

        station_id: int
            Station id which uniquely idendifies a station

        Returns
        -------

        channel_ids: int
            Number of all channels for the requested station
        """

        if not self.has_station(station_id):
            err = f"Station id {station_id} not commission at {self.get_detector_time()}"
            self.logger.error(err)
            raise ValueError(err)

        # now station is in buffer (or an error was raised)
        channels = self.__buffered_stations[station_id]["channels"]

        return len(channels)

    @_check_detector_time
    def get_channel_ids(self, station_id):
        """
        Get channel ids for a particlular station. It will query the basic information of all stations in the
        Database if necessary. Raises an error if the station is not commission.

        Parameters
        ----------

        station_id: int
            Station id which uniquely idendifies a station

        Returns
        -------

        channel_ids: list(int)
            A list of all channel ids for the requested station
        """

        if not self.has_station(station_id):
            err = f"Station id {station_id} not commission at {self.get_detector_time()}"
            self.logger.error(err)
            raise ValueError(err)

        # now station is in buffer (or an error was raised)
        channels = self.__buffered_stations[station_id]["channels"]

        return [ele["id"] for ele in channels.values()]

    def get_antenna_model(self, station_id, channel_id, zenith=None):
        """

        Parameters
        ----------
        station_id: int
            Station id

        channel_id: int
            Channel id

        zenith: float (Default: None)
            So far has no use in this class. Only defined to keep the interface
            in parity to other detector classes

        Returns
        -------

        antenna_model: string
            Name of the antenna model (describing the Vector effective length VEL)
        """
        channel_info = self.__get_channel(
            station_id, channel_id, with_signal_chain=True)
        return channel_info["signal_chain"]["VEL"]

    def get_antenna_type(self, station_id, channel_id):
        """
        Returns type of antenna, i.e., "VPol" or "HPol" or "LPDA", ...

        Parameters
        ----------
        station_id: int
            Station id

        channel_id: int
            Channel id

        Returns
        -------

        ant_type: string
            Accronym/abbrivatipn of the antenna type
        """
        channel_info = self.__get_channel(
            station_id, channel_id, with_signal_chain=True)
        return channel_info['ant_type']


    def get_number_of_samples(self, station_id, channel_id=None):
        """ Get number of samples for recorded waveforms

        All RNO-G channels have the same number of samples, the argument channel_id is not used but we keep
        it here for consistency with outer detector classes.

        Parameters
        ----------

        station_id: int
            Station id

        Returns
        -------

        number_of_samples: int
            Number of samples with which each waveform is recorded
        """

        if not self.has_station(station_id):
            err = f"Station id {station_id} not commission at {self.get_detector_time()}"
            self.logger.error(err)
            raise ValueError(err)

        if _keys_not_in_dict(self.__buffered_stations, [station_id, "number_of_samples"]):
            raise KeyError(
                f"Could not find \"number_of_samples\" for station {station_id} in buffer. Did you call det.update(...)?")

        return int(self.__buffered_stations[station_id]['number_of_samples'])


    def get_sampling_frequency(self, station_id, channel_id=None):
        """ Get sampling frequency per station / channel

        All RNO-G channels have the same sampling frequency, the argument channel_id is not used but we keep
        it here for consistency with other detector classes.

        Parameters
        ----------

        station_id: int
            Station id

        channel_id: int (default: None)
            Not Used!

        Returns
        -------

        sampling_rate: int
            Sampling frequency
        """
        if not self.has_station(station_id):
            err = f"Station id {station_id} not commission at {self.get_detector_time()}"
            self.logger.error(err)
            raise ValueError(err)

        if _keys_not_in_dict(self.__buffered_stations, [station_id, "sampling_rate"]):
            raise KeyError(
                f"Could not find \"sampling_rate\" for station {station_id} in buffer. Did you call det.update(...)?")

        return float(self.__buffered_stations[station_id]['sampling_rate'])


    def get_noise_temperature(self, station_id, channel_id):
        """ Get noise temperture per station / channel """
        noise_temperature = self.get_channel(station_id, channel_id)["noise_temperature"]
        return noise_temperature

    def is_channel_noiseless(self, station_id, channel_id):
        is_noiseless = self.get_channel(station_id, channel_id)["is_noiseless"]
        return is_noiseless


    def get_cable_delay(self, station_id, channel_id, use_stored=True):
        """
        Return the cable delay of a signal chain as stored in the detector description.

        This interface is required by simulation.py. See `get_time_delay` for description of
        arguments.
        """
        # FS: For the RNO-G detector description it is not easy to determine the cable delay alone
        # because it is not clear which reference components may need to be substraced.
        # However, having the cable delay without amplifiers is anyway weird.
        return self.get_time_delay(station_id, channel_id, cable_only=False, use_stored=use_stored)

    def get_time_delay(self, station_id, channel_id, cable_only=False, use_stored=True):
        """
        Return the sum of the time delay of all components in the signal chain calculated from the phase

        Parameters
        ----------

        station_id: int
            The station id

        channel_id: int
            The channel id

        cable_only: bool
            If True: Consider only cables to calculate delay. (Default: False)

        use_stored: bool
            If True, take time delay as stored in DB rather than calculated from response. (Default: True)

        Returns
        -------

        time_delay: float
            Sum of the time delays of all components in the signal chain for one channel
        """

        signal_chain_dict = self.get_channel_signal_chain(
            station_id, channel_id)

        time_delay = 0
        for key, value in signal_chain_dict["response_chain"].items():

            if re.search("cable", key) is None and re.search("fiber", key) and cable_only:
                continue

            weight = value.get("weight", 1)
            if use_stored:
                if "time_delay" not in value and "cable_delay" not in value:
                    self.logger.warning(
                        f"The signal chain component \"{key}\" of station.channel "
                        f"{station_id}.{channel_id} has no cable/time delay stored... (hence return time delay without it)")
                    continue

                try:
                    time_delay += weight * value["time_delay"]
                except KeyError:
                    time_delay += weight * value["cable_delay"]

            else:
                ydata = [value["mag"], value["phase"]]
                response = Response(value["frequencies"], ydata, value["y-axis_units"],
                                    name=key, station_id=station_id, channel_id=channel_id,
                                    log_level=self.__log_level)

                time_delay += weight * response._calculate_time_delay()

        return time_delay


    def get_site(self, station_id):
        """
        This detector class is exclusive for the RNO-G detector at Summit Greenland.

        Returns
        -------

        site: str
            Returns "summit"
        """
        return "summit"


if __name__ == "__main__":

    from NuRadioReco.detector import detector

    det = detector.Detector(source="rnog_mongo", log_level=logging.DEBUG, always_query_entire_description=False,
                            database_connection='RNOG_public', select_stations=24)

    det.update(datetime.datetime(2023, 8, 2, 0, 0))


    response = det.get_signal_chain_response(station_id=24, channel_id=0)

    from NuRadioReco.framework import electric_field
    ef = electric_field.ElectricField(channel_ids=[0])
    ef.set_frequency_spectrum(np.ones(1025, dtype=complex), sampling_rate=2.4)

    # Multipy the response to a trace. The multiply operator takes care of everything
    trace_at_readout = ef * response

    # getting the complex response as array
    freq = np.arange(50, 1000) * units.MHz
    complex_resp = response(freq)<|MERGE_RESOLUTION|>--- conflicted
+++ resolved
@@ -62,13 +62,8 @@
 
 
 class Detector():
-<<<<<<< HEAD
-    def __init__(self, database_connection='RNOG_public', log_level=logging.INFO, over_write_handset_values={},
+    def __init__(self, database_connection='RNOG_public', log_level=logging.INFO, over_write_handset_values=None,
                  database_time=None, always_query_entire_description=False, detector_file=None,
-=======
-    def __init__(self, database_connection='RNOG_test_public', log_level=logging.INFO, over_write_handset_values=None,
-                 database_time=None, always_query_entire_description=True, detector_file=None,
->>>>>>> 091d33d4
                  select_stations=None, create_new=False):
         """
         The RNO-G detector description.
