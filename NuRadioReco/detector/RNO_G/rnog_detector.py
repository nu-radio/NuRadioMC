from NuRadioReco.detector.RNO_G.db_mongo_read import Database, _convert_astro_time_to_datetime
from NuRadioReco.detector.response import Response
from NuRadioReco.utilities import units

from functools import wraps

import astropy.time
import datetime
import numpy as np
import collections
import json
import re
import copy
import bson
import lzma
import logging


def _json_serial(obj):
    """JSON serializer for objects not serializable by default json code"""

    if isinstance(obj, (datetime.datetime, datetime.date)):
        return obj.isoformat()
    elif isinstance(obj, bson.objectid.ObjectId):
        return str(obj)
    elif isinstance(obj, Response):
        pass
    else:
        raise TypeError ("Type %s not serializable" % type(obj))


def _keys_not_in_dict(d, keys):
    """ Checks sequentially if a list of `keys` is in a dictionary.

    Example:
    keys = ["key1", "key2"]

    Returns False if d["key1"]["key2"] exsits, True otherwise.
    """
    if isinstance(keys, str):
        keys = [keys]

    d_tmp = d
    for key in keys:
        try:
            if key not in d_tmp:
                return True
        except KeyError:
            return True

        d_tmp = d_tmp[key]

    return False


def _check_detector_time(method):
    @wraps(method)
    def _impl(self, *method_args, **method_kwargs):
        self.get_detector_time()  # this will raise an error if time is not set
        return method(self, *method_args, **method_kwargs)
    return _impl


class Detector():
    def __init__(self, database_connection='RNOG_public', log_level=logging.NOTSET, over_write_handset_values=None,
                 database_time=None, always_query_entire_description=False, detector_file=None,
                 select_stations=None, create_new=False):
        """
        The RNO-G detector description.

        Parameters
        ----------

        database_connection : str (Default: 'RNOG_public')
            Allows to specify database connection. Passed to mongo-db interface.

        log_level : `logging.LOG_LEVEL` (Default: logging.NOTSET)
            Overrides verbosity level of logger. Propagates through to Response class logger.
            Other options are: `logging.WARNING`, `logging.DEBUG`, ...

        over_write_handset_values : dict (Default: {})
            Overwrite the default values for (channel) parameters which are not (yet) implemented in the database.
            You can not specify keys which already exist in the database. If the value is a dict it should be contain
            a value for each channel_id (key). (Default: None, the acutally default values for the parameters in question
            are defined below)

        database_time : `datetime.datetime` or `astropy.time.Time`
            Set database time which is used to select the primary measurement. By default (= None) the database time
            is set to now (time the code is running) to select the measurement which is now primary.

        always_query_entire_description : bool (Default: False)
            If True, query the entire detector describtion all at once when calling Detector.update(...) (if necessary).
            This value is currently set to ``False`` by default to avoid errors due to missing information in the database.

        detector_file : str
            File to import detector description instead of querying from DB. (Default: None -> query from DB)

        select_stations : int or list(int) (Default: None)
            Select a station or list of stations using their station ids for which the describtion is provided.
            This is useful for example in simulations when one wants to simulate only one station. The default None
            means to descibe all commissioned stations.

        create_new : bool (Default: False)
            If False, and a database already exists, the existing database will be used rather than initializing a
            new connection. Set to True to create a new database connection.

        Notes
        -----
        For more information about ``Detector`` objects in NuRadioMC, see
        https://nu-radio.github.io/NuRadioMC/NuRadioReco/pages/detector_tree.html

        """

        self.logger = logging.getLogger("NuRadioReco.RNOGDetector")
        self.__log_level = log_level
        self.logger.setLevel(self.__log_level)

        # Define default values for parameter not (yet) implemented in DB.
        self.__default_values = {
            "noise_temperature": 300 * units.kelvin,
            "is_noiseless": False,
        }

        if select_stations is not None and not isinstance(select_stations, list):
            select_stations = [select_stations]

        self.selected_stations = select_stations
        self.logger.info(f"Select the following stations (if possible): {select_stations}")

        if detector_file is None:
            self._det_imported_from_file = False

            self.__db = Database(database_connection=database_connection, create_new=create_new)
            if database_time is not None:
                self.__db.set_database_time(database_time)

            self.logger.info(
                "Collect time periods of station commission/decommission ...")
            self._time_periods_per_station = self.__db.query_modification_timestamps_per_station()
            self.logger.info(
                f"Found the following stations in the database: {list(self._time_periods_per_station.keys())}")

            if self.selected_stations is not None:
                # Filter stations: Only consider selected stations
                self._time_periods_per_station = {
                    station_id: value for station_id, value in self._time_periods_per_station.items()
                    if station_id in self.selected_stations
                }

            self.logger.debug("Register the following modification periods:")
            for key, value in self._time_periods_per_station.items():
                self.logger.debug(f'{key}: {value}["modification_timestamps"]')

            # Used to keep track which time period is buffered. Index of 0, not buffered jet.
            self._time_period_index_per_station = collections.defaultdict(int)

            # This should be set with Detector.update(..) and corresponds to the time of a measurement. It will be use to
            # decide which components are commissioned at the time of the measurement
            self.__detector_time = None

            # Initialise the primary buffer
            self.__buffered_stations = collections.defaultdict(dict)

            self._query_all = always_query_entire_description
        else:
            self._query_all = None  # specific case for file imported detector descriptions
            self._det_imported_from_file = True
            self._import_from_file(detector_file)

        # Allow overwriting the hard-coded values
        over_write_handset_values = over_write_handset_values or {}
        self.__default_values.update(over_write_handset_values)

        info = f"Query entire detector description at once: {self._query_all}"

        info += "\nUsing the following hand-set values:"
        n = np.amax([len(key) for key in self.__default_values.keys()]) + 3
        for key, value in self.__default_values.items():
            info += f"\n\t{key:<{n}}: {value}"

        self.logger.info(info)

        self.assume_inf = None  # Compatibility with other detectors classes
        self.antenna_by_depth = None  # Compatibility with other detectors classes

    def export(self, filename, json_kwargs=None, additional_data=None):
        """
        Export the buffered detector description.

        Parameters
        ----------

        filename: str
            Filename of the exported detector description

        json_kwargs: dict
            Arguments passed to json.dumps(..). (Default: None -> dict(indent=0, default=_json_serial))

        additional_data: dict (Default: None)
            If specified the content of this dict will be added to the exported detector description.
        """

        periods = {}
        for station_id in self.__buffered_stations:

            # Remove decommissioned stations from the buffer completely
            if self.__buffered_stations[station_id] == {}:
                self.__buffered_stations.pop(station_id)
                continue

            idx = self._time_period_index_per_station[station_id]
            if idx == 0 or idx == len(self._time_periods_per_station[station_id]["modification_timestamps"]):
                self.logger.error("You try to export a decomissioned station")

            periods[station_id] = {
                "modification_timestamps":
                    [self._time_periods_per_station[station_id]["modification_timestamps"][idx - 1],
                    self._time_periods_per_station[station_id]["modification_timestamps"][idx]]
            }

        export_dict = {
            "version": 1,
            "data": self.__buffered_stations,
            "periods": periods,
            "default_values": self.__default_values
        }

        if additional_data is not None:
            export_dict["additional_data"] = additional_data

        if not filename.endswith(".xz"):
            if not filename.endswith(".json"):
                filename += ".json"
            filename += ".xz"
        elif not filename.endswith(".json.xz"):
            filename = filename.replace(".xz", ".json.xz")

        if json_kwargs is None:
            json_kwargs = dict(indent=0, default=_json_serial)

        self.logger.info(f"Export detector description to {filename}")
        with lzma.open(filename, "w") as f:
            f.write(json.dumps(export_dict, **json_kwargs).encode('utf-8'))


    def export_as_string(self, skip_signal_chain_response=True, dumps_kwargs=None):
        """
        Export the detector description as string using json.dumps

        Parameters
        ----------

        skip_signal_chain_response: bool
            If true drop the data of the response chain from the detector description (because this creates large files).
            (Default: True)

        dumps_kwargs: dict
            Arguments passed to json.dumps(..). (Default: None -> dict(indent=4, default=str))
        """
        export_dir = copy.deepcopy(self.__buffered_stations)

        if skip_signal_chain_response:
            for station_id in export_dir:
                for channel_id in export_dir[station_id]["channels"]:
                    export_dir[station_id]["channels"][channel_id]["signal_chain"].pop("response_chain", None)
                    export_dir[station_id]["channels"][channel_id]["signal_chain"].pop("total_response", None)

        if dumps_kwargs is None:
            dumps_kwargs = dict(indent=4, default=str)

        return json.dumps(export_dir, **dumps_kwargs)

    def _import_from_file(self, detector_file):

        if detector_file.endswith(".json.xz"):
            with lzma.open(detector_file, "r") as f:
                import_dict = json.load(f)
        elif detector_file.endswith(".json"):
            with open(detector_file, "r") as f:
                import_dict = json.load(f)
        else:
            raise ValueError(f"Unknown filetype (extension), can not import detector from {detector_file}. "
                                "Allowed are only: \".json\" and \".json.xz\"")

        if "version" in import_dict and import_dict["version"] == 1:
            self.__buffered_stations = {}
            self.additional_data = import_dict.get("additional_data", None)

            # need to convert station/channel id keys back to integers
            for station_id, station_data in import_dict["data"].items():
                if self.selected_stations is not None and int(station_id) not in self.selected_stations:
                    continue

                station_data["channels"] = {int(channel_id): channel_data for channel_id, channel_data in station_data["channels"].items()}
                self.__buffered_stations[int(station_id)] = station_data

            # need to convert modification_timestamps back to datetime objects
            self._time_periods_per_station = {
                int(station_id): {"modification_timestamps":
                    [datetime.datetime.fromisoformat(v) for v in value["modification_timestamps"]]}
                for station_id, value in import_dict["periods"].items() if self.selected_stations is None
                or int(station_id) in self.selected_stations
            }

            # Set de/commission timestamps to the time period for which this config is valid
            for station_id in self._time_periods_per_station:
                modification_timestamps = self._time_periods_per_station[station_id]["modification_timestamps"]
                self._time_periods_per_station[station_id]["station_commission_timestamps"] = [modification_timestamps[0]]
                self._time_periods_per_station[station_id]["station_decommission_timestamps"] = [modification_timestamps[-1]]

            self._time_period_index_per_station = {
                st_id: 1 for st_id in self.__buffered_stations}
            self.__default_values = import_dict["default_values"]
        else:
            self.logger.error(f"{detector_file} with unknown version.")
            raise ReferenceError(f"{detector_file} with unknown version.")


    def _check_update_buffer(self):
        """
        Checks whether the correct detector description per station in in the current period.

        Returns
        -------

        need_update: dict(bool)
            Flag for each station if an update is needed
        """
        need_update = collections.defaultdict(bool)

        for station_id in self._time_periods_per_station:
            period = np.digitize(self.get_detector_time().timestamp(),
                                 [dt.timestamp() for dt in
                                  self._time_periods_per_station[station_id]["modification_timestamps"]])

            if period != self._time_period_index_per_station[station_id]:
                need_update[station_id] = True
            else:
                need_update[station_id] = False

            self._time_period_index_per_station[station_id] = period

        debug_str = "The following stations need to be updated:"
        for station_id in self._time_period_index_per_station:
            debug_str += (f"\n\tStation {station_id} : {need_update[station_id]} "
                          f"(period: {self._time_period_index_per_station[station_id]})")

        self.logger.debug(debug_str)

        return need_update

    def __set_detector_time(self, time):
        ''' Set time of detector. This controls which stations/channels are commissioned.

        Only for internal use. Use detector.update() to set detector time from the outside.

        Parameters
        ----------

        time: `datetime.datetime` or ``astropy.time.Time``
            UTC time.
        '''

        if isinstance(time, astropy.time.Time):
            time = _convert_astro_time_to_datetime(time)
        elif not isinstance(time, datetime.datetime):
            self.logger.error(
                "Set invalid time for detector. Time has to be of type `datetime.datetime`")
            raise TypeError(
                "Set invalid time for detector. Time has to be of type `datetime.datetime`")
        self.__detector_time = time

    def get_detector_time(self):
        """
        Returns
        -------

        time: `datetime.datetime`
            Detector time
        """
        if self.__detector_time is None:
            raise ValueError(
                "Detector time is None. Please call detector.update(time) before.")
        return self.__detector_time

    def update(self, time):
        """
        Updates the detector. If configure in constructor this function with trigger the
        database query.

        Parameters
        ----------

        time: `datetime.datetime` or ``astropy.time.Time``
            Unix time of measurement.
        """
        if isinstance(time, astropy.time.Time):
            time = _convert_astro_time_to_datetime(time)

        self.logger.info(f"Update detector to {time}")

        self.__set_detector_time(time)
        if not self._det_imported_from_file:
            self.__db.set_detector_time(time)

        update_buffer_for_station = self._check_update_buffer()
        any_update = np.any([v for v in update_buffer_for_station.values()])

        if self._det_imported_from_file and any_update:
            self.logger.error(
                "You have imported the detector description from a pickle/json file but it is not valid anymore. Full stop!")
            raise ValueError(
                "You have imported the detector description from a pickle/json file but it is not valid anymore. Full stop!")

        if any_update:
            for key in self.__buffered_stations:
                if update_buffer_for_station[key]:
                    # remove everything (could be handled smarter ...)
                    self.__buffered_stations[key] = {}

            for station_id, need_update in update_buffer_for_station.items():
                if need_update and self.has_station(station_id):
                    self._query_station_information(station_id)

        # Return when buffer is not empty. This has to come first ...
        for station_id in self.__buffered_stations:
            if len(self.__buffered_stations[station_id]):
                return

        # ... and than second
        if len(self.__buffered_stations):
            return

        # When you reach this point something went wrong ...
        self.logger.error(f"Empty detector for {time}!")
        raise ValueError(f"Empty detector for {time}!")


    @_check_detector_time
    def get_station_ids(self):
        """
        Returns the list of all commissioned stations.
        Returns
        -------

        station_ids: list(int)
            List of all commissioned station ids.
        """
        commissioned_stations = []

        for station_id, station_data in self._time_periods_per_station.items():
            for comm, decomm in zip(station_data["station_commission_timestamps"],
                                    station_data["station_decommission_timestamps"]):

                if comm < self.get_detector_time() and self.get_detector_time() < decomm:
                    commissioned_stations.append(station_id)

        return commissioned_stations

    @_check_detector_time
    def has_station(self, station_id):
        """
        Returns true if the station is commission. First checks buffer. If not in buffer, queries (and buffers)
        the basic information of all stations and checks if station is among them.

        Parameters
        ----------

        station_id: int
            Station id which uniquely idendifies a station

        Returns
        -------

        has_station: bool
            Returns True if the station could be found. A found station will be in the buffer.
        """
        # Check if station is in buffer ...
        self.logger.debug(
            f"Checking for station {station_id} at {self.get_detector_time()} ...")

        if station_id not in self._time_periods_per_station:
            self.logger.debug(f"Station {station_id} not found in database.")
            return False

        station_data = self._time_periods_per_station[station_id]
        for comm, decomm in zip(station_data["station_commission_timestamps"],
                                station_data["station_decommission_timestamps"]):

            if comm < self.get_detector_time() and self.get_detector_time() < decomm:
                self.logger.debug(f"Station {station_id} is commissioned!")
                return True

        self.logger.debug(f"Station {station_id} not commissioned!")
        return False

    def _query_station_information(self, station_id):
        """
        Query information about a specific station from the database via the db_mongo_read interface.
        You can query only information from the station_list collection (all=False) or the complete
        information of the station (all=True).

        Parameters
        ----------

        station_id: int
            Station id

        all: bool
            If true, query all relevant information form a station including its channel and devices (position, signal chain, ...).
            If false, query only the information from the station list collection (describes a station with all channels and devices
            with their (de)commissioning timestamps but not data like position, signal chain, ...)

        Returns
        -------
        None
        """

        if station_id in self.__buffered_stations and self.__buffered_stations[station_id] != {}:
            raise ValueError(
                f"Query information for station {station_id} which is still in buffer.")

        self.logger.info(
            f"Query information for station {station_id} at {self.get_detector_time()}")
        if self._query_all:
            station_information = self.__db.get_complete_station_information(
                station_id)
        else:
            station_information = self.__db.get_general_station_information(
                station_id)

        if len(station_information) != 1:
            raise ValueError(f"Could not query information of station {station_id} at {self.get_detector_time()}. "
                             f"Found {len(station_information)} entries in database.")

        self.__buffered_stations[station_id] = station_information[station_id]

    def __get_channel(self, station_id, channel_id, with_position=False, with_signal_chain=False):
        """
        Get most basic channel information from buffer. If not in buffer query DB for all channels.
        In particular this will query and buffer position information

        Parameters
        ----------

        station_id: int
            The station id

        channel_id: int
            The channel id

        with_position: bool
            If True, check if channel position is available and if not query. (Default: False)

        with_signal_chain: bool
            If True, check if channel signal chain is available and if not query. (Default: False)

        Returns
        -------

        channel_info: dict
            Dict of channel information
        """
        if not self.has_station(station_id):
            err = f"Station id {station_id} not commission at {self.get_detector_time()}"
            self.logger.error(err)
            raise ValueError(err)

        if _keys_not_in_dict(self.__buffered_stations, [station_id, "channels", channel_id]):
            raise KeyError(
                f"Could not find channel {channel_id} in detector description for station {station_id}. Did you call det.update(...)?")

        if with_position and _keys_not_in_dict(self.__buffered_stations, [station_id, "channels", channel_id, "channel_position"]):

            if _keys_not_in_dict(self.__buffered_stations, [station_id, "channels", channel_id, "id_position"]):
                raise KeyError(
                    f"\"id_position\" not in buffer for station.channel {station_id}.{channel_id}. Did you call det.update(..)")

            position_id = self.__buffered_stations[
                station_id]["channels"][channel_id]["id_position"]
            self.logger.debug(
                f"Query position of station.channel {station_id}.{channel_id} with id {position_id}")

            channel_position_dict = self.__db.get_position(
                position_id=position_id, component="channel")
            self.__buffered_stations[station_id]["channels"][channel_id]['channel_position'] = channel_position_dict

        if with_signal_chain and _keys_not_in_dict(self.__buffered_stations, [station_id, "channels", channel_id, "signal_chain"]):

            if _keys_not_in_dict(self.__buffered_stations, [station_id, "channels", channel_id, "id_signal"]):
                raise KeyError(
                    f"\"id_signal\" not in buffer for station.channel {station_id}.{channel_id}. Did you call det.update(..)")

            signal_id = self.__buffered_stations[station_id]["channels"][channel_id]['id_signal']
            self.logger.debug(
                f"Query signal chain of station.channel {station_id}.{channel_id} with id {signal_id}")

            channel_sig_info = self.__db.get_channel_signal_chain(signal_id)
            channel_sig_info.pop('channel_id', None)

            self.__buffered_stations[station_id]["channels"][channel_id]['signal_chain'] = channel_sig_info

        return self.__buffered_stations[station_id]["channels"][channel_id]

    @_check_detector_time
    def get_channel(self, station_id, channel_id):
        """
        Returns a dictionary of all channel parameters

        Parameters
        ----------
        station_id: int
            The station id
        channel_id: int
            The channel id

        Returns
        -------

        channel_info: dict
            Dictionary of channel parameters
        """
        self.get_signal_chain_response(station_id, channel_id)  # this adds `total_response` to dict
        # Since we are not actually overwritting existing values we can use a shallow copy
        channel_data = copy.copy(self.__get_channel(station_id, channel_id, with_position=True, with_signal_chain=True))

        for key in self.__default_values:

            if key in channel_data:
                raise ValueError(f"{key} already in channel data. You can not update this in the this detector class. Use the ModDetector class.")

            if isinstance(self.__default_values[key], dict):
                channel_data[key] = self.__default_values[key][channel_id]
            else:
                channel_data[key] = self.__default_values[key]

        return channel_data

    @_check_detector_time
    def get_station(self, station_id):
        """
        Returns a dictionary of all station parameters/information including some channel information.
        The channel's (signal chain) response is not necessarily returned (they might be if they are
        already in the buffer but this is not ensured). To get the complete channel information call
        `self.get_channel(station_id, channel_id)`.

        Parameters
        ----------
        station_id: int
            The station id

        Returns
        -------

        station_info: dict
            Dictionary of station parameters/information
        """
        if not self.has_station(station_id):
            err = f"Station id {station_id} not commission at {self.get_detector_time()}"
            self.logger.error(err)
            raise ValueError(err)

        if not self._query_all:
            for ch in self.get_channel_ids(station_id):
                self.__get_channel(station_id, ch, with_position=True)  # stores all relevant information in buffer

        return self.__buffered_stations[station_id]

    @_check_detector_time
    def get_absolute_position(self, station_id):
        """
        Get the absolute position of a specific station (relative to site)

        Parameters
        ----------

        station_id: int
            the station id

        Returns
        -------

        pos: np.array(3,)
            3-dim array of absolute station position in easting, northing and depth wrt. to snow level at
            time of measurement
        """
        self.logger.debug(
            f"Requesting station position for station {station_id}.")

        if _keys_not_in_dict(self.__buffered_stations, [station_id, "station_position"]):

            if _keys_not_in_dict(self.__buffered_stations, [station_id, "id_position"]):
                raise KeyError(
                    f"\"id_position\" not in buffer for station {station_id}. Did you call det.update(..)")

            station_position_id = self.__buffered_stations[station_id]["id_position"]
            self.logger.debug(
                f"Query position for id \"{station_position_id}\"")

            station_position = self.__db.get_position(
                position_id=station_position_id)
            self.__buffered_stations[station_id]["station_position"] = station_position

        return np.array(self.__buffered_stations[station_id]["station_position"]["position"])

    @_check_detector_time
    def get_relative_position(self, station_id, channel_id):
        """
        Get the relative position of a specific channel/antenna with respect to the station center

        Parameters
        ----------

        station_id: int
            The station id

        channel_id: int
            The channel id

        Returns
        -------

        pos: np.array(3,)
            3-dim array of relative station position
        """
        channel_info = self.__get_channel(
            station_id, channel_id, with_position=True)
        return np.array(channel_info["channel_position"]['position'])

    @_check_detector_time
    def get_channel_orientation(self, station_id, channel_id):
        """
        Returns the orientation of a specific channel/antenna

        Orientation:
            - theta: For LPDA: outward along boresight; for dipoles: upward along axis of azimuthal symmetry
            - phi: Counting from East counterclockwise; for LPDA: outward along boresight; for dipoles: upward along axis of azimuthal symmetry

        Rotation:
            - theta: Is perpendicular to 'orientation', for LPDAs: vector perpendicular to the plane containing the tines
            - phi: Is perpendicular to 'orientation', for LPDAs: vector perpendicular to the plane containing the tines

        Parameters
        ----------

        station_id: int
            The station id

        channel_id: int
            The channel id

        Returns
        -------
        orientation: array of floats
            (orientation_theta, orientation_phi, rotation_theta, rotation_phi): tuble of floats
        """

        channel_info = self.__get_channel(
            station_id, channel_id, with_position=True)
        orientation = channel_info['channel_position']["orientation"]
        rotation = channel_info['channel_position']["rotation"]

        return np.deg2rad([orientation["theta"], orientation["phi"], rotation["theta"], rotation["phi"]])

    def get_antenna_orientation(self, station_id, channel_id):
        """ Returns get_channel_orientation """
        return self.get_channel_orientation(station_id, channel_id)

    @_check_detector_time
    def get_channel_signal_chain(self, station_id, channel_id):
        """

        Parameters
        ----------

        station_id: int
            The station id

        channel_id: int
            The channel id

        Returns
        -------

        channel_signal_chain: dict
            Returns dictionary which contains a list ("signal_chain") which contains
            (the names of) components/response which are used to describe the signal
            chain of the channel
        """
        channel_info = self.__get_channel(
            station_id, channel_id, with_signal_chain=True)
        return channel_info["signal_chain"]

    @_check_detector_time
    def get_amplifier_response(self, station_id, channel_id, frequencies):
        """
        Returns the complex response function for the entire signal chain of a channel.

        This includes not only the (main) amplifier but also cables and other components.
        Note that while group delays are appropriately accounted for, an overall time delay
        (mostly due to cable delay) has been removed and is instead accounted for by
        `get_time_delay`.

        Parameters
        ----------

        station_id: int
            The station id

        channel_id: int
            The channel id

        frequencies: array of floats
            Array of frequencies for which the response is returned

        Returns
        -------

        response: array of complex floats
            Complex response function


        See Also
        --------
        get_time_delay
        """
        response_func = self.get_signal_chain_response(station_id, channel_id)
        return response_func(frequencies)

    @_check_detector_time
    def get_signal_chain_response(self, station_id, channel_id):
        """
        Returns a `detector.response.Response` object which describes the complex response of the
        entire signal chain, i.e., the combined reponse of all components of one
        channel. For example: IGLU, fiber-cable, DRAB, coax-cable, RADIANT.

        Parameters
        ----------

        station_id: int
            The station id

        channel_id: int
            The channel id

        Returns
        -------

        response: `detector.response.Response`
            Returns combined response of the channel
        """
        signal_chain_dict = self.get_channel_signal_chain(
            station_id, channel_id)

        # total_response can be None if imported from file
        if "total_response" not in signal_chain_dict or signal_chain_dict["total_response"] is None:
            measurement_components_dic = signal_chain_dict["response_chain"]

            # Here comes a HACK
            components = list(measurement_components_dic.keys())
            is_equal = False
            if "drab_board" in components and "iglu_board" in components:

                is_equal = np.allclose(
                    measurement_components_dic["drab_board"]["mag"],
                    measurement_components_dic["iglu_board"]["mag"])

                if is_equal:
                    self.logger.warn(
                        f"Station.channel {station_id}.{channel_id}: Currently both, "
                        "iglu and drab board are configured in the signal chain but their "
                        "responses are the same (because we measure them together in the lab). "
                        "Skip the drab board response.")

            responses = []
            for key, value in measurement_components_dic.items():

                # Skip drab_board if its equal with iglu (see warning above)
                if is_equal and key == "drab_board":
                    continue

                if "weight" not in value:
                    self.logger.warn(f"Component {key} does not have a weight. Assume a weight of 1 ...")
                weight = value.get("weight", 1)

                attenuator = value.get("attenuator", 0)

                if "time_delay" in value:
                    time_delay = value["time_delay"]
                else:
                    self.logger.warning(
                        f"The signal chain component \"{key}\" of station.channel "
                        f"{station_id}.{channel_id} has no time delay stored... "
                        "Set component time delay to 0")
                    time_delay = 0

                ydata = [value["mag"], value["phase"]]
                response = Response(value["frequencies"], ydata, value["y-axis_units"],
                                    time_delay=time_delay, weight=weight, name=key,
                                    station_id=station_id, channel_id=channel_id,
                                    log_level=self.__log_level,
                                    attenuator_in_dB=attenuator)

                responses.append(response)

            # Buffer object
            signal_chain_dict["total_response"] = np.prod(responses)

        return signal_chain_dict["total_response"]

    @_check_detector_time
    def get_signal_chain_components(self, station_id, channel_id):
        """
        Returns the names of all components in the signal chain.

        Parameters
        ----------

        station_id: int
            The station id

        channel_id: int
            The channel id

        Returns
        -------

        signal_chain_components: dict
            A dictionaries with the keys being the names of the components and the values their weights in
            the signal chain. (For an explanation of a weight see `detector.response.Response`)
        """
        signal_chain_dict = self.get_channel_signal_chain(
            station_id, channel_id)
        signal_chain_components = {
            key: value["weight"] for key, value in
                signal_chain_dict['response_chain'].items()}

        return signal_chain_components

    @_check_detector_time
    def get_devices(self, station_id):
        """
        Get all devices for a particular station.

        Parameters
        ----------

        station_id: int
            Station id

        Returns
        -------

        devices: dict(str)
            Dictonary of all devices with {id: name}.
        """

        if not self.has_station(station_id):
            self.logger.error(
                f"Station {station_id} not commissioned at {self.get_detector_time()}. Return empty device list")
            return []

        return {device["id"]: device["device_name"] for device in self.__buffered_stations[station_id]["devices"].values()}

    @_check_detector_time
    def get_relative_position_device(self, station_id, device_id):
        """
        Get the relative position of a specific device with respect to the station center

        Parameters
        ----------

        station_id: int
            The station id

        device_id: int
            Device identifier

        Returns
        -------

        pos: np.array(3,)
            3-dim array of relative station position
        """
        if _keys_not_in_dict(self.__buffered_stations, [station_id, "devices", device_id]):
            # All devices should have been queried with _query_station_information
            raise KeyError(f"Device {device_id} not in detector description.")

        if _keys_not_in_dict(self.__buffered_stations, [station_id, "devices", device_id, "device_position"]):

            if _keys_not_in_dict(self.__buffered_stations, [station_id, "devices", device_id, "id_position"]):
                raise KeyError(
                    f"\"id_position\" not in buffer for device {device_id}.")

            position_id = self.__buffered_stations[station_id]["devices"][device_id]["id_position"]

            device_pos_info = self.__db.get_device_position(
                device_position_id=position_id)
            self.__buffered_stations[station_id]["devices"][device_id]['device_position'] = device_pos_info

        return np.array(self.__buffered_stations[station_id]["devices"][device_id]["device_position"]["position"])

    @_check_detector_time
    def get_number_of_channels(self, station_id):
        """
        Get number of channels for a particlular station. It will query the basic information of all stations in the
        Database if necessary. Raises an error if the station is not commission.

        Parameters
        ----------

        station_id: int
            Station id which uniquely idendifies a station

        Returns
        -------

        channel_ids: int
            Number of all channels for the requested station
        """

        if not self.has_station(station_id):
            err = f"Station id {station_id} not commission at {self.get_detector_time()}"
            self.logger.error(err)
            raise ValueError(err)

        # now station is in buffer (or an error was raised)
        channels = self.__buffered_stations[station_id]["channels"]

        return len(channels)

    @_check_detector_time
    def get_channel_ids(self, station_id):
        """
        Get channel ids for a particlular station. It will query the basic information of all stations in the
        Database if necessary. Raises an error if the station is not commission.

        Parameters
        ----------

        station_id: int
            Station id which uniquely idendifies a station

        Returns
        -------

        channel_ids: list(int)
            A list of all channel ids for the requested station
        """

        if not self.has_station(station_id):
            err = f"Station id {station_id} not commission at {self.get_detector_time()}"
            self.logger.error(err)
            raise ValueError(err)

        # now station is in buffer (or an error was raised)
        channels = self.__buffered_stations[station_id]["channels"]

        return [ele["id"] for ele in channels.values()]

    def get_antenna_model(self, station_id, channel_id, zenith=None):
        """

        Parameters
        ----------
        station_id: int
            Station id

        channel_id: int
            Channel id

        zenith: float (Default: None)
            So far has no use in this class. Only defined to keep the interface
            in parity to other detector classes

        Returns
        -------

        antenna_model: string
            Name of the antenna model (describing the Vector effective length VEL)
        """
        channel_info = self.__get_channel(
            station_id, channel_id, with_signal_chain=True)
        return channel_info["signal_chain"]["VEL"]

    def get_antenna_type(self, station_id, channel_id):
        """
        Returns type of antenna, i.e., "VPol" or "HPol" or "LPDA", ...

        Parameters
        ----------
        station_id: int
            Station id

        channel_id: int
            Channel id

        Returns
        -------

        ant_type: string
            Accronym/abbrivatipn of the antenna type
        """
        channel_info = self.__get_channel(
            station_id, channel_id, with_signal_chain=True)
        return channel_info['ant_type']


    def get_number_of_samples(self, station_id, channel_id=None):
        """ Get number of samples for recorded waveforms

        All RNO-G channels have the same number of samples, the argument channel_id is not used but we keep
        it here for consistency with outer detector classes.

        Parameters
        ----------

        station_id: int
            Station id

        Returns
        -------

        number_of_samples: int
            Number of samples with which each waveform is recorded
        """

        if not self.has_station(station_id):
            err = f"Station id {station_id} not commission at {self.get_detector_time()}"
            self.logger.error(err)
            raise ValueError(err)

        if _keys_not_in_dict(self.__buffered_stations, [station_id, "number_of_samples"]):
            raise KeyError(
                f"Could not find \"number_of_samples\" for station {station_id} in buffer. Did you call det.update(...)?")

        return int(self.__buffered_stations[station_id]['number_of_samples'])


    def get_sampling_frequency(self, station_id, channel_id=None):
        """ Get sampling frequency per station / channel

        All RNO-G channels have the same sampling frequency, the argument channel_id is not used but we keep
        it here for consistency with other detector classes.

        Parameters
        ----------

        station_id: int
            Station id

        channel_id: int (default: None)
            Not Used!

        Returns
        -------

        sampling_rate: int
            Sampling frequency
        """
        if not self.has_station(station_id):
            err = f"Station id {station_id} not commission at {self.get_detector_time()}"
            self.logger.error(err)
            raise ValueError(err)

        if _keys_not_in_dict(self.__buffered_stations, [station_id, "sampling_rate"]):
            raise KeyError(
                f"Could not find \"sampling_rate\" for station {station_id} in buffer. Did you call det.update(...)?")

        return float(self.__buffered_stations[station_id]['sampling_rate'])


    def get_noise_temperature(self, station_id, channel_id):
        """ Get noise temperture per station / channel """
        noise_temperature = self.get_channel(station_id, channel_id)["noise_temperature"]
        return noise_temperature

    def is_channel_noiseless(self, station_id, channel_id):
        is_noiseless = self.get_channel(station_id, channel_id)["is_noiseless"]
        return is_noiseless


    def get_cable_delay(self, station_id, channel_id, use_stored=True):
<<<<<<< HEAD
        """ Same as `get_time_delay`. Only here to keep the same interface as the other detector classes. """
=======
        """
        Return the cable delay of a signal chain as stored in the detector description.

        This interface is required by simulation.py. See `get_time_delay` for description of
        arguments.
        """
>>>>>>> 198c714a
        # FS: For the RNO-G detector description it is not easy to determine the cable delay alone
        # because it is not clear which reference components may need to be substraced.
        # However, having the cable delay without amplifiers is anyway weird.
        return self.get_time_delay(station_id, channel_id, use_stored=use_stored)

<<<<<<< HEAD
    def get_time_delay(self, station_id, channel_id, use_stored=True):
        """ Return the sum of the time delay of all components in the signal chain calculated from the phase.
=======
    def get_time_delay(self, station_id, channel_id, cable_only=False, use_stored=True):
        """
        Return the sum of the time delay of all components in the signal chain calculated from the phase
>>>>>>> 198c714a

        Parameters
        ----------

        station_id: int
            The station id

        channel_id: int
            The channel id

        use_stored: bool
            If True, take time delay as stored in DB rather than calculated from response. (Default: True)

        Returns
        -------

        time_delay: float
            Sum of the time delays of all components in the signal chain for one channel
        """
        signal_chain_dict = self.get_channel_signal_chain(
            station_id, channel_id)

        if use_stored:
            resp = self.get_signal_chain_response(station_id, channel_id)
            return resp.get_time_delay()
        else:
            time_delay = 0
            for key, value in signal_chain_dict["response_chain"].items():

                ydata = [value["mag"], value["phase"]]
                # This is different from within `get_signal_chain_response` because we do set the time delay here
                # and thus we do not remove it from the response.
                response = Response(value["frequencies"], ydata, value["y-axis_units"],
                                    name=key, station_id=station_id, channel_id=channel_id,
                                    log_level=self.__log_level)

                weight = value.get("weight", 1)
                time_delay += weight * response._calculate_time_delay()

        return time_delay


    def get_site(self, station_id):
        """
        This detector class is exclusive for the RNO-G detector at Summit Greenland.

        Returns
        -------

        site: str
            Returns "summit"
        """
        return "summit"

    def get_site_coordinates(self, station_id=None):
        """
        Get the (latitude, longitude) coordinates (in degrees) for the RNO-G detector site.

        Parameters
        ----------
        station_id: int
            the station ID (not used, only for compatibility with other detector classes)
        """
        return (72.57, -38.46)


if __name__ == "__main__":

    from NuRadioReco.detector import detector

    det = detector.Detector(source="rnog_mongo", log_level=logging.DEBUG, always_query_entire_description=False,
                            database_connection='RNOG_public', select_stations=13)

    det.update(datetime.datetime(2023, 7, 2, 0, 0))

    print(det.get_time_delay(13, 0))
    print(det.get_time_delay(13, 0, cable_only=True))
    # print(det.get_time_delay(13, 0, cable_only=False, use_stored=False))
    print(det.get_time_delay(13, 0, cable_only=True, use_stored=False))

    # response = det.get_signal_chain_response(station_id=24, channel_id=0)

    # from NuRadioReco.framework import electric_field
    # ef = electric_field.ElectricField(channel_ids=[0])
    # ef.set_frequency_spectrum(np.ones(1025, dtype=complex), sampling_rate=2.4)

    # # Multipy the response to a trace. The multiply operator takes care of everything
    # trace_at_readout = ef * response

    # # getting the complex response as array
    # freq = np.arange(50, 1000) * units.MHz
    # complex_resp = response(freq)<|MERGE_RESOLUTION|>--- conflicted
+++ resolved
@@ -1181,29 +1181,14 @@
 
 
     def get_cable_delay(self, station_id, channel_id, use_stored=True):
-<<<<<<< HEAD
         """ Same as `get_time_delay`. Only here to keep the same interface as the other detector classes. """
-=======
-        """
-        Return the cable delay of a signal chain as stored in the detector description.
-
-        This interface is required by simulation.py. See `get_time_delay` for description of
-        arguments.
-        """
->>>>>>> 198c714a
         # FS: For the RNO-G detector description it is not easy to determine the cable delay alone
         # because it is not clear which reference components may need to be substraced.
         # However, having the cable delay without amplifiers is anyway weird.
         return self.get_time_delay(station_id, channel_id, use_stored=use_stored)
 
-<<<<<<< HEAD
     def get_time_delay(self, station_id, channel_id, use_stored=True):
         """ Return the sum of the time delay of all components in the signal chain calculated from the phase.
-=======
-    def get_time_delay(self, station_id, channel_id, cable_only=False, use_stored=True):
-        """
-        Return the sum of the time delay of all components in the signal chain calculated from the phase
->>>>>>> 198c714a
 
         Parameters
         ----------
