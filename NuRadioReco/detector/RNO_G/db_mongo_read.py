"""
Interface to the MongoDB that contains RNO-G hardware and calibration information

The :mod:`NuRadioReco.detector.RNO_G.db_mongo_read` module and the `Database` class herein mostly serve as the
backend of the `NuRadioReco.detector.RNO_G.rnog_detector.Detector` class. Most users
will want to use that class to obtain information about deployed RNO-G stations and hardware.
`NuRadioReco.detector.RNO_G.rnog_detector.Detector` class has an interface similar to that of
other detector descriptions in NuRadioMC, and is documented there.

However, for some specific use cases (e.g. finding measurements for individual hardware components
that have not been deployed to the field), one can use the `Database` class directly, using the
`Database.get_component_data` method.

"""

import six
import os
import urllib.parse
import datetime
import numpy as np
from functools import wraps
import copy
import re

from pymongo import MongoClient
import NuRadioReco.utilities.metaclasses
import astropy.time

import logging
logger = logging.getLogger("NuRadioReco.MongoDBRead")
logger.setLevel(logging.INFO)


def _convert_astro_time_to_datetime(time_astro):
    return time_astro.to_datetime()


def _check_database_time(method):
    @wraps(method)
    def _impl(self, *method_args, **method_kwargs):
        time = self.get_database_time()
        if time is None:
            logger.error('Database time is None.')
            raise ValueError('Database time is None.')
        return method(self, *method_args, **method_kwargs)
    return _impl


@six.add_metaclass(NuRadioReco.utilities.metaclasses.Singleton)
class Database(object):

    def __init__(self, database_connection="RNOG_public", database_name=None, mongo_kwargs={}):
        """
        Interface to the RNO-G hardware database. This class uses the python API pymongo for the
        RNO-G MongoDB.

        This classes allows you to connect to preconfigured mongo clients or select your mongo client freely.
        The database is accesible with the `self.db` variable.

        Parameters
        ----------

        database_connection : str (Default: `"RNOG_public"`)
            Specify mongo client. You have 5 options:

                * `"env_pw_user"`: Connect to a server with the environmental variables
                  `mongo_server`, `mongo_user`, and `mongo_password`
                * `"RNOG_public"`: Preconfigured connection to read-only RNO-G Hardware DB
                * `"RNOG_test_public"`: Preconfigured connection to read-only RNO-G Test Hardware DB
                * `"connection_string"`: Use environmental variable `db_mongo_connection_string` to
                  connect to mongo server
                * `"mongodb*": Every string which starts with `"mongodb"` will be used to connect to
                  a mongo server

        database_name : str (Default: None -> `"RNOG_live"`)
            Select the database by name. If None (default) is passed, set to `"RNOG_live"`

        mongo_kwargs : dict (Default: `{}`)
            Additional arguments to pass to MongoClient.
        """

        if database_connection == "env_pw_user":
            # use db connection from environment, pw and user need to be percent escaped
            mongo_server = os.environ.get('mongo_server')
            if mongo_server is None:
                logger.warning('variable "mongo_server" not set')

            mongo_password = urllib.parse.quote_plus(os.environ.get('mongo_password'))
            mongo_user = urllib.parse.quote_plus(os.environ.get('mongo_user'))
            if None in [mongo_user, mongo_password]:
                logger.warning('"mongo_user" or "mongo_password" not set')

            # start client
            connection_string = f"mongodb://{mongo_user}:{mongo_password}@{mongo_server}"
            mongo_kwargs["tls"] = True

        elif database_connection == "RNOG_public":
            # use read-only access to the RNO-G database
            connection_string = (
                "mongodb://read:EseNbGVaCV4pBBrt@radio.zeuthen.desy.de:27017/admin?authSource=admin&"
                "readPreference=primary&appname=MongoDB%20Compass&directConnection=true&ssl=true")

        elif database_connection == "RNOG_test_public":
            # use readonly access to the RNO-G test database
            connection_string = (
                "mongodb://RNOG_test_public:jrE5xO38D7wQweVR5doa@radio-test.zeuthen.desy.de:27017/admin?authSource=admin&"
                "readPreference=primary&appname=MongoDB%20Compass&directConnection=true&ssl=true")

        elif database_connection == "connection_string":
            # use a connection string from the environment
            connection_string = os.environ.get('db_mongo_connection_string')
        elif database_connection.startswith("mongodb"):
            connection_string = database_connection
        else:
            logger.error('specify a defined database connection '
                         '["env_pw_user", "connection_string", "RNOG_public", "RNOG_test_public", "mongodb..."]')


        self.__mongo_client = MongoClient(connection_string, **mongo_kwargs)

        if database_name is None:
            database_name = "RNOG_live"

        if database_name not in self.__mongo_client.list_database_names():
            logger.error(f'Could not find database "{database_name}" in mongo client.')
            raise KeyError

        logger.info("Attempting to connect to the database ...")
        self.db = self.__mongo_client[database_name]
        logger.info(f"... connection to {self.db.name} established")

        # Set timestamp of database. This is used to determine which primary measurement is used
        self.__database_time = datetime.datetime.utcnow()

        # This is used to get commissioned stations/channels
        self.__detector_time = None

        self.__get_collection_names = None

        self.__station_collection = "station_rnog"


    def set_database_time(self, time):
        ''' Set time for database. This affects which primary measurement is used.

        Parameters
        ----------

        time: `datetime.datetime` or ``astropy.time.Time``
            UTC time.
        '''
        if isinstance(time, astropy.time.Time):
            time = _convert_astro_time_to_datetime(time)

        if not isinstance(time, datetime.datetime):
            logger.error("Set invalid time for database. Time has to be of type datetime.datetime")
            raise TypeError("Set invalid time for database. Time has to be of type datetime.datetime")
        self.__database_time = time


    def set_detector_time(self, time):
        ''' Set time of detector. This controls which stations/channels are commissioned.

        Parameters
        ----------

        time: `datetime.datetime` or ``astropy.time.Time``
            UTC time.
        '''
        if isinstance(time, astropy.time.Time):
            time = _convert_astro_time_to_datetime(time)

        if not isinstance(time, datetime.datetime):
            logger.error("Set invalid time for detector. Time has to be of type datetime.datetime")
            raise TypeError("Set invalid time for detector. Time has to be of type datetime.datetime")
        self.__detector_time = time


    def get_database_time(self):
        return self.__database_time

    def get_detector_time(self):
        return self.__detector_time

    def find_primary_measurement(self, collection_name, name, primary_time, identification_label, data_dict):
        """
        Find the object_id of entry with name 'name' and gives the measurement_id of the primary measurement,
        return the id of the object and the measurement

        Parameters
        ----------
        collection_name: string
            name of the collection that is searched (surface_board, iglu_board, ...)

        name: string
            the unique identifier of the input component

        primary_time: datetime.datetime
            timestamp for the primary measurement

        identification_label: string
            specify what kind of label is used for the identification ("name" or "id")

        data_dict: dict
            dictionary containing additional information that are used to search the database (e.g., channel_id, S_parameter)
        """

        # define search filter for the collection
        filter_primary = [{'$match': {identification_label: name}},
                            {'$unwind': '$measurements'},
                            {'$unwind': '$measurements.primary_measurement'}]

        add_filter = {'$match': {'measurements.primary_measurement.start': {'$lte': primary_time},
                                 'measurements.primary_measurement.end': {'$gte': primary_time}}}

        data_dict_keys = data_dict.keys()

        if 'breakout_channel' in data_dict_keys and 'breakout' in data_dict_keys:
            add_filter['$match'].update({'measurements.breakout': data_dict['breakout'],
                                         'measurements.breakout_channel': data_dict['breakout_channel']})

        if 'channel_id' in data_dict_keys:
            add_filter['$match'].update({f'measurements.channel_id': data_dict['channel_id']})

        if 'S_parameter' in data_dict_keys:
            add_filter['$match'].update({'measurements.S_parameter': data_dict['S_parameter']})

        filter_primary.append(add_filter)

        # get all entries matching the search filter
        matching_entries = list(self.db[collection_name].aggregate(filter_primary))

        # extract the object and measurement id
        if len(matching_entries) > 1:
            logger.error('More than one primary measurement found.')
            return None, [None]
        elif len(matching_entries) == 0:
            logger.warning('No primary measurement found.')
            # the last zero is the information that no primary measurement was found
            return None, [0]
        else:
            object_id = matching_entries[0]['_id']
            measurement_id = matching_entries[0]['measurements']['id_measurement']
            return object_id, [measurement_id]


    def get_object_names(self, object_type):
        return self.db[object_type].distinct('name')

    def get_collection_names(self):
        if self.__get_collection_names is None:
            self.__get_collection_names =  self.db.list_collection_names()
        return self.__get_collection_names

    def get_station_ids(self):
        return self.db[self.__station_collection].distinct('id')

    def load_board_information(self, type, board_name, info_names):
        """ Load the information for a single component from the database (can be used for IGLU / DRAB) """
        infos = []
        board_data = self.db[type].find_one({'name': board_name})
        for i in range(len(board_data['measurements'])):
            if board_data['measurements'][i]['function_test']:
                for name in info_names:
                    infos.append(board_data['measurements'][i][name])
                break

        return infos

    @_check_database_time
    def get_general_station_information(self, station_id):
        """ Get information from one station. Access information in the main collection.

        Parameters
        ----------

        station_id: int
            Station id

        Returns
        -------

        info: dict
        """

        # if the collection is empty, return an empty dict
        if self.db[self.__station_collection].count_documents({'id': station_id}) == 0:
            return {}

        if self.__detector_time is None:
            detector_time = self.__database_time
            logger.error("Detector time is None, use database time.")
        else:
            detector_time = self.__detector_time

        # filter to get all information from one station with station_id and with active commission time
        time_filter = [{"$match": {
            'commission_time': {"$lte": detector_time},
            'decommission_time': {"$gte": detector_time},
            'id': station_id}}]

        # get all stations which fit the filter (should only be one)
        stations_for_buffer = list(self.db[self.__station_collection].aggregate(time_filter))

        if len(stations_for_buffer) == 0:
            logger.warning('No corresponding station found!')
            return {}
        elif len(stations_for_buffer) > 1:
            err = f"Found to many stations (f{len(stations_for_buffer)}) for: station_id = {station_id}, and time = {detector_time}"
            logger.error(err)
            raise ValueError(err)

        # filter out all decommissioned channels and devices
        commissioned_info = copy.deepcopy(stations_for_buffer)
        for key in ['channels', 'devices']:
            for entry in stations_for_buffer[0][key]:
                if not entry['commission_time'] <= detector_time <= entry['decommission_time']:
                    commissioned_info[0][key].remove(entry)

        # transform the output of db.aggregate to a dict
        # dictionarize the channel information
        station_info = dictionarize_nested_lists(commissioned_info, parent_key="id", nested_field="channels", nested_key="id")

        # dictionarize the device information
        station_info_help = dictionarize_nested_lists(commissioned_info, parent_key="id", nested_field="devices", nested_key="id")

        station_info[station_id]['devices'] = station_info_help[station_id]['devices']

        # Add empty dicts if necessary
        for key in ['channels', 'devices']:
            if key not in station_info[station_id].keys():
                station_info[station_id][key] = {}

        return station_info

    @_check_database_time
    def get_general_channel_information(self, station_id, channel_id):
        """ Get information from one channel. Access information in the main collection.

        Parameters
        ----------

        station_id: int
            specifiy the station id from which the channel information is taken

        channel_id: int
            specifiy the channel id

        Returns
        -------

        info: dict
        """

        # if the collection is empty, return an empty dict
        if self.db[self.__station_collection].count_documents({'id': station_id}) == 0:
            return {}

        if self.__detector_time is None:
            detector_time = self.__database_time
            logger.error("Detector time is None, use database time.")
        else:
            detector_time = self.__detector_time

        # filter to get all information from one channel with station_id and channel_id and active commission time
        time_filter = [{"$match": {
            'commission_time': {"$lte": detector_time},
            'decommission_time': {"$gte": detector_time},
            'id': station_id}},
            {'$unwind': '$channels'},
            {"$match": {'channels.commission_time': {"$lte": detector_time},
            'channels.decommission_time': {"$gte": detector_time},
            'channels.id': channel_id}}]

        # get all stations which fit the filter (should only be one)
        channel_info = list(self.db[self.__station_collection].aggregate(time_filter))

        if len(channel_info) == 0:
            logger.warning('No corresponding channel found!')
            return {}
        elif len(channel_info) > 1:
            err = (f"Found to many channels ({len(channel_info)}) for: station_id = {station_id}, "
                   f"channel_id = {channel_id}, and time = {detector_time}")
            logger.error(err)
            raise ValueError(err)

        # only return the channel information
        return channel_info[0]['channels']

    @_check_database_time
    def get_general_device_information(self, station_id, device_id):
        """ Get information from one device. Access information in the main collection.

        Parameters
        ----------

        station_id: int
            specifiy the station id from which the device information is taken

        device_id: int
            specifiy the device id

        Returns
        -------

        info: dict
        """

        # if the collection is empty, return an empty dict
        if self.db[self.__station_collection].count_documents({'id': station_id}) == 0:
            return {}

        if self.__detector_time is None:
            detector_time = self.__database_time
            logger.error("Detector time is None, use database time.")
        else:
            detector_time = self.__detector_time

        # filter to get all information from one channel with station_id and channel_id and active commission time
        time_filter = [{"$match": {
            'commission_time': {"$lte": detector_time},
            'decommission_time': {"$gte": detector_time},
            'id': station_id}},
            {'$unwind': '$devices'},
            {"$match": {'devices.commission_time': {"$lte": detector_time},
            'devices.decommission_time': {"$gte": detector_time},
            'devices.id': device_id}}]

        # get all stations which fit the filter (should only be one)
        device_info = list(self.db[self.__station_collection].aggregate(time_filter))

        if len(device_info) == 0:
            logger.warning('No corresponding channel found!')
            return {}
        elif len(device_info) > 1:
            err = f"Found to many channels ({len(device_info)}) for: station_id = {station_id}, device_id = {device_id}, and time = {detector_time}"
            logger.error(err)
            raise ValueError(err)

        # only return the channel information
        return device_info[0]['devices']

    @_check_database_time
    def get_collection_information(self, collection_name, search_by, obj_id, measurement_name=None, channel_id=None, use_primary_time_with_measurement=False):
        """
        Get the information for a specified collection (will only work for 'station_position', 'channel_position' and 'signal_chain')
        if the station does not exist, {} will be returned. Return primary measurement unless measurement_name is specified.

        Parameters
        ----------

        collection_name: string
            Specify the collection, from which the information should be extracted (will only work for 'station_position',
            'channel_position' and 'signal_chain')

        search_by: string
            Specify if the collection is searched by 'station_id' or 'id'. The latter is a position or signal chain identifier

        obj_id: string or int
            station id or position/signal_chain identifier

        measurement_name: string
            Use the measurement name to select the requested data (not database time / primary time).
            If "use_primary_time_with_measurement" is True, use measurement_name and primary time to
            find matching objects. (Default: None -> return measurement based on primary time)

        channel_id: int
            Unique identifier of the channel. Only allowed if searched by 'station_id'

        use_primary_time_with_measurement: bool
            If True (and measurement_name is not None), use measurement name and primary time to select objects.
            (Default: False)

        Returns
        -------

        info: list(dict)
        """

        if search_by == 'station_id':
            id_dict = {'id': {'$regex': f'_stn{obj_id}_'}}
        elif search_by == 'id':
            id_dict = {'id': obj_id}
        else:
            raise ValueError('Only "station_id" and "id" are valid options for the "search_by" argument.')

        # if the collection is empty, return an empty dict
        if self.db[collection_name].count_documents(id_dict) == 0:
            return {}

        # define the search filter
        search_filter = [{'$match': id_dict},
                         {'$unwind': '$measurements'}]

        if measurement_name is not None or channel_id is not None:
            search_filter.append({'$match': {}})

        if measurement_name is not None:
            # add {'measurements.measurement_name': measurement_name} to dict in '$match'
            search_filter[-1]['$match'].update(
                {'measurements.measurement_name': measurement_name})

        if channel_id is not None :
            if search_by == 'id':
                raise ValueError('channel_id can only be used if the collection is searched by "station_id"')

            # add {'measurements.channel_id': channel_id} to dict in '$match'
            search_filter[-1]['$match'].update({'measurements.channel_id': channel_id})

        if measurement_name is None or use_primary_time_with_measurement:
            search_filter += [
                {'$unwind': '$measurements.primary_measurement'},
                {'$match': {'measurements.primary_measurement.start': {'$lte': self.__database_time},
                            'measurements.primary_measurement.end': {'$gte': self.__database_time}}}]
        else:
            # measurement/object identified by soley by "measurement_name"
            pass

        search_result = list(self.db[collection_name].aggregate(search_filter))

        if search_result == []:
            return search_result

        # The following code block is necessary if the "primary_measurement" has several entries. Right now we always do that.
        # Extract the information using the object and measurements id
        id_filter = [{'$match': {'_id': {'$in': [dic['_id'] for dic in search_result]}}},
                     {'$unwind': '$measurements'},
                     {'$match': {'measurements.id_measurement':
                         {'$in': [dic['measurements']['id_measurement'] for dic in search_result]}}}]

        info = list(self.db[collection_name].aggregate(id_filter))

        return info


    def get_quantity_names(self, collection_name, wanted_quantity):
        """
        Returns a list with all measurement names, ids, ...
        or what is specified (example: wanted_quantity = measurements.measurement_name)
        """
        return self.db[collection_name].distinct(wanted_quantity)


    def get_all_available_signal_chain_configs(self, collection, object_name, input_dic):
        """
        Depending on the inputs, all possible configurations in the database are returned;
        Input example: 'iglu_boards', 'Golden_IGLU' {'measurement_temp': 20, 'DRAB_id': 'Golden_DRAB'}
        """

        return_dic = {}
        if object_name is None:
            for key in input_dic.keys():
                return_dic[key] = self.get_quantity_names(collection, f'measurements.{key}')
        else:
            # define a search filter
            search_filter = []
            search_filter.append({'$match': {'name': object_name}})
            search_filter.append({'$unwind': '$measurements'})
            help_dic1 = {}
            help_dic2 = {}
            for key in input_dic.keys():
                if input_dic[key] is not None:
                    help_dic2[f'measurements.{key}'] = input_dic[key]
            if help_dic2 != {}:
                help_dic1['$match'] = help_dic2
                search_filter.append(help_dic1)
            # print(search_filter)
            search_result = list(self.db[collection].aggregate(search_filter))

            for key in input_dic.keys():
                help_list = []
                for entry in search_result:
                    help_list.append(entry['measurements'][key])
                return_dic[key] = list(set(help_list))

        return return_dic


    def get_identifier(self, station_id, channel_device_id=None, component="station", what="signal"):
        """
        Get the identifier for a station/channel/device measurement,

        For station and device returns position identifer. For channel returns
        position and signal chain identifier.

        Access information in the main collection.

        Parameters
        ----------

        station id: int
            Specify the station for which the measurement identifier is return

        channel_device_id: int
            Specify the channel/device id. Only necessary if component="channel" or "device.
            (Default: None)

        component: str
            Specify for what you want to have the identifier(s):
            "station" (default), "channel", or "device"

        what: str
            For what to return the identifier: "position" (default) or "signal_chain" (only available for "channel")

        Returns
        -------

        position_id: str
            Unique identifier to find measurement in different collection
        """

        # if the collection is empty, return None
        if self.db[self.__station_collection].count_documents({'id': station_id}) == 0:
            return None

        detector_time = self.get_detector_time()

        # filter to get all information from one station with station_id and with active commission time
        time_filter = [{"$match": {
            'commission_time': {"$lte": detector_time},
            'decommission_time': {"$gte": detector_time},
            'id': station_id}}]

        if component == "channel" or component == "device":
            if channel_device_id is None:
                raise ValueError(f"Please provide a channel id.")

            comp_str = component + "s"
            time_filter += [{'$unwind': f'${comp_str}'},
                {"$match": {f'{comp_str}.commission_time': {"$lte": detector_time},
                f'{comp_str}.decommission_time': {"$gte": detector_time},
                f'{comp_str}.id': channel_device_id}}]
        elif component == "station":
            pass  # do nothing here
        else:
            err = (f"Requested identifer for unknown component: {component}. "
                "Only valid components are \"station\", \"channel\", \"device\".")
            logger.warning(err)
            raise ValueError(err)

        # get all stations which fit the filter (should only be one)
        info = list(self.db[self.__station_collection].aggregate(time_filter))

        if len(info) == 0:
            err = (f"Could not find corresponding station/channel/device "
                   f"({component}: station_id = {station_id}, channel/device id "
                   f"= {channel_device_id}, time = {detector_time}")
            logger.warning(err)
            raise ValueError(err)

        elif len(info) > 1:
            err = (f"Found to many stations/channels/devices (f{len(info)}) "
                   f"({component}: station_id = {station_id}, channel/device id "
                   f"= {channel_device_id}, time = {detector_time}")
            logger.error(err)
            raise ValueError(err)

        if component == "station":
            return info[0]['id_position']
        elif component == "channel":
            return info[0]['channels'][f'id_{what}']
        elif component == "device":
            # only return the device position id
            return info[0]['devices']['id_position']


    def get_position(self, station_id=None, channel_device_id=None, position_id=None,
                     measurement_name=None, use_primary_time_with_measurement=False,
                     component="station", verbose=False):
        """
        Function to return the channel position,
        returns primary unless measurement_name is not None
        """

        # If the channel_position_id is given, the position is directly collected from the channel position
        # collection (no need to look into the main collection again)
        if position_id is None:
            if station_id is None:
                raise ValueError('Either the position_id or station_id (+ channel_id/device_id) needes to be given!')

            position_id = self.get_identifier(
                station_id, channel_device_id, component=component, what='position')
            print(position_id)

        # if measurement name is None, the primary measurement is returned
        collection_info = self.get_collection_information(
            f'{component}_position', search_by='id', obj_id=position_id, measurement_name=measurement_name,
            use_primary_time_with_measurement=use_primary_time_with_measurement)

        # raise an error if more than one value is returned
        if len(collection_info) > 1:
            raise ValueError
        # return empty dict if no measurement is found
        if len(collection_info) == 0:
            return {}

        # return the information
        if verbose:
            return collection_info[0]['measurements']
        else:
            return {k: collection_info[0]['measurements'][k] for k in
                    ['position', 'rotation', 'orientation'] if k in collection_info[0]['measurements']}


    def get_channel_signal_chain_measurement(self, station_id=None, channel_id=None, channel_signal_id=None,
                                             measurement_name=None, verbose=False):
        """ function to return the channels signal chain information, returns primary unless measurement_name is not None """

        # if the channel_signal_id is given, the signal chain is directly collected from the signal chain collection
        # (no need to look into the main collection again)
        if channel_signal_id is None:

            if station_id is None :
                raise ValueError('Either the channel_signal_id or station_id + channel_id needes to be given!')

            channel_signal_id = self.get_identifier(
                station_id, channel_id, component="channel", what="signal")

        # if measurement name is None, the primary measurement is returned
        collection_info = self.get_collection_information(
            'signal_chain', search_by='id', obj_id=channel_signal_id, measurement_name=measurement_name)

        # raise an error if more than one value is returned
        if len(collection_info) > 1:
            raise ValueError

        # return empty dict if no measurement is found
        if len(collection_info) == 0:
            return {}

        # return the information
        if verbose:
            return collection_info[0]['measurements']
        else:
            return {k:collection_info[0]['measurements'][k] for k in ('VEL', 'response_chain', 'primary_components')}


    def get_component_data(self, component_type, component_id, supplementary_info={}, primary_time=None, verbose=True, sparameter='S21'):
        """
        returns the current primary measurement of the component, reads in the component collection

        Returns a single measurement (e.g. gain of an IGLU)

        Examples
        --------

        .. code-block::

            import NuRadioReco.detector.RNO_G.db_mongo_read
            import datetime

            db = NuRadioReco.detector.RNO_G.db_mongo_read.Database()

            # gives you the entry in the database
            database_entry = db.get_component_data(
                component_type='iglu_board',
                component_id='C0069',
                supplementary_info={}, # if you want a DRAB you have to specify the channel: {'channel_id':0}
                verbose=True,
                sparameter='S21', # you can also read the other S parameters
                primary_time=datetime.datetime.now())


            # extract the gain + phase data
            y_axis_units = database_entry['y-axis_units']
            frequencies = database_entry['frequencies']
            gain_data = database_entry['mag']
            phase_data = database_entry['phase']

        """

        if primary_time is None:
            primary_time = self.get_database_time()

        # define a search filter
        search_filter = [{'$match': {'name': component_id}}, {'$unwind': '$measurements'}, {'$match': {}}]

        # if supplemenatry information exsits (like channel id, etc ...), update the search filter
        if supplementary_info != {}:
            for supp_info in supplementary_info.keys():
                search_filter[-1]['$match'].update({f'measurements.{supp_info}': supplementary_info[supp_info]})

        # add the S parameter to the search filter, only collect single S parameter
        search_filter[-1]['$match'].update({'measurements.S_parameter': sparameter})

        search_filter.append({'$unwind': '$measurements.primary_measurement'})
        search_filter.append({'$match': {'measurements.primary_measurement.start': {'$lte': primary_time},
                                         'measurements.primary_measurement.end': {'$gte': primary_time}}})

        search_result = list(self.db[component_type].aggregate(search_filter))

        if len(search_result) != 1:
            raise ValueError(f'No or more than one measurement found: {search_result}. Search filter: {search_filter}')

        measurement = search_result[0]['measurements']

        # remove 'id_measurement' object
        measurement.pop('id_measurement', None)

        if verbose:
            return measurement
        else:
            return {k:measurement[k] for k in ('name', 'channel_id', 'frequencies', 'mag', 'phase') if k in measurement.keys()}


    def get_complete_station_information(
            self, station_id, measurement_station_position=None, measurement_channel_position=None,
            measurement_signal_chain=None, measurement_device_position=None, verbose=True):
        """
        Collects all available information about the station

        Parameters
        ----------

        station_id: int
            The unique identifier of the station the channel belongs to

        measurement_station_position: string
            If not None, this measurement will be collected (even though it is not the primary measurement)

        measurement_channel_position: string
            If not None, this measurement will be collected (even though it is not the primary measurement)

        measurement_signal_chain: string
            If not None, this measurement will be collected (even though it is not the primary measurement)

        measurement_device_position: string
            If not None, this measurement will be collected (even though it is not the primary measurement)

        Returns
        -------

        complete_info: dict
        """

        # load general station information (dump of the main collection)
        general_info = self.get_general_station_information(station_id)

        #extract and delete the position identifier, drop the general channel and device information
        station_position_id = general_info[station_id]['id_position']
        general_channel_info = general_info[station_id]['channels']
        general_device_info = general_info[station_id]['devices']

        # remove '_id' object
        general_info[station_id].pop('_id')

        # get the station positions
        station_position = self.get_position(
            position_id=station_position_id, measurement_name=measurement_station_position, verbose=verbose)

        # remove 'id_measurement' object
        station_position.pop('id_measurement', None)

        # include the station position into the final dict
        general_info[station_id]['station_position'] = station_position

        # get the channel ids of all channels contained in the station
        channel_ids = list(general_channel_info.keys())

        # get the channel info
        channel_info = {}
        for cha_id in sorted(channel_ids):
            channel_info[cha_id] = self.get_complete_channel_information(
                station_id, cha_id, measurement_position=measurement_channel_position,
                measurement_signal_chain=measurement_signal_chain, verbose=verbose)

        # include the channel information into the final dict
        for channel_id in general_info[station_id]['channels']:
            # print(general_info[station_id]['channels'][channel_id].keys(), channel_info[channel_id].keys())
            general_info[station_id]['channels'][channel_id].update(channel_info[channel_id])

        # get the device ids of all devices contained in the station
        device_ids = list(general_device_info.keys())

        # get the device info
        device_info = {}
        for dev_id in sorted(device_ids):
            device_info[dev_id] = self.get_complete_device_information(
                station_id, dev_id, measurement_position=measurement_device_position,verbose=verbose)

        # include the device information into the final dict
        for device in general_info[station_id]['devices']:
            general_info[station_id]['devices'][device].update(device_info[device])

        return general_info


    def get_channel_signal_chain(self, channel_signal_id, measurement_name=None, verbose=True):
        """
        Returns the response data for a given signal chain.

        Parameters
        ----------

        channel_signal_id: str
            Indentifier of the signal chain

        Returns
        -------

        signal_chain: dict
            A dictinoary which among otherthings contains the "response_chain" which carries the measured response for the different
            components in the signal chain.
        """

        # load the channel signal chain information (which components are used in the signal chain per channel):
        channel_sig_info = self.get_channel_signal_chain_measurement(
            channel_signal_id=channel_signal_id, measurement_name=measurement_name, verbose=verbose)

<<<<<<< HEAD
        # extract the information about the used components
        component_dict = channel_sig_info.pop('response_chain')

        # Certain keys in the response chain only carry additional information of other components
        # and do not describe own components on their own ("channel", "breakout", "weight")
        # extract the information about the components, the additional information and the weights from the response chain dict
        filtered_component_dict = {}
        additional_information = {}
        weight_dict = {}

        for key, ele in component_dict.items():
            if re.search("(channel|breakout|weight)", key) is None:
                filtered_component_dict[key] = ele
            elif re.search("weight", key) is not None:
                weight_dict[key.replace("_weight", "")] = ele
            else:
                additional_information[key] = ele

        # go through all components and load the s parameter measurements for each used component
        components_data = {}
        for component, component_id in filtered_component_dict.items():
            # Add the additional informatio which were filtered out above to the correct components
            supp_info = {k.replace(component + "_", ""): additional_information[k] for k in additional_information
                         if re.search(component, k)}

            if re.search("_[0-9]+", component, re.IGNORECASE):
                collection_suffix = re.findall("(_[0-9]+)", component, re.IGNORECASE)[0]
                collection_component = component.replace(collection_suffix, "")
            else:
                collection_component = component

            # load the s21 parameter measurement
            component_data = self.get_component_data(
                collection_component, component_id, supp_info, primary_time=self.__database_time, verbose=verbose)

            # add the component name, the weight of the s21 measurement and the actual s21 measurement (component_data) to a combined dictionary
            components_data[component] = {'name': component_id}
            if component in weight_dict:
                components_data[component].update({'weight': weight_dict[component]})

            components_data[component].update(component_data)

        # add/update the signal chain to the channel data
        channel_sig_info['response_chain'] = components_data
=======
        for chain_key in ['response_chain', 'trigger_response_chain']:

            # Not every channel has a trigger response chain
            if chain_key not in channel_sig_info:
                continue

            # extract the information about the used components
            component_dict = channel_sig_info.pop(chain_key)

            # Certain keys in the response chain only carry additional information of other components
            # and do not describe own components on their own ("channel", "breakout", "weight")
            # extract the information about the components, the additional information and the weights from the response chain dict
            filtered_component_dict = {}
            additional_information = {}
            weight_dict = {}

            for key, ele in component_dict.items():
                if re.search("(channel|breakout|weight)", key) is None:
                    filtered_component_dict[key] = ele
                elif re.search("weight", key) is not None:
                    weight_dict[key.replace("_weight", "")] = ele
                else:
                    additional_information[key] = ele

            # go through all components and load the s parameter measurements for each used component
            components_data = {}
            for component, component_id in filtered_component_dict.items():
                # Add the additional informatio which were filtered out above to the correct components
                supp_info = {k.replace(component + "_", ""): additional_information[k] for k in additional_information
                            if re.search(component, k)}

                if re.search("_[0-9]+", component, re.IGNORECASE):
                    collection_suffix = re.findall("(_[0-9]+)", component, re.IGNORECASE)[0]
                    collection_component = component.replace(collection_suffix, "")
                else:
                    collection_component = component

                # load the s21 parameter measurement
                component_data = self.get_component_data(
                    collection_component, component_id, supp_info, primary_time=self.__database_time, verbose=verbose)

                # add the component name, the weight of the s21 measurement and the actual s21 measurement (component_data) to a combined dictionary
                components_data[component] = {'name': component_id}
                if component in weight_dict:
                    components_data[component].update({'weight': weight_dict[component]})

                components_data[component].update(component_data)

            # add/update the signal chain to the channel data
            channel_sig_info[chain_key] = components_data
>>>>>>> ee591807

        return channel_sig_info


    def get_complete_channel_information(
            self, station_id, channel_id, measurement_position=None, measurement_signal_chain=None, verbose=True):
        """
        Collects all available information about the input channel

        Parameters
        ----------

        station_id: int
            The unique identifier of the station the channel belongs to

        channel_id: int
            Channel id for which all information will be returned

        measurement_position: string
            If not None, this measurement will be collected (even though it is not the primary measurement)

        measurement_signal_chain: string
            If not None, this measurement will be collected (even though it is not the primary measurement)

        Returns
        -------

        complete_info
        """

        # load general channel information
        general_info = self.get_general_channel_information(station_id, channel_id)

        #extract and delete the position/signal identifier
        position_id = general_info['id_position']
        signal_id = general_info['id_signal']

        # load the channel position information:
        channel_pos_info = self.get_position(
            position_id=position_id, measurement_name=measurement_position, verbose=verbose, component="channel")

        # include the channel position into the final dict
        general_info['channel_position'] = channel_pos_info

        channel_sig_info = self.get_channel_signal_chain(signal_id, measurement_signal_chain, verbose)

        # remove 'id_measurement' and 'channel_id' object
        channel_sig_info.pop('channel_id', None)

        general_info['signal_chain'] = channel_sig_info

        return general_info


    def get_complete_device_information(self, station_id, device_id, measurement_position=None, verbose=True):
        """
        Collects all available information about a device

        Parameters
        ----------

        station_id: int
            The unique identifier of the station the device belongs to

        device_id: int
            The device id for which the information will be written out

        measurement_position: string
            If not None, this measurement will be collected (even though it is not the primary measurement)


        Returns
        -------
        complete_info
        """
        complete_info = {}

        # load general device information
        general_info = self.get_general_device_information(station_id, device_id)

        #extract and delete the position identifier
        position_id = general_info.pop('id_position')

        # include the general info into the final dict
        complete_info.update(general_info)

        # load the device position information:
        device_pos_info = self.get_position(position_id=position_id, measurement_name=measurement_position, verbose=verbose, component="device")
        # remove 'id_measurement' and 'device_id' object
        device_pos_info.pop('id_measurement', None)
        device_pos_info.pop('device_id', None)

        # include the device position into the final dict
        complete_info['device_position'] = device_pos_info

        return complete_info


    def query_modification_timestamps_per_station(self):
        """
        Collects all the timestamps for station and channel (de)commissioning from the database.
        Combines those to get a list of timestamps when modifications happened which requiers to update the buffer.

        Returns
        -------

        station_data: dict(dict(list))
            Returns for each station (key = station.id) a dictionary with three entries:
            "modification_timestamps", "station_commission_timestamps", "station_decommission_timestamps"
            each containing a list of timestamps. The former combines the latter two + channel (de)comission
            timestamps.
        """
        # get distinct set of stations:
        station_ids = self.db[self.__station_collection].distinct("id")
        modification_timestamp_dict = {}
        for station_id in station_ids:
            # get set of (de)commission times for stations
            station_times_comm = self.db[self.__station_collection].distinct("commission_time", {"id": station_id})
            station_times_decomm = self.db[self.__station_collection].distinct("decommission_time", {"id": station_id})

            # get set of (de)commission times for channels
            channel_times_comm = self.db[self.__station_collection].distinct("channels.commission_time", {"id": station_id})
            channel_times_decomm = self.db[self.__station_collection].distinct("channels.decommission_time", {"id": station_id})

            mod_set = np.unique(station_times_comm + station_times_decomm + channel_times_comm + channel_times_decomm)
            mod_set.sort()
            station_times_comm.sort()
            station_times_decomm.sort()

            station_data = {
                "modification_timestamps": mod_set,
                "station_commission_timestamps": station_times_comm,
                "station_decommission_timestamps": station_times_decomm
            }

            # store timestamps, which can be used with np.digitize
            modification_timestamp_dict[station_id] = station_data

        return modification_timestamp_dict


def dictionarize_nested_lists(nested_lists, parent_key="id", nested_field="channels", nested_key="id"):
    """ mongodb aggregate returns lists of dicts, which can be converted to dicts of dicts """
    res = {}
    for parent in nested_lists:
        res[parent[parent_key]] = parent
        if nested_field in parent and nested_field is not None:
            daughter_list = parent[nested_field]
            daughter_dict = {}
            for daughter in daughter_list:
                if nested_key in daughter:
                    daughter_dict[daughter[nested_key]] = daughter

            res[parent[parent_key]][nested_field] = daughter_dict
    return res


def dictionarize_nested_lists_as_tuples(nested_lists, parent_key="name", nested_field="measurements", nested_keys=("channel_id", "S_parameter")):
    """ mongodb aggregate returns lists of dicts, which can be converted to dicts of dicts """
    res = {}
    for parent in nested_lists:
        res[parent[parent_key]] = parent
        if nested_field in parent and (nested_field is not None):
            daughter_list = parent[nested_field]
            daughter_dict = {}
            for daughter in daughter_list:
                # measurements do not have a unique column which can be used as key for the dictionnary, so use a tuple instead for indexing
                dict_key = []
                for nested_key in nested_keys:
                    if nested_key in daughter:
                        dict_key.append(daughter[nested_key])
                    else:
                        dict_key.append(None)
                daughter_dict[tuple(dict_key)] = daughter
                #else:
                #    logger.warning(f"trying to access unavailable nested key {nested_key} in field {nested_field}. Nothing to be done.")
            # replace list with dict
            res[parent[parent_key]][nested_field] = daughter_dict

    return res<|MERGE_RESOLUTION|>--- conflicted
+++ resolved
@@ -907,52 +907,6 @@
         channel_sig_info = self.get_channel_signal_chain_measurement(
             channel_signal_id=channel_signal_id, measurement_name=measurement_name, verbose=verbose)
 
-<<<<<<< HEAD
-        # extract the information about the used components
-        component_dict = channel_sig_info.pop('response_chain')
-
-        # Certain keys in the response chain only carry additional information of other components
-        # and do not describe own components on their own ("channel", "breakout", "weight")
-        # extract the information about the components, the additional information and the weights from the response chain dict
-        filtered_component_dict = {}
-        additional_information = {}
-        weight_dict = {}
-
-        for key, ele in component_dict.items():
-            if re.search("(channel|breakout|weight)", key) is None:
-                filtered_component_dict[key] = ele
-            elif re.search("weight", key) is not None:
-                weight_dict[key.replace("_weight", "")] = ele
-            else:
-                additional_information[key] = ele
-
-        # go through all components and load the s parameter measurements for each used component
-        components_data = {}
-        for component, component_id in filtered_component_dict.items():
-            # Add the additional informatio which were filtered out above to the correct components
-            supp_info = {k.replace(component + "_", ""): additional_information[k] for k in additional_information
-                         if re.search(component, k)}
-
-            if re.search("_[0-9]+", component, re.IGNORECASE):
-                collection_suffix = re.findall("(_[0-9]+)", component, re.IGNORECASE)[0]
-                collection_component = component.replace(collection_suffix, "")
-            else:
-                collection_component = component
-
-            # load the s21 parameter measurement
-            component_data = self.get_component_data(
-                collection_component, component_id, supp_info, primary_time=self.__database_time, verbose=verbose)
-
-            # add the component name, the weight of the s21 measurement and the actual s21 measurement (component_data) to a combined dictionary
-            components_data[component] = {'name': component_id}
-            if component in weight_dict:
-                components_data[component].update({'weight': weight_dict[component]})
-
-            components_data[component].update(component_data)
-
-        # add/update the signal chain to the channel data
-        channel_sig_info['response_chain'] = components_data
-=======
         for chain_key in ['response_chain', 'trigger_response_chain']:
 
             # Not every channel has a trigger response chain
@@ -1003,7 +957,6 @@
 
             # add/update the signal chain to the channel data
             channel_sig_info[chain_key] = components_data
->>>>>>> ee591807
 
         return channel_sig_info
 
