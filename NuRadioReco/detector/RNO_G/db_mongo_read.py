"""
Interface to the MongoDB that contains RNO-G hardware and calibration information

The :mod:`NuRadioReco.detector.RNO_G.db_mongo_read` module and the `Database` class herein mostly serve as the
backend of the `NuRadioReco.detector.RNO_G.rnog_detector.Detector` class. Most users
will want to use that class to obtain information about deployed RNO-G stations and hardware.
`NuRadioReco.detector.RNO_G.rnog_detector.Detector` class has an interface similar to that of
other detector descriptions in NuRadioMC, and is documented there.

However, for some specific use cases (e.g. finding measurements for individual hardware components
that have not been deployed to the field), one can use the `Database` class directly, using the
`Database.get_component_data` method.

"""

import six
import os
import urllib.parse
import datetime
import numpy as np
from functools import wraps
import copy
import re

from pymongo import MongoClient
import NuRadioReco.utilities.metaclasses
import astropy.time

import logging
logger = logging.getLogger("NuRadioReco.MongoDBRead")
logger.setLevel(logging.INFO)


def _convert_astro_time_to_datetime(time_astro):
    return time_astro.to_datetime()


def _check_database_time(method):
    @wraps(method)
    def _impl(self, *method_args, **method_kwargs):
        time = self.get_database_time()
        if time is None:
            logger.error('Database time is None.')
            raise ValueError('Database time is None.')
        return method(self, *method_args, **method_kwargs)
    return _impl


@six.add_metaclass(NuRadioReco.utilities.metaclasses.Singleton)
class Database(object):

    def __init__(self, database_connection="RNOG_public", database_name=None, mongo_kwargs={}):
        """
        Interface to the RNO-G hardware database. This class uses the python API pymongo for the
        RNO-G MongoDB.

        This classes allows you to connect to preconfigured mongo clients or select your mongo client freely.
        The database is accesible with the `self.db` variable.

        Parameters
        ----------

        database_connection : str (Default: `"RNOG_public"`)
            Specify mongo client. You have 5 options:

                * `"env_pw_user"`: Connect to a server with the environmental variables
                  `mongo_server`, `mongo_user`, and `mongo_password`
                * `"RNOG_public"`: Preconfigured connection to read-only RNO-G Hardware DB
                * `"RNOG_test_public"`: Preconfigured connection to read-only RNO-G Test Hardware DB
                * `"connection_string"`: Use environmental variable `db_mongo_connection_string` to
                  connect to mongo server
                * `"mongodb*": Every string which starts with `"mongodb"` will be used to connect to
                  a mongo server

        database_name : str (Default: None -> `"RNOG_live"`)
            Select the database by name. If None (default) is passed, set to `"RNOG_live"`

        mongo_kwargs : dict (Default: `{}`)
            Additional arguments to pass to MongoClient.
        """

        if database_connection == "env_pw_user":
            # use db connection from environment, pw and user need to be percent escaped
            mongo_server = os.environ.get('mongo_server')
            if mongo_server is None:
                logger.warning('variable "mongo_server" not set')

            mongo_password = urllib.parse.quote_plus(os.environ.get('mongo_password'))
            mongo_user = urllib.parse.quote_plus(os.environ.get('mongo_user'))
            if None in [mongo_user, mongo_password]:
                logger.warning('"mongo_user" or "mongo_password" not set')

            # start client
            connection_string = f"mongodb://{mongo_user}:{mongo_password}@{mongo_server}"
            mongo_kwargs["tls"] = True

        elif database_connection == "RNOG_public":
            # use read-only access to the RNO-G database
            connection_string = (
                "mongodb://read:EseNbGVaCV4pBBrt@radio.zeuthen.desy.de:27017/admin?authSource=admin&"
                "readPreference=primary&appname=MongoDB%20Compass&directConnection=true&ssl=true")

        elif database_connection == "RNOG_test_public":
            # use readonly access to the RNO-G test database
            connection_string = (
                "mongodb://RNOG_test_public:jrE5xO38D7wQweVR5doa@radio-test.zeuthen.desy.de:27017/admin?authSource=admin&"
                "readPreference=primary&appname=MongoDB%20Compass&directConnection=true&ssl=true")

        elif database_connection == "connection_string":
            # use a connection string from the environment
            connection_string = os.environ.get('db_mongo_connection_string')
        elif database_connection.startswith("mongodb"):
            connection_string = database_connection
        else:
            logger.error('specify a defined database connection '
                         '["env_pw_user", "connection_string", "RNOG_public", "RNOG_test_public", "mongodb..."]')


        self.__mongo_client = MongoClient(connection_string, **mongo_kwargs)

        if database_name is None:
            database_name = "RNOG_live"

        if database_name not in self.__mongo_client.list_database_names():
            logger.error(f'Could not find database "{database_name}" in mongo client.')
            raise KeyError

        logger.info("Attempting to connect to the database ...")
        self.db = self.__mongo_client[database_name]
        logger.info(f"... connection to {self.db.name} established")

        # Set timestamp of database. This is used to determine which primary measurement is used
        self.__database_time = datetime.datetime.utcnow()

        # This is used to get commissioned stations/channels
        self.__detector_time = None

        self.__get_collection_names = None

        self.__station_collection = "station_rnog"


    def set_database_time(self, time):
        ''' Set time for database. This affects which primary measurement is used.

        Parameters
        ----------

        time: `datetime.datetime` or ``astropy.time.Time``
            UTC time.
        '''
        if isinstance(time, astropy.time.Time):
            time = _convert_astro_time_to_datetime(time)

        if not isinstance(time, datetime.datetime):
            logger.error("Set invalid time for database. Time has to be of type datetime.datetime")
            raise TypeError("Set invalid time for database. Time has to be of type datetime.datetime")
        self.__database_time = time


    def set_detector_time(self, time):
        ''' Set time of detector. This controls which stations/channels are commissioned.

        Parameters
        ----------

        time: `datetime.datetime` or ``astropy.time.Time``
            UTC time.
        '''
        if isinstance(time, astropy.time.Time):
            time = _convert_astro_time_to_datetime(time)

        if not isinstance(time, datetime.datetime):
            logger.error("Set invalid time for detector. Time has to be of type datetime.datetime")
            raise TypeError("Set invalid time for detector. Time has to be of type datetime.datetime")
        self.__detector_time = time


    def get_database_time(self):
        return self.__database_time

    def get_detector_time(self):
        return self.__detector_time

    def find_primary_measurement(self, collection_name, name, primary_time, identification_label, data_dict):
        """
        Find the object_id of entry with name 'name' and gives the measurement_id of the primary measurement,
        return the id of the object and the measurement

        Parameters
        ----------
        collection_name: string
            name of the collection that is searched (surface_board, iglu_board, ...)

        name: string
            the unique identifier of the input component

        primary_time: datetime.datetime
            timestamp for the primary measurement

        identification_label: string
            specify what kind of label is used for the identification ("name" or "id")

        data_dict: dict
            dictionary containing additional information that are used to search the database (e.g., channel_id, S_parameter)
        """

        # define search filter for the collection
        filter_primary = [{'$match': {identification_label: name}},
                            {'$unwind': '$measurements'},
                            {'$unwind': '$measurements.primary_measurement'}]

        add_filter = {'$match': {'measurements.primary_measurement.start': {'$lte': primary_time},
                                 'measurements.primary_measurement.end': {'$gte': primary_time}}}

        data_dict_keys = data_dict.keys()

        if 'breakout_channel' in data_dict_keys and 'breakout' in data_dict_keys:
            add_filter['$match'].update({'measurements.breakout': data_dict['breakout'],
                                         'measurements.breakout_channel': data_dict['breakout_channel']})

        if 'channel_id' in data_dict_keys:
            add_filter['$match'].update({f'measurements.channel_id': data_dict['channel_id']})

        if 'S_parameter' in data_dict_keys:
            add_filter['$match'].update({'measurements.S_parameter': data_dict['S_parameter']})

        filter_primary.append(add_filter)

        # get all entries matching the search filter
        matching_entries = list(self.db[collection_name].aggregate(filter_primary))

        # extract the object and measurement id
        if len(matching_entries) > 1:
            logger.error('More than one primary measurement found.')
            return None, [None]
        elif len(matching_entries) == 0:
            logger.warning('No primary measurement found.')
            # the last zero is the information that no primary measurement was found
            return None, [0]
        else:
            object_id = matching_entries[0]['_id']
            measurement_id = matching_entries[0]['measurements']['id_measurement']
            return object_id, [measurement_id]


    def get_object_names(self, object_type):
        return self.db[object_type].distinct('name')

    def get_collection_names(self):
        if self.__get_collection_names is None:
            self.__get_collection_names =  self.db.list_collection_names()
        return self.__get_collection_names

    def get_station_ids(self):
        return self.db[self.__station_collection].distinct('id')

    def load_board_information(self, type, board_name, info_names):
        """ Load the information for a single component from the database (can be used for IGLU / DRAB) """
        infos = []
        board_data = self.db[type].find_one({'name': board_name})
        for i in range(len(board_data['measurements'])):
            if board_data['measurements'][i]['function_test']:
                for name in info_names:
                    infos.append(board_data['measurements'][i][name])
                break

        return infos

    @_check_database_time
    def get_general_station_information(self, station_id):
        """ Get information from one station. Access information in the main collection.

        Parameters
        ----------

        station_id: int
            Station id

        Returns
        -------

        info: dict
        """

        # if the collection is empty, return an empty dict
        if self.db[self.__station_collection].count_documents({'id': station_id}) == 0:
            return {}

        if self.__detector_time is None:
            detector_time = self.__database_time
            logger.error("Detector time is None, use database time.")
        else:
            detector_time = self.__detector_time

        # filter to get all information from one station with station_id and with active commission time
        time_filter = [{"$match": {
            'commission_time': {"$lte": detector_time},
            'decommission_time': {"$gte": detector_time},
            'id': station_id}}]

        # get all stations which fit the filter (should only be one)
        stations_for_buffer = list(self.db[self.__station_collection].aggregate(time_filter))

        if len(stations_for_buffer) == 0:
            logger.warning('No corresponding station found!')
            return {}
        elif len(stations_for_buffer) > 1:
            err = f"Found to many stations (f{len(stations_for_buffer)}) for: station_id = {station_id}, and time = {detector_time}"
            logger.error(err)
            raise ValueError(err)

        # filter out all decommissioned channels and devices
        commissioned_info = copy.deepcopy(stations_for_buffer)
        for key in ['channels', 'devices']:
            for entry in stations_for_buffer[0][key]:
                if not entry['commission_time'] <= detector_time <= entry['decommission_time']:
                    commissioned_info[0][key].remove(entry)

        # transform the output of db.aggregate to a dict
        # dictionarize the channel information
        station_info = dictionarize_nested_lists(commissioned_info, parent_key="id", nested_field="channels", nested_key="id")

        # dictionarize the device information
        station_info_help = dictionarize_nested_lists(commissioned_info, parent_key="id", nested_field="devices", nested_key="id")

        station_info[station_id]['devices'] = station_info_help[station_id]['devices']

        # Add empty dicts if necessary
        for key in ['channels', 'devices']:
            if key not in station_info[station_id].keys():
                station_info[station_id][key] = {}

        return station_info

    @_check_database_time
    def get_general_channel_information(self, station_id, channel_id):
        """ Get information from one channel. Access information in the main collection.

        Parameters
        ----------

        station_id: int
            specifiy the station id from which the channel information is taken

        channel_id: int
            specifiy the channel id

        Returns
        -------

        info: dict
        """

        # if the collection is empty, return an empty dict
        if self.db[self.__station_collection].count_documents({'id': station_id}) == 0:
            return {}

        if self.__detector_time is None:
            detector_time = self.__database_time
            logger.error("Detector time is None, use database time.")
        else:
            detector_time = self.__detector_time

        # filter to get all information from one channel with station_id and channel_id and active commission time
        time_filter = [{"$match": {
            'commission_time': {"$lte": detector_time},
            'decommission_time': {"$gte": detector_time},
            'id': station_id}},
            {'$unwind': '$channels'},
            {"$match": {'channels.commission_time': {"$lte": detector_time},
            'channels.decommission_time': {"$gte": detector_time},
            'channels.id': channel_id}}]

        # get all stations which fit the filter (should only be one)
        channel_info = list(self.db[self.__station_collection].aggregate(time_filter))

        if len(channel_info) == 0:
            logger.warning('No corresponding channel found!')
            return {}
        elif len(channel_info) > 1:
            err = (f"Found to many channels ({len(channel_info)}) for: station_id = {station_id}, "
                   f"channel_id = {channel_id}, and time = {detector_time}")
            logger.error(err)
            raise ValueError(err)

        # only return the channel information
        return channel_info[0]['channels']

    @_check_database_time
    def get_general_device_information(self, station_id, device_id):
        """ Get information from one device. Access information in the main collection.

        Parameters
        ----------

        station_id: int
            specifiy the station id from which the device information is taken

        device_id: int
            specifiy the device id

        Returns
        -------

        info: dict
        """

        # if the collection is empty, return an empty dict
        if self.db[self.__station_collection].count_documents({'id': station_id}) == 0:
            return {}

        if self.__detector_time is None:
            detector_time = self.__database_time
            logger.error("Detector time is None, use database time.")
        else:
            detector_time = self.__detector_time

        # filter to get all information from one channel with station_id and channel_id and active commission time
        time_filter = [{"$match": {
            'commission_time': {"$lte": detector_time},
            'decommission_time': {"$gte": detector_time},
            'id': station_id}},
            {'$unwind': '$devices'},
            {"$match": {'devices.commission_time': {"$lte": detector_time},
            'devices.decommission_time': {"$gte": detector_time},
            'devices.id': device_id}}]

        # get all stations which fit the filter (should only be one)
        device_info = list(self.db[self.__station_collection].aggregate(time_filter))

        if len(device_info) == 0:
            logger.warning('No corresponding channel found!')
            return {}
        elif len(device_info) > 1:
            err = f"Found to many channels ({len(device_info)}) for: station_id = {station_id}, device_id = {device_id}, and time = {detector_time}"
            logger.error(err)
            raise ValueError(err)

        # only return the channel information
        return device_info[0]['devices']

    @_check_database_time
    def get_collection_information(self, collection_name, search_by, obj_id, measurement_name=None, channel_id=None, use_primary_time_with_measurement=False):
        """
        Get the information for a specified collection (will only work for 'station_position', 'channel_position' and 'signal_chain')
        if the station does not exist, {} will be returned. Return primary measurement unless measurement_name is specified.

        Parameters
        ----------

        collection_name: string
            Specify the collection, from which the information should be extracted (will only work for 'station_position',
            'channel_position' and 'signal_chain')

        search_by: string
            Specify if the collection is searched by 'station_id' or 'id'. The latter is a position or signal chain identifier

        obj_id: string or int
            station id or position/signal_chain identifier

        measurement_name: string
            Use the measurement name to select the requested data (not database time / primary time).
            If "use_primary_time_with_measurement" is True, use measurement_name and primary time to
            find matching objects. (Default: None -> return measurement based on primary time)

        channel_id: int
            Unique identifier of the channel. Only allowed if searched by 'station_id'

        use_primary_time_with_measurement: bool
            If True (and measurement_name is not None), use measurement name and primary time to select objects.
            (Default: False)

        Returns
        -------

        info: list(dict)
        """

        if search_by == 'station_id':
            id_dict = {'id': {'$regex': f'_stn{obj_id}_'}}
        elif search_by == 'id':
            id_dict = {'id': obj_id}
        else:
            raise ValueError('Only "station_id" and "id" are valid options for the "search_by" argument.')

        # if the collection is empty, return an empty dict
        if self.db[collection_name].count_documents(id_dict) == 0:
            return {}

        # define the search filter
        search_filter = [{'$match': id_dict},
                         {'$unwind': '$measurements'}]

        if measurement_name is not None or channel_id is not None:
            search_filter.append({'$match': {}})

        if measurement_name is not None:
            # add {'measurements.measurement_name': measurement_name} to dict in '$match'
            search_filter[-1]['$match'].update(
                {'measurements.measurement_name': measurement_name})

        if channel_id is not None :
            if search_by == 'id':
                raise ValueError('channel_id can only be used if the collection is searched by "station_id"')

            # add {'measurements.channel_id': channel_id} to dict in '$match'
            search_filter[-1]['$match'].update({'measurements.channel_id': channel_id})

        if measurement_name is None or use_primary_time_with_measurement:
            search_filter += [
                {'$unwind': '$measurements.primary_measurement'},
                {'$match': {'measurements.primary_measurement.start': {'$lte': self.__database_time},
                            'measurements.primary_measurement.end': {'$gte': self.__database_time}}}]
        else:
            # measurement/object identified by soley by "measurement_name"
            pass

        search_result = list(self.db[collection_name].aggregate(search_filter))

        if search_result == []:
            return search_result

        # The following code block is necessary if the "primary_measurement" has several entries. Right now we always do that.
        # Extract the information using the object and measurements id
        id_filter = [{'$match': {'_id': {'$in': [dic['_id'] for dic in search_result]}}},
                     {'$unwind': '$measurements'},
                     {'$match': {'measurements.id_measurement':
                         {'$in': [dic['measurements']['id_measurement'] for dic in search_result]}}}]

        info = list(self.db[collection_name].aggregate(id_filter))

        return info


    def get_quantity_names(self, collection_name, wanted_quantity):
        """
        Returns a list with all measurement names, ids, ...
        or what is specified (example: wanted_quantity = measurements.measurement_name)
        """
        return self.db[collection_name].distinct(wanted_quantity)


    def get_all_available_signal_chain_configs(self, collection, object_name, input_dic):
        """
        Depending on the inputs, all possible configurations in the database are returned;
        Input example: 'iglu_boards', 'Golden_IGLU' {'measurement_temp': 20, 'DRAB_id': 'Golden_DRAB'}
        """

        return_dic = {}
        if object_name is None:
            for key in input_dic.keys():
                return_dic[key] = self.get_quantity_names(collection, f'measurements.{key}')
        else:
            # define a search filter
            search_filter = []
            search_filter.append({'$match': {'name': object_name}})
            search_filter.append({'$unwind': '$measurements'})
            help_dic1 = {}
            help_dic2 = {}
            for key in input_dic.keys():
                if input_dic[key] is not None:
                    help_dic2[f'measurements.{key}'] = input_dic[key]
            if help_dic2 != {}:
                help_dic1['$match'] = help_dic2
                search_filter.append(help_dic1)
            # print(search_filter)
            search_result = list(self.db[collection].aggregate(search_filter))

            for key in input_dic.keys():
                help_list = []
                for entry in search_result:
                    help_list.append(entry['measurements'][key])
                return_dic[key] = list(set(help_list))

        return return_dic


    def get_identifier(self, station_id, channel_device_id=None, component="station", what="signal"):
        """
        Get the identifier for a station/channel/device measurement,

        For station and device returns position identifer. For channel returns
        position and signal chain identifier.

        Access information in the main collection.

        Parameters
        ----------

        station id: int
            Specify the station for which the measurement identifier is return

        channel_device_id: int
            Specify the channel/device id. Only necessary if component="channel" or "device.
            (Default: None)

        component: str
            Specify for what you want to have the identifier(s):
            "station" (default), "channel", or "device"

        what: str
            For what to return the identifier: "position" (default) or "signal_chain" (only available for "channel")

        Returns
        -------

        position_id: str
            Unique identifier to find measurement in different collection
        """

        # if the collection is empty, return None
        if self.db[self.__station_collection].count_documents({'id': station_id}) == 0:
            return None

        detector_time = self.get_detector_time()

        # filter to get all information from one station with station_id and with active commission time
        time_filter = [{"$match": {
            'commission_time': {"$lte": detector_time},
            'decommission_time': {"$gte": detector_time},
            'id': station_id}}]

        if component == "channel" or component == "device":
            if channel_device_id is None:
                raise ValueError(f"Please provide a channel id.")

            comp_str = component + "s"
            time_filter += [{'$unwind': f'${comp_str}'},
                {"$match": {f'{comp_str}.commission_time': {"$lte": detector_time},
                f'{comp_str}.decommission_time': {"$gte": detector_time},
                f'{comp_str}.id': channel_device_id}}]
        elif component == "station":
            pass  # do nothing here
        else:
            err = (f"Requested identifer for unknown component: {component}. "
                "Only valid components are \"station\", \"channel\", \"device\".")
            logger.warning(err)
            raise ValueError(err)

        # get all stations which fit the filter (should only be one)
        info = list(self.db[self.__station_collection].aggregate(time_filter))

        if len(info) == 0:
            err = (f"Could not find corresponding station/channel/device "
                   f"({component}: station_id = {station_id}, channel/device id "
                   f"= {channel_device_id}, time = {detector_time}")
            logger.warning(err)
            raise ValueError(err)

        elif len(info) > 1:
            err = (f"Found to many stations/channels/devices (f{len(info)}) "
                   f"({component}: station_id = {station_id}, channel/device id "
                   f"= {channel_device_id}, time = {detector_time}")
            logger.error(err)
            raise ValueError(err)

        if component == "station":
            return info[0]['id_position']
        elif component == "channel":
            return info[0]['channels'][f'id_{what}']
        elif component == "device":
            # only return the device position id
            return info[0]['devices']['id_position']


    def get_position(self, station_id=None, channel_device_id=None, position_id=None,
                     measurement_name=None, use_primary_time_with_measurement=False,
                     component="station", verbose=False):
        """
        Function to return the channel position,
        returns primary unless measurement_name is not None
        """

        # If the channel_position_id is given, the position is directly collected from the channel position
        # collection (no need to look into the main collection again)
        if position_id is None:
            if station_id is None:
                raise ValueError('Either the position_id or station_id (+ channel_id/device_id) needes to be given!')

            position_id = self.get_identifier(
                station_id, channel_device_id, component=component, what='position')
            print(position_id)

        # if measurement name is None, the primary measurement is returned
        collection_info = self.get_collection_information(
            f'{component}_position', search_by='id', obj_id=position_id, measurement_name=measurement_name,
            use_primary_time_with_measurement=use_primary_time_with_measurement)

        # raise an error if more than one value is returned
        if len(collection_info) > 1:
            raise ValueError
        # return empty dict if no measurement is found
        if len(collection_info) == 0:
            return {}

        # return the information
        if verbose:
            return collection_info[0]['measurements']
        else:
            return {k: collection_info[0]['measurements'][k] for k in
                    ['position', 'rotation', 'orientation'] if k in collection_info[0]['measurements']}


    def get_channel_signal_chain_measurement(self, station_id=None, channel_id=None, channel_signal_id=None,
                                             measurement_name=None, verbose=False):
        """ function to return the channels signal chain information, returns primary unless measurement_name is not None """

        # if the channel_signal_id is given, the signal chain is directly collected from the signal chain collection
        # (no need to look into the main collection again)
        if channel_signal_id is None:

            if station_id is None :
                raise ValueError('Either the channel_signal_id or station_id + channel_id needes to be given!')

            channel_signal_id = self.get_identifier(
                station_id, channel_id, component="channel", what="signal")

        # if measurement name is None, the primary measurement is returned
        collection_info = self.get_collection_information(
            'signal_chain', search_by='id', obj_id=channel_signal_id, measurement_name=measurement_name)

        # raise an error if more than one value is returned
        if len(collection_info) > 1:
            raise ValueError

        # return empty dict if no measurement is found
        if len(collection_info) == 0:
            return {}

        # return the information
        if verbose:
            return collection_info[0]['measurements']
        else:
            return {k:collection_info[0]['measurements'][k] for k in ('VEL', 'response_chain', 'primary_components')}


<<<<<<< HEAD
    def get_component_data(self, component_type, component_id, supplementary_info={}, primary_time=None, verbose=True, sparameter='S21'):
        """ returns the current primary measurement of the component, reads in the component collection"""
=======
    def get_component_data(self, component_type, component_id, supplementary_info, primary_time, verbose=True, sparameter='S21'):
        """
        returns the current primary measurement of the component, reads in the component collection

        Returns a single measurement (e.g. gain of an IGLU)

        Examples
        --------

        .. code-block::

            import NuRadioReco.detector.RNO_G.db_mongo_read
            import datetime

            db = NuRadioReco.detector.RNO_G.db_mongo_read.Database()

            # gives you the entry in the database
            database_entry = db.get_component_data(
                component_type='iglu_board',
                component_id='C0069',
                supplementary_info={}, # if you want a DRAB you have to specify the channel: {'channel_id':0}
                verbose=True,
                sparameter='S21', # you can also read the other S parameters
                primary_time=datetime.datetime.now())


            # extract the gain + phase data
            y_axis_units = database_entry['y-axis_units']
            frequencies = database_entry['frequencies']
            gain_data = database_entry['mag']
            phase_data = database_entry['phase']

        """
>>>>>>> 2cfc1a21

        if primary_time is None:
            primary_time = self.get_database_time()

        # define a search filter
        search_filter = [{'$match': {'name': component_id}}, {'$unwind': '$measurements'}, {'$match': {}}]

        # if supplemenatry information exsits (like channel id, etc ...), update the search filter
        if supplementary_info != {}:
            for supp_info in supplementary_info.keys():
                search_filter[-1]['$match'].update({f'measurements.{supp_info}': supplementary_info[supp_info]})

        # add the S parameter to the search filter, only collect single S parameter
        search_filter[-1]['$match'].update({'measurements.S_parameter': sparameter})

        search_filter.append({'$unwind': '$measurements.primary_measurement'})
        search_filter.append({'$match': {'measurements.primary_measurement.start': {'$lte': primary_time},
                                         'measurements.primary_measurement.end': {'$gte': primary_time}}})

        search_result = list(self.db[component_type].aggregate(search_filter))

        if len(search_result) != 1:
            raise ValueError(f'No or more than one measurement found: {search_result}. Search filter: {search_filter}')

        measurement = search_result[0]['measurements']

        # remove 'id_measurement' object
        measurement.pop('id_measurement', None)

        if verbose:
            return measurement
        else:
            return {k:measurement[k] for k in ('name', 'channel_id', 'frequencies', 'mag', 'phase') if k in measurement.keys()}


    def get_complete_station_information(
            self, station_id, measurement_station_position=None, measurement_channel_position=None,
            measurement_signal_chain=None, measurement_device_position=None, verbose=True):
        """
        Collects all available information about the station

        Parameters
        ----------

        station_id: int
            The unique identifier of the station the channel belongs to

        measurement_station_position: string
            If not None, this measurement will be collected (even though it is not the primary measurement)

        measurement_channel_position: string
            If not None, this measurement will be collected (even though it is not the primary measurement)

        measurement_signal_chain: string
            If not None, this measurement will be collected (even though it is not the primary measurement)

        measurement_device_position: string
            If not None, this measurement will be collected (even though it is not the primary measurement)

        Returns
        -------

        complete_info: dict
        """

        # load general station information (dump of the main collection)
        general_info = self.get_general_station_information(station_id)

        #extract and delete the position identifier, drop the general channel and device information
        station_position_id = general_info[station_id]['id_position']
        general_channel_info = general_info[station_id]['channels']
        general_device_info = general_info[station_id]['devices']

        # remove '_id' object
        general_info[station_id].pop('_id')

        # get the station positions
        station_position = self.get_position(
            position_id=station_position_id, measurement_name=measurement_station_position, verbose=verbose)

        # remove 'id_measurement' object
        station_position.pop('id_measurement', None)

        # include the station position into the final dict
        general_info[station_id]['station_position'] = station_position

        # get the channel ids of all channels contained in the station
        channel_ids = list(general_channel_info.keys())

        # get the channel info
        channel_info = {}
        for cha_id in sorted(channel_ids):
            channel_info[cha_id] = self.get_complete_channel_information(
                station_id, cha_id, measurement_position=measurement_channel_position,
                measurement_signal_chain=measurement_signal_chain, verbose=verbose)

        # include the channel information into the final dict
        for channel_id in general_info[station_id]['channels']:
            # print(general_info[station_id]['channels'][channel_id].keys(), channel_info[channel_id].keys())
            general_info[station_id]['channels'][channel_id].update(channel_info[channel_id])

        # get the device ids of all devices contained in the station
        device_ids = list(general_device_info.keys())

        # get the device info
        device_info = {}
        for dev_id in sorted(device_ids):
            device_info[dev_id] = self.get_complete_device_information(
                station_id, dev_id, measurement_position=measurement_device_position,verbose=verbose)

        # include the device information into the final dict
        for device in general_info[station_id]['devices']:
            general_info[station_id]['devices'][device].update(device_info[device])

        return general_info


    def get_channel_signal_chain(self, channel_signal_id, measurement_name=None, verbose=True):
        """
        Returns the response data for a given signal chain.

        Parameters
        ----------

        channel_signal_id: str
            Indentifier of the signal chain

        Returns
        -------

        signal_chain: dict
            A dictinoary which among otherthings contains the "response_chain" which carries the measured response for the different
            components in the signal chain.
        """

        # load the channel signal chain information (which components are used in the signal chain per channel):
        channel_sig_info = self.get_channel_signal_chain_measurement(
            channel_signal_id=channel_signal_id, measurement_name=measurement_name, verbose=verbose)

        for chain_key in ['response_chain', 'trigger_response_chain']:

            # Not every channel has a trigger response chain
            if chain_key not in channel_sig_info:
                continue

            # extract the information about the used components
            component_dict = channel_sig_info.pop(chain_key)

            # Certain keys in the response chain only carry additional information of other components
            # and do not describe own components on their own ("channel", "breakout", "weight")
            # extract the information about the components, the additional information and the weights from the response chain dict
            filtered_component_dict = {}
            additional_information = {}
            weight_dict = {}

            for key, ele in component_dict.items():
                if re.search("(channel|breakout|weight)", key) is None:
                    filtered_component_dict[key] = ele
                elif re.search("weight", key) is not None:
                    weight_dict[key.replace("_weight", "")] = ele
                else:
                    additional_information[key] = ele

            # go through all components and load the s parameter measurements for each used component
            components_data = {}
            for component, component_id in filtered_component_dict.items():
                # Add the additional informatio which were filtered out above to the correct components
                supp_info = {k.replace(component + "_", ""): additional_information[k] for k in additional_information
                            if re.search(component, k)}

                if re.search("_[0-9]+", component, re.IGNORECASE):
                    collection_suffix = re.findall("(_[0-9]+)", component, re.IGNORECASE)[0]
                    collection_component = component.replace(collection_suffix, "")
                else:
                    collection_component = component

                # load the s21 parameter measurement
                component_data = self.get_component_data(
                    collection_component, component_id, supp_info, primary_time=self.__database_time, verbose=verbose)

                # add the component name, the weight of the s21 measurement and the actual s21 measurement (component_data) to a combined dictionary
                components_data[component] = {'name': component_id}
                if component in weight_dict:
                    components_data[component].update({'weight': weight_dict[component]})

                components_data[component].update(component_data)

            # add/update the signal chain to the channel data
            channel_sig_info[chain_key] = components_data

        return channel_sig_info


    def get_complete_channel_information(
            self, station_id, channel_id, measurement_position=None, measurement_signal_chain=None, verbose=True):
        """
        Collects all available information about the input channel

        Parameters
        ----------

        station_id: int
            The unique identifier of the station the channel belongs to

        channel_id: int
            Channel id for which all information will be returned

        measurement_position: string
            If not None, this measurement will be collected (even though it is not the primary measurement)

        measurement_signal_chain: string
            If not None, this measurement will be collected (even though it is not the primary measurement)

        Returns
        -------

        complete_info
        """

        # load general channel information
        general_info = self.get_general_channel_information(station_id, channel_id)

        #extract and delete the position/signal identifier
        position_id = general_info['id_position']
        signal_id = general_info['id_signal']

        # load the channel position information:
        channel_pos_info = self.get_position(
            position_id=position_id, measurement_name=measurement_position, verbose=verbose, component="channel")

        # include the channel position into the final dict
        general_info['channel_position'] = channel_pos_info

        channel_sig_info = self.get_channel_signal_chain(signal_id, measurement_signal_chain, verbose)

        # remove 'id_measurement' and 'channel_id' object
        channel_sig_info.pop('channel_id', None)

        general_info['signal_chain'] = channel_sig_info

        return general_info


    def get_complete_device_information(self, station_id, device_id, measurement_position=None, verbose=True):
        """
        Collects all available information about a device

        Parameters
        ----------

        station_id: int
            The unique identifier of the station the device belongs to

        device_id: int
            The device id for which the information will be written out

        measurement_position: string
            If not None, this measurement will be collected (even though it is not the primary measurement)


        Returns
        -------
        complete_info
        """
        complete_info = {}

        # load general device information
        general_info = self.get_general_device_information(station_id, device_id)

        #extract and delete the position identifier
        position_id = general_info.pop('id_position')

        # include the general info into the final dict
        complete_info.update(general_info)

        # load the device position information:
        device_pos_info = self.get_position(position_id=position_id, measurement_name=measurement_position, verbose=verbose, component="device")
        # remove 'id_measurement' and 'device_id' object
        device_pos_info.pop('id_measurement', None)
        device_pos_info.pop('device_id', None)

        # include the device position into the final dict
        complete_info['device_position'] = device_pos_info

        return complete_info


    def query_modification_timestamps_per_station(self):
        """
        Collects all the timestamps for station and channel (de)commissioning from the database.
        Combines those to get a list of timestamps when modifications happened which requiers to update the buffer.

        Returns
        -------

        station_data: dict(dict(list))
            Returns for each station (key = station.id) a dictionary with three entries:
            "modification_timestamps", "station_commission_timestamps", "station_decommission_timestamps"
            each containing a list of timestamps. The former combines the latter two + channel (de)comission
            timestamps.
        """
        # get distinct set of stations:
        station_ids = self.db[self.__station_collection].distinct("id")
        modification_timestamp_dict = {}
        for station_id in station_ids:
            # get set of (de)commission times for stations
            station_times_comm = self.db[self.__station_collection].distinct("commission_time", {"id": station_id})
            station_times_decomm = self.db[self.__station_collection].distinct("decommission_time", {"id": station_id})

            # get set of (de)commission times for channels
            channel_times_comm = self.db[self.__station_collection].distinct("channels.commission_time", {"id": station_id})
            channel_times_decomm = self.db[self.__station_collection].distinct("channels.decommission_time", {"id": station_id})

            mod_set = np.unique(station_times_comm + station_times_decomm + channel_times_comm + channel_times_decomm)
            mod_set.sort()
            station_times_comm.sort()
            station_times_decomm.sort()

            station_data = {
                "modification_timestamps": mod_set,
                "station_commission_timestamps": station_times_comm,
                "station_decommission_timestamps": station_times_decomm
            }

            # store timestamps, which can be used with np.digitize
            modification_timestamp_dict[station_id] = station_data

        return modification_timestamp_dict


def dictionarize_nested_lists(nested_lists, parent_key="id", nested_field="channels", nested_key="id"):
    """ mongodb aggregate returns lists of dicts, which can be converted to dicts of dicts """
    res = {}
    for parent in nested_lists:
        res[parent[parent_key]] = parent
        if nested_field in parent and nested_field is not None:
            daughter_list = parent[nested_field]
            daughter_dict = {}
            for daughter in daughter_list:
                if nested_key in daughter:
                    daughter_dict[daughter[nested_key]] = daughter

            res[parent[parent_key]][nested_field] = daughter_dict
    return res


def dictionarize_nested_lists_as_tuples(nested_lists, parent_key="name", nested_field="measurements", nested_keys=("channel_id", "S_parameter")):
    """ mongodb aggregate returns lists of dicts, which can be converted to dicts of dicts """
    res = {}
    for parent in nested_lists:
        res[parent[parent_key]] = parent
        if nested_field in parent and (nested_field is not None):
            daughter_list = parent[nested_field]
            daughter_dict = {}
            for daughter in daughter_list:
                # measurements do not have a unique column which can be used as key for the dictionnary, so use a tuple instead for indexing
                dict_key = []
                for nested_key in nested_keys:
                    if nested_key in daughter:
                        dict_key.append(daughter[nested_key])
                    else:
                        dict_key.append(None)
                daughter_dict[tuple(dict_key)] = daughter
                #else:
                #    logger.warning(f"trying to access unavailable nested key {nested_key} in field {nested_field}. Nothing to be done.")
            # replace list with dict
            res[parent[parent_key]][nested_field] = daughter_dict

    return res<|MERGE_RESOLUTION|>--- conflicted
+++ resolved
@@ -735,11 +735,7 @@
             return {k:collection_info[0]['measurements'][k] for k in ('VEL', 'response_chain', 'primary_components')}
 
 
-<<<<<<< HEAD
     def get_component_data(self, component_type, component_id, supplementary_info={}, primary_time=None, verbose=True, sparameter='S21'):
-        """ returns the current primary measurement of the component, reads in the component collection"""
-=======
-    def get_component_data(self, component_type, component_id, supplementary_info, primary_time, verbose=True, sparameter='S21'):
         """
         returns the current primary measurement of the component, reads in the component collection
 
@@ -772,7 +768,6 @@
             phase_data = database_entry['phase']
 
         """
->>>>>>> 2cfc1a21
 
         if primary_time is None:
             primary_time = self.get_database_time()
