import numpy as np
import json
import os
from NuRadioReco.utilities import units, io_utilities
from radiotools import helper as hp
from radiotools import coordinatesystems as cs
from scipy import constants
import logging
import pickle
import csv
import cmath

logger = logging.getLogger('NuRadioReco.antennapattern')

path_to_antennamodels = os.path.join(os.path.dirname(os.path.abspath(__file__)), 'AntennaModels')


def interpolate_linear(x, x0, x1, y0, y1, interpolation_method='complex'):
    """
    helper function to linearly interpolate between two complex numbers

    Parameters
    ----------
    x: float
        the requested position
    x0, y0: float, complex float
        the first data point
    x1, y1: float, complex float
        the second data point
    interpolation_method: string
        specifies if interpolation is in

        * complex (default) i.e. real and imaginary part
        * magnitude and phase

    Returns
    -------
    y: complex float
        the interpolated value
    """
    if x0 == x1:
        return y0
    if interpolation_method == 'complex':
        return y0 + (y1 - y0) * (x - x0) / (x1 - x0)
    elif interpolation_method == 'magphase':  # interpolate magnitude and phase
        mag0 = np.abs(y0)
        mag1 = np.abs(y1)
        phase0 = np.angle(y0)
        phase1 = np.angle(y1)
        phase0, phase1 = np.unwrap([phase0, phase1])
        mag = mag0 + (mag1 - mag0) * (x - x0) / (x1 - x0)
        phase = phase0 + (phase1 - phase0) * (x - x0) / (x1 - x0)
        y = mag * np.exp(1j * phase)
        return y
    else:
        logger.error("interpolation mode {} not implemented".format(interpolation_method))
        raise NotImplementedError


def interpolate_linear_vectorized(x, x0, x1, y0, y1, interpolation_method='complex'):
    """
    Same as `interpolate_linear` but all parameters can be vectors

    """
    x = np.array(x)
    mask = x0 != x1
    result = np.zeros_like(x, dtype=complex)
    denominator = x1 - x0
    if interpolation_method == 'complex':
        result[mask] = y0[mask] + (y1[mask] - y0[mask]) * (x[mask] - x0[mask]) / denominator[mask]
    elif interpolation_method == 'magphase':  # interpolate magnitude and phase
        mag0 = np.abs(y0[mask])
        mag1 = np.abs(y1[mask])
        phase0 = np.angle(y0[mask])
        phase1 = np.angle(y1[mask])
        phase0, phase1 = np.unwrap([phase0, phase1])
        mag = mag0 + (mag1 - mag0) * (x[mask] - x0[mask]) / denominator[mask]
        phase = phase0 + (phase1 - phase0) * (x[mask] - x0[mask]) / denominator[mask]
        result[mask] = mag * np.exp(1j * phase)
    else:
        logger.error("interpolation mode {} not implemented".format(interpolation_method))
        raise NotImplementedError
    result[~mask] = y0[~mask]
    return result


def get_group_delay(vector_effective_length, df):
    """
    helper function to calculate the group delay from the vector effecitve length

    Parameters
    ----------
    vector_effective_length: complex float
        the vector effective length of an antenna
    df: float
        the size of a frequency bin

    Returns
    -------
    dt: float
        the group delay


    """
    return -np.diff(np.unwrap(np.angle(vector_effective_length))) / df / units.ns / 2 / np.pi


def parse_RNOG_XFDTD_file(path_gain, path_phases, encoding = None):
    """"
    reads in XFDTD data

    Parameters
    ----------
    path_gain: string
        path to gain file
    path_phases:
        path to phases file

    Returns
    -------
    all paramters of the file as numpy arrays
    """""

    with open(path_gain, 'r', encoding = encoding) as fin:
        ff = []
        phis = []
        thetas = []
        gain_theta = []
        gain_phi = []
        csv_reader = csv.reader(fin, delimiter=',')
        line_count = 0
        for row in csv_reader:
            if 1:  # (line_count % 2) == 0:
                if line_count != 0:
                    ff.append(float(row[0]))
                    thetas.append(float(row[1]))
                    phis.append(float(row[2]))
                    gain_phi.append(float(row[3]))
                    gain_theta.append(float(row[4]))

            line_count += 1

    with open(path_phases, 'r', encoding = encoding) as fin:
        phase_phi = []
        phase_theta = []
        csv_reader = csv.reader(fin, delimiter=',')
        line_count = 0
        for row in csv_reader:
            if 1:  # (line_count % 2) == 0:
                if line_count != 0:
                    complex = float(row[3]) + 1j * float(row[4])
                    phase_phi.append(cmath.phase(complex))
                    complex = float(row[5]) + 1j * float(row[6])
                    phase_theta.append(cmath.phase(complex))

            line_count += 1

    return np.array(ff), np.array(phis), np.array(thetas), np.array(gain_phi), np.array(gain_theta), np.array(phase_phi), np.array(phase_theta)


def preprocess_RNOG_XFDTD(path_gain, path_phases, outputfilename, n_index=1.74, encoding = None):
    """"
    Preprocess an antenna pattern in XFDTD file format. The vector effective length is calculated and the output is saved to the NuRadioReco pickle format.

    This conversion function ASSUMES THAT THE XFDTD SIMULATION IS DONE IN AIR! HERE WE DO A FIRST ORDER RESCALING
    TO A DIFFERENT INDEX OF REFRACTION by just rescaling the frequencies by f -> f/n.

    Parameters
    ----------
    path_gain: string
        path to gain file
    path_phases: string
        path to phases file
    outputfilename: string
        path to outputfilename
    n_index: float
        refractive index for requested antenna file. The method assumes that simulations are done in air (n = 1)
    """

    ff, phi, theta, gain_phi, gain_theta, phase_phi, phase_theta = parse_RNOG_XFDTD_file(path_gain, path_phases, encoding = encoding)
    c = constants.c * units.m / units.s
    Z_0 = 119.9169 * np.pi # free space impedance

    theta = np.deg2rad(theta)
    phi = np.deg2rad(phi)

    wavelength = c / np.array(ff)

    H_theta = wavelength * (50 / (4 * np.pi * Z_0)) ** 0.5 * gain_theta ** 0.5 * np.exp(1j * phase_theta)
    H_phi = wavelength * (50 / (4 * np.pi * Z_0)) ** 0.5 * gain_phi ** 0.5 * np.exp(1j * phase_phi)

    # orientation and rotation angles of the antenna for which the pattern is given
    zen_boresight = 0
    azi_boresight = 0
    zen_ori = 0.5 * np.pi
    azi_ori = 0

    index = np.lexsort((theta, phi, ff))
    ff = np.array(ff)[index]
    phi = phi[index]
    theta = theta[index]
    H_phi = np.array(H_phi)[index]
    H_theta = np.array(H_theta)[index]

    # rescale frequencies from air to medium with `n_index`
    ff = ff / n_index

    with open(outputfilename, 'wb') as fout:
        pickle.dump([zen_boresight, azi_boresight, zen_ori, azi_ori, ff, theta, phi, H_phi, H_theta], fout, protocol=2)


def parse_WIPLD_file(ad1, ra1, orientation, gen_num=1, s_parameters=None):
    """
    reads in WIPLD data

    Parameters
    ----------
    ad1: string
        path to ad1 file
    ra1: string
        path to radiation pattern file
    orientation: string
        path to orientation file
    gen_num: int
        which antenna (one or two) to pull from
    s_parameters: list of 2 ints
        determines which s-parametr to extract (ex: [1,2] extracts S_12 parameter).

    Returns
    -------
    all parameters of the files
    """
    if s_parameters is None:
        s_parameters = [1, 1]
    boresight, tines = np.loadtxt(orientation, delimiter=',')
    orientation_theta, orientation_phi = hp.cartesian_to_spherical(*boresight)
    rotation_theta, rotation_phi = hp.cartesian_to_spherical(*tines)

    ad1_data = np.loadtxt(ad1, comments='>')
    S_1 = ad1_data[:, 1]
    S_2 = ad1_data[:, 2]
    mask = (S_1 == s_parameters[0]) & (S_2 == s_parameters[1])
    ff = ad1_data[:, 0][mask] * units.GHz
    Re_Z = ad1_data[:, 5][mask] * units.ohm
    Im_Z = ad1_data[:, 6][mask] * units.ohm
    Z = Re_Z + 1j * Im_Z

    Re_S = ad1_data[:, 7][mask]
    Im_S = ad1_data[:, 8][mask]
    S = Re_S + 1j * Im_S
    with open(ra1, 'r') as fin:
        ff2 = []
        phis = []
        thetas = []
        Ephis = []
        Ethetas = []
        gains = []
        f = None
        skip = False
        for line in fin.readlines():
            if line.strip().startswith('>'):
                skip = False
                if int(line.split()[3]) != gen_num:
                    skip = True
                else:
                    logger.debug(line.split())
                f = float(line.split()[4])
            else:
                if skip:
                    continue
                ff2.append(f * units.GHz)
                phi, theta, ReEphi, ImEphi, ReEtheta, ImEtheta, gain, gaindb = line.split()
                phis.append(float(phi))
                thetas.append(float(theta))
                Ephis.append(float(ReEphi) + 1j * float(ImEphi))
                Ethetas.append(float(ReEtheta) + 1j * float(ImEtheta))
                gains.append(float(gain))

        if not np.array_equal(ff, np.unique(np.array(ff2))):
            logger.error("error in parsing WIPLD simulation, frequencies of ad1 and ra1 files do not match!")
            return None
        logger.debug(np.unique(np.array(phis)))
        logger.debug(np.unique(np.array(thetas)))
        return orientation_theta, orientation_phi, rotation_theta, rotation_phi, ff, Z, S, np.array(ff2), np.deg2rad(
            np.array(phis)), np.deg2rad(np.array(thetas)), np.array(Ephis), np.array(Ethetas), np.array(gains)


def preprocess_WIPLD_old(path, gen_num=1, s_parameters=None):
    """
    preprocesses WIPLD file

    this function implements the older insufficient calculation of the vector effective length. This VEL only
    relates the incident electric field to the open circuit voltage and not the voltage in a 50 Ohm system.

    Parameters
    ----------
    path: string
        path to folder containing ad1, ra1, and orientation files.
    gen_num: int
        which antenna (one or two) to pull from
    s_parameters: list of 2 ints
        determines which s-parametr to extract (ex: [1,2] extracts S_12 parameter).

    Returns
    -------
    orientation theta: float
        orientation of the antenna, as a zenith angle (0deg is the zenith, 180deg is straight down); for LPDA: outward along boresight; for dipoles: upward along axis of azimuthal symmetry
    orientation phi: float
        orientation of the antenna, as an azimuth angle (counting from East counterclockwise); for LPDA: outward along boresight; for dipoles: upward along axis of azimuthal symmetry
    rotation theta: float
        rotation of the antenna, is perpendicular to 'orientation', for LPDAs: vector perpendicular to the plane containing the the tines
    rotation phi: float
        rotation of the antenna, is perpendicular to 'orientation', for LPDAs: vector perpendicular to the plane containing the the tines
    ff2: array of floats
        array of frequencies
    theta: float
        zenith angle of inicdent electric field
    phi: float
        azimuth angle of incident electric field
    H_phi: float
        the complex realized vector effective length of the ePhi polarization component
    H_theta: float
        the complex realized vector effective length of the eTheta polarization component
    """
    if s_parameters is None:
        s_parameters = [1, 1]
    from scipy.interpolate import interp1d
    c = constants.c * units.m / units.s
    Z_0 = 119.9169 * np.pi * units.ohm
    split = os.path.split(os.path.dirname(path))
    name = split[1]
    path = split[0]

    orientation_theta, orientation_phi, rotation_theta, rotation_phi, ff, Z, S, ff2, phi, theta, Iphi, Itheta, gains = parse_WIPLD_file(
        os.path.join(path, name, '{}.ad1'.format(name)),
        os.path.join(path, name, '{}.ra1'.format(name)),
        os.path.join(path, name, '{}.orientation'.format(name)),
        gen_num=gen_num, s_parameters=s_parameters)

    theta = 0.5 * np.pi - theta  # 90deg - theta because in WIPL D the theta angle is defined differently

    # sort with increasing frequency, increasing phi, and increasing theta
    index = np.lexsort((theta, phi, ff2))
    ff2 = ff2[index]
    phi = phi[index]
    theta = theta[index]
    Iphi = Iphi[index]
    Itheta = Itheta[index]

    get_Z = interp1d(ff, Z, kind='nearest')
    wavelength = c / ff2
    H_phi = (2 * wavelength * get_Z(ff2) * Iphi) / Z_0 / 1j
    H_theta = (2 * wavelength * get_Z(ff2) * Itheta) / Z_0 / 1j

    return orientation_theta, orientation_phi, rotation_theta, rotation_phi, ff2, theta, phi, H_phi, H_theta


#     H = wavelength * (np.real(get_Z(ff2)) / (np.pi * Z_0)) ** 0.5 * gains ** 0.5


def save_preprocessed_WIPLD_old(path):
    """
    saves preprocessed WIPLD files to a pickle file

    Parameters
    ----------
    path: string
        path to folder containing ad1, ra1, and orientation files.
    """
    orientation_theta, orientation_phi, rotation_theta, rotation_phi, ff2, theta, phi, H_phi, H_theta = preprocess_WIPLD_old(
        path)
    split = os.path.split(os.path.dirname(path))
    name = split[1]
    path = split[0]
    output_filename = '{}.pkl'.format(os.path.join(path, name, name))
    with open(output_filename, 'wb') as fout:
        logger.info('saving output to {}'.format(output_filename))
        pickle.dump([orientation_theta, orientation_phi, rotation_theta, rotation_phi, ff2, theta, phi, H_phi, H_theta],
                    fout, protocol=4)


def preprocess_WIPLD(path, gen_num=1, s_parameters=None):
    """
    preprocesses WIPLD file

    this function implements the older insufficient calculation of the vector effective length. This VEL only
    relates the incident electric field to the open circuit voltage and not the voltage in a 50 Ohm system.

    Parameters
    ----------
    path: string
        path to folder containing ad1, ra1, and orientation files.
    gen_num: int
        which antenna (one or two) to pull from
    s_parameters: list of 2 ints
        determines which s-parametr to extract (ex: [1,2] extracts S_12 parameter).

    Returns
    -------
    orientation theta: float
        orientation of the antenna, as a zenith angle (0deg is the zenith, 180deg is straight down); for LPDA: outward along boresight; for dipoles: upward along axis of azimuthal symmetry
    orientation phi: float
        orientation of the antenna, as an azimuth angle (counting from East counterclockwise); for LPDA: outward along boresight; for dipoles: upward along axis of azimuthal symmetry
    rotation theta: float
        rotation of the antenna, is perpendicular to 'orientation', for LPDAs: vector perpendicular to the plane containing the the tines
    rotation phi: float
        rotation of the antenna, is perpendicular to 'orientation', for LPDAs: vector perpendicular to the plane containing the the tines
    ff2: array of floats
        array of frequencies
    theta: float
        zenith angle of inicdent electric field
    phi: float
        azimuth angle of incident electric field
    H_phi: float
        the complex realized vector effective length of the ePhi polarization component
    H_theta: float
        the complex realized vector effective length of the eTheta polarization component
    """
    if s_parameters is None:
        s_parameters = [1, 1]
    from scipy.interpolate import interp1d
    c = constants.c * units.m / units.s
    Z_0 = 119.9169 * np.pi * units.ohm
    split = os.path.split(os.path.dirname(path))
    name = split[1]
    path = split[0]

    orientation_theta, orientation_phi, rotation_theta, rotation_phi, ff, Z, S, ff2, phi, theta, Iphi, Itheta, gains = parse_WIPLD_file(
        os.path.join(path, name, '{}.ad1'.format(name)),
        os.path.join(path, name, '{}.ra1'.format(name)),
        os.path.join(path, name, '{}.orientation'.format(name)),
        gen_num=gen_num, s_parameters=s_parameters)

    theta = 0.5 * np.pi - theta  # 90deg - theta because in WIPL D the theta angle is defined differently

    # sort with increasing frequency, increasing phi, and increasing theta
    index = np.lexsort((theta, phi, ff2))
    ff2 = ff2[index]
    phi = phi[index]
    theta = theta[index]
    Iphi = Iphi[index]
    Itheta = Itheta[index]

    #     get_Z = interp1d(ff, Z, kind='nearest')
    get_S = interp1d(ff, S, kind='nearest')
    wavelength = c / ff2
    V = 1 * units.V
    Z_L = 50 * units.ohm
    H_phi = wavelength * (1 + get_S(ff2)) * Iphi * Z_L / Z_0 / 1j / V
    H_theta = wavelength * (1 + get_S(ff2)) * Itheta * Z_L / Z_0 / 1j / V

    #     H = wavelength * (np.real(get_Z(ff2)) / (np.pi * Z_0)) ** 0.5 * gains ** 0.5
    return orientation_theta, orientation_phi, rotation_theta, rotation_phi, ff2, theta, phi, H_phi, H_theta


#     output_filename = '{}.pkl'.format(os.path.join(path, name, name))
#     with open(output_filename, 'wb') as fout:
#         logger.info('saving output to {}'.format(output_filename))
#         pickle.dump([orientation_theta, orientation_phi, rotation_theta, rotation_phi, ff2, theta, phi, H_phi, H_theta], fout, protocol=4)


def save_preprocessed_WIPLD(path):
    """
    saves preprocessed WIPLD files to a pickle file

    Parameters
    ----------
    path: string
        path to folder containing ad1, ra1, and orientation files.
    """
    orientation_theta, orientation_phi, rotation_theta, rotation_phi, ff2, theta, phi, H_phi, H_theta = preprocess_WIPLD(
        path)
    split = os.path.split(os.path.dirname(path))
    name = split[1]
    path = split[0]
    output_filename = '{}.pkl'.format(os.path.join(path, name, name))
    with open(output_filename, 'wb') as fout:
        logger.info('saving output to {}'.format(output_filename))
        pickle.dump([orientation_theta, orientation_phi, rotation_theta, rotation_phi, ff2, theta, phi, H_phi, H_theta],
                    fout, protocol=4)


def save_preprocessed_WIPLD_forARA(path):
    """
    this function saves the realized gain in an ARASim readable format

    Parameters
    ----------
    path: string
        path to folder containing ad1, ra1, and orientation files.
    """
    from scipy.interpolate import interp1d
    c = constants.c * units.m / units.s
    Z_0 = 119.9169 * np.pi * units.ohm
    split = os.path.split(os.path.dirname(path))
    name = split[1]
    path = split[0]

    orientation_theta, orientation_phi, rotation_theta, rotation_phi, ff, Z, S, ff2, phi, theta, Iphi, Itheta, gains = parse_WIPLD_file(
        os.path.join(path, name, '{}.ad1'.format(name)),
        os.path.join(path, name, '{}.ra1'.format(name)),
        os.path.join(path, name, '{}.orientation'.format(name)))

    theta = 0.5 * np.pi - theta  # 90deg - theta because in WIPL D the theta angle is defined differently

    # sort with increasing frequency, increasing phi, and increasing theta
    index = np.lexsort((theta, phi, ff2))
    ff2 = ff2[index]
    phi = phi[index]
    theta = theta[index]
    Iphi = Iphi[index]
    Itheta = Itheta[index]

    wavelength = c / ff2
    V = 1 * units.V
    Z_L = 50 * units.ohm

    get_S = interp1d(ff, S, kind='nearest')
    Gr = gains * (1 - np.abs(get_S(ff2)) ** 2)
    H_phi = wavelength * (1 + get_S(ff2)) * Iphi * Z_L / Z_0 / 1j / V
    H_theta = wavelength * (1 + get_S(ff2)) * Itheta * Z_L / Z_0 / 1j / V

    output_filename = '{}.ara'.format(os.path.join(path, name, name))
    with open(output_filename, 'w') as fout:
        for f in sorted(np.unique(ff2)):
            fout.write("freq : {} MHz\n".format(f / units.MHz))
            fout.write("SWR : ???\n")
            fout.write("Theta   Phi      Gain(dB)          Gain          Phase(deg)\n")
            mask = ff2 == f
            for i in range(np.sum(mask)):
                fout.write("{:.4f} {:.4f} {:.4g} {:.4g} {:.2f} {:.2f}\n".format(theta[mask][i] / units.deg,
                                                                                phi[mask][i] / units.deg,
                                                                                0,
                                                                                Gr[mask][i],
                                                                                np.angle(H_theta[mask][i]) / units.deg,
                                                                                np.angle(H_phi[mask][i]) / units.deg))

def get_pickle_antenna_response(path):
    """
    opens and return the pickle file containing the preprocessed e.g. WIPL-D antenna simulation in NuRadioReco conventions.

    If the pickle file is not present on the local file system, or if the file is outdated (verified via a sha1 hash sum),
    the file will be downloaded from a central data server

    Parameters
    ----------
    path: string
        the path to the pickle file

    Returns
    -------
    res: 9 lists
        list containing the following elements:

        * orientation_theta: float
            orientation of the antenna, as a zenith angle (0deg is the zenith, 180deg is straight down); for LPDA: outward along boresight; for dipoles: upward along axis of azimuthal symmetry
        * orientation_phi: float
            orientation of the antenna, as an azimuth angle (counting from East counterclockwise); for LPDA: outward along boresight; for dipoles: upward along axis of azimuthal symmetry
        * rotation_theta: float
            rotation of the antenna, is perpendicular to 'orientation', for LPDAs: vector perpendicular to the plane containing the the tines
        * rotation_phi: float
            rotation of the antenna, is perpendicular to 'orientation', for LPDAs: vector perpendicular to the plane containing the the tines
        * ff: array of floats
            array of frequencies
        * thetas: array of floats
            zenith angle of inicdent electric field
        * phis: array of floats
            azimuth angle of incident electric field
        * H_phi: array of floats
            the complex realized vector effective length of the ePhi polarization component
        * H_theta: array of floats
            the complex realized vector effective length of the eTheta polarization component

    """

    download_file = False

    # check if gziped pickle file already exists
    if not os.path.exists(path):
        logger.status("antenna pattern {} does not exist, file will be downloaded".format(path))
        download_file = True

    if os.path.exists(path):
        BUF_SIZE = 65536 * 2 ** 4  # lets read stuff in 64kb chunks!
        import hashlib
        import json
        sha1 = hashlib.sha1()
        with open(path, 'rb') as f:
            while True:
                data = f.read(BUF_SIZE)
                if not data:
                    break
                sha1.update(data)

        antenna_directory = os.path.dirname(os.path.abspath(__file__))
        with open(os.path.join(antenna_directory, 'antenna_models_hash.json'), 'r') as fin:
            antenna_hashs = json.load(fin)
            if os.path.basename(path) in antenna_hashs.keys():
                if sha1.hexdigest() != antenna_hashs[os.path.basename(path)]:
                    logger.status("antenna model {} has changed on the server. downloading newest version...".format(
                        os.path.basename(path)))
                    os.remove(path) # remove outdated file
                    download_file = True
            else:
<<<<<<< HEAD
                #logger.status("no hash sum of {} available, skipping up-to-date check".format(os.path.basename(path)))
                pass
=======
                logger.warning("no hash sum of {} available, skipping up-to-date check".format(os.path.basename(path)))
>>>>>>> f3f146de

    if download_file:
        # does not exist yet -> download file
        from NuRadioReco.utilities.dataservers import download_from_dataserver

        antenna_pattern_name = os.path.splitext(os.path.basename(path))[0]
        remote_path = 'AntennaModels/{name}/{name}.pkl'.format(name=antenna_pattern_name)

        download_from_dataserver(remote_path, path)

    #         # does not exist yet -> precalculating WIPLD simulations from raw WIPLD output
    #         preprocess_WIPLD(path)
    res = io_utilities.read_pickle(path, encoding='bytes')
    return res


def parse_AERA_XML_file(path):
    import xml.etree.ElementTree as ET

    if not os.path.exists(path):
        logger.error("AERA antenna file {} not found".format(path))
        raise OSError

    antenna_file = open(path, "rb")

    antenna_data = "<antenna>" + antenna_file.read() + "</antenna>"  # add pseudo root element

    # get root element
    root = ET.fromstring(antenna_data)

    # get frequencies and angles
    frequencies_node = root.find("./frequency")
    frequencies = np.array(frequencies_node.text.strip().split(), dtype=float) * units.MHz

    theta_node = root.find("./theta")
    thetas = np.array(theta_node.text.strip().split(), dtype=float) * units.deg

    phi_node = root.find("./phi")
    phis = np.array(phi_node.text.strip().split(), dtype=float) * units.deg

    n_freqs = len(frequencies)
    n_angles = len(phis)

    # get amplitude and phase
    theta_amps = np.zeros((n_freqs, n_angles))
    theta_phases = np.zeros((n_freqs, n_angles))
    phi_amps = np.zeros((n_freqs, n_angles))
    phi_phases = np.zeros((n_freqs, n_angles))

    for iFreq, freq in enumerate(frequencies / units.MHz):
        freq_string = "%.2f" % freq

        theta_amp_node = root.find("./EAHTheta_amp[@idfreq='%s']" % freq_string)

        # check string
        if theta_amp_node is None:
            freq_string = "%.1f" % freq

        theta_amp_node = root.find("./EAHTheta_amp[@idfreq='%s']" % freq_string)
        theta_amps[iFreq] = np.array(theta_amp_node.text.strip().split(), dtype=float) * units.m

        theta_phase_node = root.find("./EAHTheta_phase[@idfreq='%s']" % freq_string)
        theta_phases[iFreq] = np.deg2rad(np.array(theta_phase_node.text.strip().split(" "), dtype=float))

        phi_amp_node = root.find("./EAHPhi_amp[@idfreq='%s']" % freq_string)
        phi_amps[iFreq] = np.array(phi_amp_node.text.strip().split(), dtype=float) * units.m

        phi_phase_node = root.find("./EAHPhi_phase[@idfreq='%s']" % freq_string)
        phi_phases[iFreq] = np.deg2rad(np.array(phi_phase_node.text.strip().split(), dtype=float))

    return frequencies, phis, thetas, phi_amps, phi_phases, theta_amps, theta_phases


def preprocess_AERA(path):
    frequencies, phis, thetas, phi_amps, phi_phases, theta_amps, theta_phases = parse_AERA_XML_file(path)

    n_freqs = len(frequencies)
    n_angles = len(phis)

    def P2R(magnitude, phase):
        return magnitude * np.exp(1j * phase)

    VEL_thetas = P2R(theta_amps, theta_phases)
    VEL_phis = P2R(phi_amps, phi_phases)

    # (angle) -> (freq * angle)
    thetas = np.tile(thetas, n_freqs)
    phis = np.tile(phis, n_freqs)

    # (freq) -> (freq * angles)
    ff = np.repeat(frequencies, n_angles)

    # sort with increasing frequency, increasing phi, and increasing theta
    index = np.lexsort((thetas, phis, ff))
    VEL_thetas = VEL_thetas.flatten()[index]
    VEL_phis = VEL_phis.flatten()[index]

    # (angle) -> (freq * angle)
    theta = np.tile(thetas, n_freqs)[index]
    phi = np.tile(phis, n_freqs)[index]

    # to avoid issues when deviding throw H (H=0 is ignored)
    # |H| < 0.1 should not happen between 30 - 80 MHz
    H_phi = np.where(np.abs(VEL_phis) > 0.01, VEL_phis, 0)
    H_theta = np.where(np.abs(VEL_thetas) > 0.01, VEL_thetas, 0)

    # values for a upwards pointing LPDA with the arm aligned to the magnetic field
    orientation_theta, orientation_phi, rotation_theta, rotation_phi = 0 * units.deg, 0 * units.deg, 90 * units.deg, 90 * units.deg

    fname = os.path.split(os.path.basename(path))[1].replace('.xml', '')
    output_filename = '{}_InfAir.pkl'.format(os.path.join(path_to_antennamodels, fname, fname))

    directory = os.path.dirname(output_filename)
    if not os.path.exists(directory):
        os.makedirs(directory)

    with open(output_filename, 'wb') as fout:
        logger.info('saving output to {}'.format(output_filename))
        pickle.dump([orientation_theta, orientation_phi, rotation_theta, rotation_phi, ff, theta, phi, H_phi, H_theta],
                    fout, protocol=4)


def parse_ARA_file(ara):
    """
    Helper function that parses the ARAsim ASCII files containig antenna responses

    Parameters
    ----------
    ara: string
        path to the file

    Returns
    -------
    ff: array of floats
        frequencies
    thetas: array of floats
        zenith angle of inicdent electric field
    phis: array of floats
        azimuth angle of inicdent electric field
    gains: array of floats
        corresponding linear gain values
    phases: array of floats
        corresponding phases
     """
    with open(ara, 'r') as fin:
        ff = []
        phis = []
        thetas = []
        gains = []
        phases = []
        f = None
        tmp_phi0_lines = []
        for line in fin.readlines():
            if line.strip().startswith('freq'):
                # add phi = 360deg = 0deg to data structure (to allow for a automated interpolation
                f = float(line.replace(" ", "").replace("freq", "").replace(":", "").replace("MHz", ""))
                continue
            if line.strip().startswith('SWR'):
                continue
            if line.strip().startswith('Theta'):
                continue
            ff.append(f * units.MHz)
            theta, phi, gaindB, gain, phase = line.split()
            if float(phi) == 0:
                tmp_phi0_lines.append(line)
            phis.append(float(phi) * units.deg)
            thetas.append(float(theta) * units.deg)
            gains.append(float(gain))
            phases.append(float(phase) * units.deg)
            if float(phi) == 355 and float(theta) == 180:
                for i, tline in enumerate(tmp_phi0_lines):
                    ff.append(f * units.MHz)
                    theta, phi, gaindB, gain, phase = tline.split()
                    if i == 0:
                        logger.debug("{} {} {} {} {} {}".format(f, theta, phi, gaindB, gain, phase))
                    phis.append(360. * units.deg)
                    thetas.append(float(theta) * units.deg)
                    gains.append(float(gain))
                    phases.append(float(phase) * units.deg)
                tmp_phi0_lines = []

        return np.array(ff), np.array(phis), np.array(thetas), np.array(gains), np.array(phases)


def preprocess_ARA(path):
    """
    preprocess an antenna pattern in the ARASim ASCII file format.

    The vector effective length is calculated and
    the output is saved to the NuRadioReco pickle format.

    Parameters
    ----------
    path: string
        the path to the file

    """
    c = constants.c * units.m / units.s
    Z_0 = 119.9169 * np.pi
    split = os.path.split(os.path.dirname(path))
    name = split[1]
    path = split[0]
    orientation_theta, orientation_phi, rotation_theta, rotation_phi, ff, phi, theta, gain, phase = parse_ARA_file(
        os.path.join(path, name, '{}.txt'.format(name)),
        os.path.join(path, name, '{}.orientation'.format(name)))

    wavelength = c / ff
    H_theta = wavelength * (50 / (np.pi * Z_0)) ** 0.5 * gain ** 0.5  # * np.exp(1j * phase)  ## do not use phases, this will screw up the interpolation
    H_phi = H_theta * 1e-3
    output_filename = '{}.pkl'.format(os.path.join(path, name, name))
    with open(output_filename, 'wb') as fout:
        logger.info('saving output to {}'.format(output_filename))
        pickle.dump([orientation_theta, orientation_phi, rotation_theta, rotation_phi, ff, theta, phi, H_phi, H_theta],
                    fout, protocol=4)


def parse_HFSS_file(hfss):
    """
    Helper function that parses the HFSS files containig antenna responses

    Parameters
    ----------
    hfss: string
        path to the file

    Returns
    -------
    ff: array of floats
        frequencies
    thetas: array of floats
        zenith angle of inicdent electric field
    phis: array of floats
        azimuth angle of inicdent electric field
    magnitudes_theta: array of floats
        corresponding logarithmic magnitude values theta component
    magnitudes_phi: array of floats
        corresponding logarithmic magnitude values phi component
    phases_phi: array of floats
        corresponding phases phi component
    phases_theta: array of floats
        corresponding phases theta component
     """
    ff, phi, theta, mag_phi, mag_theta, phase_phi, phase_theta = [], [], [], [], [], [], []
    import re

    with open(hfss, 'r') as csv_file:

        for j, row in enumerate(csv_file.readlines()):

            if j == 0:
                array_names = row.split(',')
            else:
                array = row.split(',')
                for i in range(len(array_names)):
                    if 'Freq' in array_names[i]:
                        freq = array[i]
                    if 'log10(mag(rEPhi))' in array_names[i]:
                        mag_phi.append(float(array[i]))
                        ff.append(float(freq) * units.MHz)

                        p = re.search("Phi='(.+?)deg'", array_names[i])
                        t = re.search("Theta='(.+?)deg'", array_names[i])
                        phi.append(np.deg2rad(int(p.group(1))))
                        theta.append(np.deg2rad(int(t.group(1))))
                    if 'log10(mag(rETheta))' in array_names[i]:
                        mag_theta.append(float(array[i]))
                    if 'ang_rad(rEPhi)' in array_names[i]:
                        phase_phi.append(float(array[i]))
                    if 'ang_rad(rETheta)' in array_names[i]:
                        phase_theta.append(float(array[i]))

        for i in range(len(np.unique(ff)) + 1):
            for arr in [theta, mag_theta, mag_phi, phase_theta, phase_phi, ff, phi]:
                arr[(i - 1) * len(ff) / len(np.unique(ff)):i * len(ff) / len(np.unique(ff))] = [x for _, x in sorted(
                    zip(phi[(i - 1) * len(ff) / len(np.unique(ff)):i * len(ff) / len(np.unique(ff))],
                        arr[(i - 1) * len(ff) / len(np.unique(ff)):i * len(ff) / len(np.unique(ff))]),
                    key=lambda pair: pair[0])]

        return np.array(ff), np.array(phi), np.array(theta), np.array(mag_phi), np.array(mag_theta), np.array(
            phase_phi), np.array(phase_theta)


def preprocess_HFSS(path):
    """
    preprocess an antenna pattern in the HFSS file format. The realized vector effective length is calculated and the output is saved in the NuRadioReco pickle format.

    The vector effective length calculation still needs to be verified.

    The frequencies, theta, phi, magnitude theta, magnitude phi, phase theta and phase phi are read from the csv file and than ordered according to the NuRadioReco format.


    Parameters
    ----------
    path: string
        the path to the file

    """

    split = os.path.split(os.path.dirname(path))
    name = split[1]
    path = split[0]

    ff, phi, theta, mag_phi, mag_theta, phase_phi, phase_theta = parse_HFSS_file(
        (os.path.join(path, name, '{}.csv'.format(name))))
    mag_theta = 10 ** (mag_theta / 10)
    mag_phi = 10 ** (mag_phi / 10)
    gain_theta = 4.0 * np.pi * (mag_theta ** 2) / (2 * 120 * np.pi)
    gain_phi = 4.0 * np.pi * (mag_phi ** 2) / (2 * 120 * np.pi)
    c = constants.c * units.m / units.s
    Z_0 = 119.9169 * np.pi
    wavelength = c / np.array(ff)
    n_index = 1.78

    H_theta = wavelength / n_index ** 0.5 * (50 / (4 * np.pi * Z_0)) ** 0.5 * gain_theta ** 0.5 * np.exp(
        1j * phase_theta)
    H_phi = wavelength / n_index ** 0.5 * (50 / (4 * np.pi * Z_0)) ** 0.5 * gain_phi ** 0.5 * np.exp(1j * phase_phi)

    orientation_theta = 0
    orientation_phi = 0
    rotation_theta = 0
    rotation_phi = 0

    output_filename = '{}.pkl'.format(os.path.join(path, name, name))

    with open(output_filename, 'wb') as fout:
        logger.info('saving output to {}'.format(output_filename))
        pickle.dump([orientation_theta, orientation_phi, rotation_theta, rotation_phi, ff, theta, phi, H_phi, H_theta],
                    fout, protocol=4)


def preprocess_XFDTD(path):
    """
    preprocess an antenna pattern in the XFDTD file format. The realized vector effective length is calculated and
    the output is saved to the NuRadioReco pickle format.

    Parameters
    ----------
    path: string
        the path to the file

    """
    split = os.path.split(os.path.dirname(path))
    name = split[1]
    path = split[0]

    import yaml
    with open(os.path.join(path, name, '{}.yaml'.format(name))) as fin:
        info = yaml.load(fin)
        orientation_theta, orientation_phi = hp.cartesian_to_spherical(*info['boresight_direction'])
        rotation_theta, rotation_phi = hp.cartesian_to_spherical(*info['orientation'])
        n_index = info['n']

        c = constants.c * units.m / units.s
        Z_0 = 119.9169 * np.pi
        ff, phi, theta, gain, phase = parse_ARA_file(os.path.join(path, name, '{}.txt'.format(name)))
        wavelength = c / ff
        H = wavelength / n_index ** 0.5 * (50 / (4 * np.pi * Z_0)) ** 0.5 * gain ** 0.5 * np.exp(1j * phase)
        if info['type'] == 'Vpol':
            H_theta = H
            H_phi = H * 1e-6
        elif info['type'] == 'Hpol':
            H_theta = H * 1e-6
            H_phi = H
        else:
            logger.error("antenna type {} not understood".format(info['type']))
            raise NotImplementedError("antenna type {} not understood".format(info['type']))

        output_filename = '{}.pkl'.format(os.path.join(path, name, name))
        with open(output_filename, 'wb') as fout:
            logger.info('saving output to {}'.format(output_filename))
            pickle.dump(
                [orientation_theta, orientation_phi, rotation_theta, rotation_phi, ff, theta, phi, H_phi, H_theta],
                fout, protocol=4)


def parse_LOFAR_txt_file(path_theta, path_phi):
    """
    Extract the values from a simulation file for the LOFAR LBA antenna model.

    Parameters
    ----------
    path_theta : str
        Path to the file containing the values for the theta component
    path_phi : str
        Path to the file containing the values for the phi component

    """
    freq, theta, phi, real_theta, imaginary_theta = np.genfromtxt(path_theta, skip_header=1).T
    freq2, theta2, phi2, real_phi, imaginary_phi = np.genfromtxt(path_phi, skip_header=1).T

    if not np.all(freq == freq2) or not np.all(theta == theta2) or not np.all(phi == phi2):
        raise ValueError("Values in theta and phi files do not match")

    # Convert units to NRR system
    freq *= units.MHz
    theta *= units.deg
    phi *= units.deg

    # Add the weird -1 to the theta component
    real_theta *= -1
    imaginary_theta *= -1

    return freq, theta, phi, real_theta, imaginary_theta, real_phi, imaginary_phi


def preprocess_LOFAR_txt(directory, ant='LBA'):
    """
    Function to parse the LOFAR antenna model simulation files in TXT format. It extracts the
    vector effective length for all simulated frequencies, azimuth and zenith angles and dumps
    them into a pickle file according to the NuRadioReco specification.

    Parameters
    ----------
    directory : str
        The path to the directory where the TXT files are stored
    ant : str, default='LBA'
        The antenna type
    """
    path_theta = os.path.join(directory, f'{ant}_Vout_theta.txt')
    path_phi = os.path.join(directory, f'{ant}_Vout_phi.txt')

    frequencies, thetas, phis, theta_real, theta_imag, phi_real, phi_imag = parse_LOFAR_txt_file(path_theta, path_phi)

    VEL_thetas = theta_real + 1j * theta_imag
    VEL_phis = phi_real + 1j * phi_imag

    # sort with increasing frequency, increasing phi, and increasing theta
    index = np.lexsort((thetas, phis, frequencies))
    VEL_thetas = VEL_thetas.flatten()[index]
    VEL_phis = VEL_phis.flatten()[index]

    # (angle) -> (freq * angle)
    theta = thetas[index]
    phi = phis[index]

    # TODO: is the correct calculation of VEL? Felix wrote that for AERA, |H| < 0.1 should not happen...
    H_phi = VEL_phis
    H_theta = VEL_thetas

    # values for an upright LBA antenna aligned along E-W
    orientation_theta, orientation_phi, rotation_theta, rotation_phi = \
        90 * units.deg, 0 * units.deg, 0 * units.deg, 0 * units.deg

    fname = f'LOFAR_{ant}'
    output_filename = '{}.pkl'.format(os.path.join(path_to_antennamodels, fname, fname))

    directory = os.path.dirname(output_filename)
    if not os.path.exists(directory):
        os.makedirs(directory)

    with open(output_filename, 'wb') as fout:
        logger.info('saving output to {}'.format(output_filename))
        # Notice the ordering!
        pickle.dump([orientation_theta, orientation_phi, rotation_theta, rotation_phi,
                     frequencies, theta, phi, H_phi, H_theta],
                    fout, protocol=4)


class AntennaPatternBase:
    """
    base class of utility class that handles access and buffering to antenna pattern
    """

    def _get_antenna_rotation(self, orientation_theta, orientation_phi, rotation_theta, rotation_phi):
        """

        Parameters
        ----------

        """
        # define orientation of WIPL-D antenna simulation in NuRadio coordinate system
        e1 = hp.spherical_to_cartesian(self._orientation_theta, self._orientation_phi)  # boresight direction
        e2 = hp.spherical_to_cartesian(self._rotation_theta, self._rotation_phi)  # vector perpendicular to tine plane
        e3 = np.cross(e1, e2)
        E = np.array([e1, e2, e3])
        if np.linalg.norm(e3) < 0.9:
            logger.error("orientation of antenna not properly defined in WIPL-D orientation file")
            raise AssertionError("orientation of antenna not properly defined in WIPL-D orientation file")

        # get normal vectors for antenne orientation in field in NuRadio coordinate system
        a1 = hp.spherical_to_cartesian(orientation_theta, orientation_phi)
        a2 = hp.spherical_to_cartesian(rotation_theta, rotation_phi)
        a3 = np.cross(a1, a2)
        A = np.array([a1, a2, a3])
        if np.linalg.norm(a3) < 0.9:
            logger.error("orientation of antenna not properly defined detector description")
            raise AssertionError("orientation of antenna not properly defined detector description")
        from numpy.linalg import inv

        return np.matmul(inv(E), A)

    def _get_theta_and_phi(self, zenith, azimuth, orientation_theta, orientation_phi, rotation_theta, rotation_phi):
        """
        transform zenith and azimuth angle in NuRadio coordinate system to the WIPLD coordinate system.
        In addition the orientation of the antenna as deployed in the field is taken into account.

        Parameters
        ----------
        """

        rot = self._get_antenna_rotation(orientation_theta, orientation_phi, rotation_theta, rotation_phi)

        incoming_direction = hp.spherical_to_cartesian(zenith, azimuth)
        incoming_direction_WIPLD = np.dot(rot, incoming_direction.T).T
        theta, phi = hp.cartesian_to_spherical(*incoming_direction_WIPLD)
        if zenith == 180 * units.deg:
            logger.debug(incoming_direction)
            logger.debug(rot)
            logger.debug(incoming_direction_WIPLD)
        #         theta = 0.5 * np.pi - theta  # in wipl D the elevation is defined with 0deg being in the x-y plane
        #         theta = hp.get_normalized_angle(theta)
        #         phi = hp.get_normalized_angle(phi)

        logger.debug("zen/az {:.0f} {:.0f} transform to {:.0f} {:.0f}".format(zenith / units.deg,
                                                                              azimuth / units.deg,
                                                                              theta / units.deg,
                                                                              phi / units.deg))
        return theta, phi

    def get_antenna_response_vectorized(self, freq, zenith, azimuth, orientation_theta, orientation_phi, rotation_theta,
                                        rotation_phi):
        """
        get the antenna response for a specific frequency, zenith and azimuth angle

        All angles are specified in the NuRadio coordinate system. All units are in NuRadio default units

        Parameters
        ----------
        freq : float or array of floats
            frequency
        zenith : float
            zenith angle of incoming signal direction
        azimuth : float
            azimuth angle of incoming signal direction
        orientation_theta: float
            orientation of the antenna, as a zenith angle (0deg is the zenith, 180deg is straight down); for LPDA: outward along boresight; for dipoles: upward along axis of azimuthal symmetry
        orientation_phi: float
            orientation of the antenna, as an azimuth angle (counting from East counterclockwise); for LPDA: outward along boresight; for dipoles: upward along axis of azimuthal symmetry
        rotation_theta: float
            rotation of the antenna, is perpendicular to 'orientation', for LPDAs: vector perpendicular to the plane containing the the tines
        rotation_phi: float
            rotation of the antenna, is perpendicular to 'orientation', for LPDAs: vector perpendicular to the plane containing the the tines

        Returns
        -------
        VEL: dictonary of complex arrays
            theta and phi component of the vector effective length, both components
            are complex floats or arrays of complex floats
            of the same length as the frequency input
        """
        if self._notfound:
            VEL = {'theta': np.ones(len(freq), dtype=complex),
                   'phi': np.ones(len(freq), dtype=complex)}
            return VEL

        if isinstance(freq, (float, int)):
            freq = np.array([freq])
        theta, phi = self._get_theta_and_phi(zenith, azimuth, orientation_theta, orientation_phi, rotation_theta,
                                             rotation_phi)

        Vtheta_raw, Vphi_raw = self._get_antenna_response_vectorized_raw(freq, theta, phi)

        # now rotate the raw theta and phi component of the VEL into the NuRadio coordinate system.
        # As the theta and phi angles are differently defined in WIPLD and NuRadio, also the orientation of the
        # eTheta and ePhi unit vectors are different.
        cstrans = cs.cstrafo(zenith=theta, azimuth=phi)
        V_xyz_raw = cstrans.transform_from_onsky_to_ground(
            np.array([np.zeros(Vtheta_raw.shape[0]), Vtheta_raw, Vphi_raw]))
        rot = self._get_antenna_rotation(orientation_theta, orientation_phi, rotation_theta, rotation_phi)
        from numpy.linalg import inv
        V_xyz = np.dot(inv(rot), V_xyz_raw)

        cstrans2 = cs.cstrafo(zenith=zenith, azimuth=azimuth)
        V_onsky = cstrans2.transform_from_ground_to_onsky(V_xyz)
        VEL = {'theta': V_onsky[1],
               'phi': V_onsky[2]}
        return VEL


class AntennaPattern(AntennaPatternBase):
    """
    Utility class that handles access and buffering to simulated antenna pattern.
    The class accesses the NuRadioReco pickle format file which contains the preprocessed antenna pattern.

    The pickle file contains 9 lists of the following elements:

    orientation_theta: float
        orientation of the antenna, as a zenith angle (0deg is the zenith, 180deg is straight down); for LPDA: outward along boresight; for dipoles: upward along axis of azimuthal symmetry
    orientation_phi: float
        orientation of the antenna, as an azimuth angle (counting from East counterclockwise); for LPDA: outward along boresight; for dipoles: upward along axis of azimuthal symmetry
    rotation_theta: float
        rotation of the antenna, is perpendicular to 'orientation', for LPDAs: vector perpendicular to the plane containing the the tines
    rotation_phi: float
        rotation of the antenna, is perpendicular to 'orientation', for LPDAs: vector perpendicular to the plane containing the the tines
    ff: array of floats
        array of frequencies
    thetas: array of floats
        zenith angle of inicdent electric field
    phis: array of floats
        azimuth angle of incident electric field
    H_phi: array of floats
        the complex realized vector effective length of the ePhi polarization component
    H_theta: array of floats
        the complex realized vector effective length of the eTheta polarization component

    """

    def __init__(self, antenna_model, path=path_to_antennamodels,
                 interpolation_method='complex'):
        """

        Parameters
        ----------
        antenna_model: string
            name of antenna model
        path: string
            path to folder containing the antenna models
        interpolation_mode: string
            specify in which domain the interpolation should be performed, can be either

            * 'complex' (default) interpolate real and imaginary part of vector effective length
            * 'magphase' interpolate magnitude and phase of vector effective length
        """

        self._name = antenna_model
        self._interpolation_method = interpolation_method
        from time import time
        t = time()
        filename = os.path.join(path, antenna_model, "{}.pkl".format(antenna_model))
        self._notfound = False
        try:
            self._orientation_theta, self._orientation_phi, self._rotation_theta, self._rotation_phi, \
                ff, thetas, phis, H_phi, H_theta = get_pickle_antenna_response(filename)

        except IOError:
            self._notfound = True
            logger.error("antenna response for {} not found".format(antenna_model))
            raise FileNotFoundError("antenna response for {} not found".format(antenna_model))

        self.frequencies = np.unique(ff)
        self.frequency_lower_bound = self.frequencies[0]
        self.frequency_upper_bound = self.frequencies[-1]

        self.theta_angles = np.unique(thetas)
        self.theta_lower_bound = self.theta_angles[0]
        self.theta_upper_bound = self.theta_angles[-1]
        logger.debug(
            "{} thetas from {} to {}".format(len(self.theta_angles), self.theta_lower_bound, self.theta_upper_bound))

        self.phi_angles = np.unique(phis)
        self.phi_lower_bound = self.phi_angles[0]
        self.phi_upper_bound = self.phi_angles[-1]
        logger.debug("{} phis from {} to {}".format(len(self.phi_angles), self.phi_lower_bound, self.phi_upper_bound))

        self.n_freqs = len(self.frequencies)
        self.n_theta = len(self.theta_angles)
        self.n_phi = len(self.phi_angles)

        self.VEL_phi = H_phi
        self.VEL_theta = H_theta

        # additional consistency check
        for iFreq, freq in enumerate(self.frequencies):
            for iPhi, phi in enumerate(self.phi_angles):
                for iTheta, theta in enumerate(self.theta_angles):
                    index = self._get_index(iFreq, iTheta, iPhi)

                    if phi != phis[index]:
                        logger.error("phi angle has changed during theta loop {0}, {1}".format(
                            phi / units.deg, phis[index] / units.deg))
                        raise Exception("phi angle has changed during theta loop")

                    if theta != thetas[index]:
                        logger.error("theta angle has changed during theta loop {0}, {1}".format(
                            theta / units.deg, thetas[index] / units.deg))
                        raise Exception("theta angle has changed during theta loop")

                    if freq != ff[index]:
                        logger.error("frequency has changed {0}, {1}".format(
                            freq, ff[index]))
                        raise Exception("frequency has changed")

        #logger.status('loading antenna file {} took {:.0f} seconds'.format(antenna_model, time() - t))

    def _get_index(self, iFreq, iTheta, iPhi):
        """
        """
        return iFreq * self.n_theta * self.n_phi + iPhi * self.n_theta + iTheta

    def _get_antenna_response_vectorized_raw(self, freq, theta, phi):
        """
        get vector effective length in (WIPLD) coordinate system
        """
        while phi < self.phi_lower_bound:
            phi += 2 * np.pi
        while phi > self.phi_upper_bound:
            phi -= 2 * np.pi

        if hp.is_equal(theta, self.theta_upper_bound, rel_precision=1e-5):
            theta = self.theta_upper_bound
        if hp.is_equal(theta, self.theta_lower_bound, rel_precision=1e-5):
            theta = self.theta_lower_bound
        if (((phi < self.phi_lower_bound) or (phi > self.phi_upper_bound))
                or ((theta < self.theta_lower_bound) or (theta > self.theta_upper_bound))):
            logger.debug(self._name)
            logger.debug("theta bounds {0} ,{1}, {2}".format(self.theta_lower_bound, theta, self.theta_upper_bound))
            logger.debug("phi bounds {0} ,{1}, {2}".format(self.phi_lower_bound, phi, self.phi_upper_bound))
            logger.warning("theta, phi or frequency out of range, returning (0,0j)")
            logger.debug("{0},{1},{2}".format(freq, self.frequency_lower_bound, self.frequency_upper_bound))
            return 0, 0

        if self.theta_upper_bound == self.theta_lower_bound:
            iTheta_lower = 0
            iTheta_upper = 0
        else:
            iTheta_lower = np.array(np.floor(
                (theta - self.theta_lower_bound) / (self.theta_upper_bound - self.theta_lower_bound) * (
                    self.n_theta - 1)), dtype=int)
            iTheta_upper = np.array(np.ceil(
                (theta - self.theta_lower_bound) / (self.theta_upper_bound - self.theta_lower_bound) * (
                    self.n_theta - 1)), dtype=int)
        theta_lower = self.theta_angles[iTheta_lower]
        theta_upper = self.theta_angles[iTheta_upper]
        if self.phi_upper_bound == self.phi_lower_bound:
            iPhi_lower = 0
            iPhi_upper = 0
        else:
            iPhi_lower = np.array(np.floor(
                (phi - self.phi_lower_bound) / (self.phi_upper_bound - self.phi_lower_bound) * (self.n_phi - 1)),
                dtype=int)
            iPhi_upper = np.array(np.ceil(
                (phi - self.phi_lower_bound) / (self.phi_upper_bound - self.phi_lower_bound) * (self.n_phi - 1)),
                dtype=int)
        phi_lower = self.phi_angles[iPhi_lower]
        phi_upper = self.phi_angles[iPhi_upper]

        iFrequency_lower = np.array(np.floor(
            (freq - self.frequency_lower_bound) / (self.frequency_upper_bound - self.frequency_lower_bound) * (
                self.n_freqs - 1)), dtype=int)
        iFrequency_upper = np.array(np.ceil(
            (freq - self.frequency_lower_bound) / (self.frequency_upper_bound - self.frequency_lower_bound) * (
                self.n_freqs - 1)), dtype=int)
        # handling frequency out of bound cases properly
        out_of_bound_freqs_low = freq < self.frequency_lower_bound
        out_of_bound_freqs_high = freq > self.frequency_upper_bound
        iFrequency_lower[
            out_of_bound_freqs_low] = 0  # set all out of bound frequencies to its minimum/maximum possible value
        iFrequency_lower[
            out_of_bound_freqs_high] = 0  # set all out of bound frequencies to its minimum/maximum possible value
        iFrequency_upper[out_of_bound_freqs_low] = self.n_freqs - 1
        iFrequency_upper[out_of_bound_freqs_high] = self.n_freqs - 1
        frequency_lower = self.frequencies[iFrequency_lower]
        frequency_upper = self.frequencies[iFrequency_upper]

        # lower frequency bound
        # theta low
        VELt_freq_low_theta_low = interpolate_linear(
            phi, phi_lower, phi_upper,
            self.VEL_theta[self._get_index(iFrequency_lower, iTheta_lower, iPhi_lower)],
            self.VEL_theta[self._get_index(iFrequency_lower, iTheta_lower, iPhi_upper)],
            self._interpolation_method)
        VELp_freq_low_theta_low = interpolate_linear(
            phi, phi_lower, phi_upper,
            self.VEL_phi[self._get_index(iFrequency_lower, iTheta_lower, iPhi_lower)],
            self.VEL_phi[self._get_index(iFrequency_lower, iTheta_lower, iPhi_upper)],
            self._interpolation_method)

        # theta up
        VELt_freq_low_theta_up = interpolate_linear(
            phi, phi_lower, phi_upper,
            self.VEL_theta[self._get_index(iFrequency_lower, iTheta_upper, iPhi_lower)],
            self.VEL_theta[self._get_index(iFrequency_lower, iTheta_upper, iPhi_upper)],
            self._interpolation_method)
        VELp_freq_low_theta_up = interpolate_linear(
            phi, phi_lower, phi_upper,
            self.VEL_phi[self._get_index(iFrequency_lower, iTheta_upper, iPhi_lower)],
            self.VEL_phi[self._get_index(iFrequency_lower, iTheta_upper, iPhi_upper)],
            self._interpolation_method)

        VELt_freq_low = interpolate_linear(theta, theta_lower,
                                           theta_upper,
                                           VELt_freq_low_theta_low,
                                           VELt_freq_low_theta_up,
                                           self._interpolation_method)
        VELp_freq_low = interpolate_linear(theta, theta_lower,
                                           theta_upper,
                                           VELp_freq_low_theta_low,
                                           VELp_freq_low_theta_up,
                                           self._interpolation_method)

        # upper frequency bound
        # theta low
        VELt_freq_up_theta_low = interpolate_linear(
            phi, phi_lower, phi_upper,
            self.VEL_theta[self._get_index(iFrequency_upper, iTheta_lower, iPhi_lower)],
            self.VEL_theta[self._get_index(iFrequency_upper, iTheta_lower, iPhi_upper)],
            self._interpolation_method)
        VELp_freq_up_theta_low = interpolate_linear(
            phi, phi_lower, phi_upper,
            self.VEL_phi[self._get_index(iFrequency_upper, iTheta_lower, iPhi_lower)],
            self.VEL_phi[self._get_index(iFrequency_upper, iTheta_lower, iPhi_upper)],
            self._interpolation_method)

        # theta up
        VELt_freq_up_theta_up = interpolate_linear(
            phi, phi_lower, phi_upper,
            self.VEL_theta[self._get_index(iFrequency_upper, iTheta_upper, iPhi_lower)],
            self.VEL_theta[self._get_index(iFrequency_upper, iTheta_upper, iPhi_upper)],
            self._interpolation_method)
        VELp_freq_up_theta_up = interpolate_linear(
            phi, phi_lower, phi_upper,
            self.VEL_phi[self._get_index(iFrequency_upper, iTheta_upper, iPhi_lower)],
            self.VEL_phi[self._get_index(iFrequency_upper, iTheta_upper, iPhi_upper)],
            self._interpolation_method)

        VELt_freq_up = interpolate_linear(theta, theta_lower, theta_upper,
                                          VELt_freq_up_theta_low,
                                          VELt_freq_up_theta_up,
                                          self._interpolation_method)
        VELp_freq_up = interpolate_linear(theta, theta_lower, theta_upper,
                                          VELp_freq_up_theta_low,
                                          VELp_freq_up_theta_up,
                                          self._interpolation_method)

        interpolated_VELt = interpolate_linear_vectorized(freq, frequency_lower,
                                                          frequency_upper,
                                                          VELt_freq_low,
                                                          VELt_freq_up,
                                                          self._interpolation_method)
        interpolated_VELp = interpolate_linear_vectorized(freq, frequency_lower,
                                                          frequency_upper,
                                                          VELp_freq_low,
                                                          VELp_freq_up,
                                                          self._interpolation_method)

        # set all out of bound frequencies to zero
        interpolated_VELt[out_of_bound_freqs_low] = 0 + 0 * 1j
        interpolated_VELt[out_of_bound_freqs_high] = 0 + 0 * 1j
        interpolated_VELp[out_of_bound_freqs_low] = 0 + 0 * 1j
        interpolated_VELp[out_of_bound_freqs_high] = 0 + 0 * 1j
        return interpolated_VELt, interpolated_VELp


class AntennaPatternAnalytic(AntennaPatternBase):
    """
    utility class that handles access and buffering to analytic antenna pattern
    """

    def __init__(self, antenna_model, cutoff_freq=50 * units.MHz):
        """

        """
        self._notfound = False
        self._model = antenna_model
        self._cutoff_freq = cutoff_freq
        if self._model == 'analytic_LPDA':
            # LPDA dummy model points towards z direction and has its tines in the y-z plane
            logger.info("setting boresight direction")
            self._orientation_theta = 0 * units.deg
            self._orientation_phi = 0 * units.deg
            self._rotation_theta = 90 * units.deg
            self._rotation_phi = 0 * units.deg

    def parametric_phase(self, freq, phase_type='theoretical'):
        """

        """
        if phase_type == 'frontlobe_lpda':
            a = 100 * (freq - 400 * units.MHz) ** 2 - 20
            a[np.where(freq > 400 * units.MHz)] -= 0.00007 * (
                freq[np.where(freq > 400 * units.MHz)] - 400 * units.MHz) ** 2
        elif phase_type == 'side_lpda':
            a = 40 * (freq - 950 * units.MHz) ** 2 - 40
        elif phase_type == 'back_lpda':
            a = 50 * (freq - 950 * units.MHz) ** 2 - 50
        elif phase_type == "theoretical":
            # ratio of two elements
            tau = 0.75
            # maximum frequency
            f = 1000. * units.MHz
            a = np.pi / np.log(tau) * np.log(freq / f) - 60

        return a

    def _get_antenna_response_vectorized_raw(self, freq, theta, phi, group_delay='frontlobe_lpda'):
        """

        """
        if self._model == 'analytic_LPDA':
            """
            Dummy LPDA model.
            Flat gain as function of frequency, no group delay.
            Can be used instead of __get_antenna_response_vectorized_raw
            """
            max_gain_co = 4
            max_gain_cross = 2  # Check whether these values are actually reasonable

            index = np.argmax(freq > self._cutoff_freq)
            Gain = np.ones_like(freq)
            from scipy.signal.windows import hann
            gain_filter = hann(2 * index)
            Gain[:index] = gain_filter[:index]

            # at WIPL-D (1,0,0) Gain max for e_theta (?? I hope)
            # Standard units, deliver H_eff in meters
            Z_0 = constants.physical_constants['characteristic impedance of vacuum'][0] * units.ohm
            Z_ant = 50 * units.ohm

            # Assuming simple cosine, sine falls-off for dummy module
            H_eff_t = np.zeros_like(Gain)
            fmask = freq > 0
            H_eff_t[fmask] = Gain[fmask] * max_gain_cross * 1 / freq[fmask]
            H_eff_t *= np.cos(theta) * np.sin(phi)
            H_eff_t *= constants.c * units.m / units.s * Z_ant / Z_0 / np.pi

            H_eff_p = np.zeros_like(Gain)
            H_eff_p[fmask] = Gain[fmask] * max_gain_co * 1 / freq[fmask]
            H_eff_p *= np.cos(phi)
            H_eff_p *= constants.c * units.m / units.s * Z_ant / Z_0 / np.pi

            if group_delay is not None:
                # add here antenna model with analytic description of typical group delay
                phase = self.parametric_phase(freq, group_delay)

                H_eff_p = H_eff_p.astype(complex)
                H_eff_t = H_eff_t.astype(complex)

                H_eff_p *= np.exp(1j * phase)
                H_eff_t *= np.exp(1j * phase)

            return H_eff_p, H_eff_t


class AntennaPatternProvider(object):
    __instance = None

    def __new__(cls, *args, **kwargs):
        if AntennaPatternProvider.__instance is None:
            AntennaPatternProvider.__instance = object.__new__(cls)
        return AntennaPatternProvider.__instance

    def __init__(self, log_level=logging.NOTSET):
        """
        Provider class for antenna pattern. The usage of antenna pattern through this class ensures
        that an antenna pattern is loaded only once into memory which takes a significant time and occupies a
        significant amount of memory.
        """
        logger.setLevel(log_level)
        self._open_antenna_patterns = {}
        self._antenna_model_replacements = {}

        antenna_directory = os.path.dirname(os.path.abspath(__file__))
        filename = os.path.join(antenna_directory, 'antenna_model_replacements.json')
        if os.path.exists(filename):
            with open(filename, 'r') as fin:
                self._antenna_model_replacements = json.load(fin)

    def load_antenna_pattern(self, name, **kwargs):
        """
        loads an antenna pattern and returns the antenna pattern class

        Parameters
        ----------
        name: string
            the name of the antenna pattern
        **kwargs: dict
            key word arguments that are passed to the init function of the `AntennaPattern` class (see
            documentation of this class for further information)
        """
        if name in self._antenna_model_replacements.keys():
            if self._antenna_model_replacements[name] not in self._open_antenna_patterns.keys():
                logger.status("local replacement of antenna model requsted: replacing {} with {}".format(name,
                                                                                                          self._antenna_model_replacements[
                                                                                                              name]))
            name = self._antenna_model_replacements[name]
        if name not in self._open_antenna_patterns.keys():
            if name.startswith("analytic"):
                self._open_antenna_patterns[name] = AntennaPatternAnalytic(name, **kwargs)
                logger.info("loading analytic antenna model {}".format(name))
            else:
                self._open_antenna_patterns[name] = AntennaPattern(name, **kwargs)
        return self._open_antenna_patterns[name]<|MERGE_RESOLUTION|>--- conflicted
+++ resolved
@@ -602,12 +602,7 @@
                     os.remove(path) # remove outdated file
                     download_file = True
             else:
-<<<<<<< HEAD
-                #logger.status("no hash sum of {} available, skipping up-to-date check".format(os.path.basename(path)))
-                pass
-=======
                 logger.warning("no hash sum of {} available, skipping up-to-date check".format(os.path.basename(path)))
->>>>>>> f3f146de
 
     if download_file:
         # does not exist yet -> download file
@@ -1290,7 +1285,7 @@
                             freq, ff[index]))
                         raise Exception("frequency has changed")
 
-        #logger.status('loading antenna file {} took {:.0f} seconds'.format(antenna_model, time() - t))
+        logger.status('loading antenna file {} took {:.0f} seconds'.format(antenna_model, time() - t))
 
     def _get_index(self, iFreq, iTheta, iPhi):
         """
