--- conflicted
+++ resolved
@@ -1010,16 +1010,10 @@
 
 def preprocess_LOFAR_txt(directory, ant='LBA', orientation=None):
     """
-<<<<<<< HEAD
     Function to process the TXT files from the old LOFAR antenna model (only tested for LBA). The paths to these
     files is currently hardcoded. Because of a weird issue which requires minus signs to be added for the X and Y
     dipoles separately, the orientation can be specified to create separate antenna models for each. If the
     orientation is not set, the values for the Y dipole are returned.
-=======
-    Function to parse the LOFAR antenna model simulation files in TXT format. It extracts the
-    vector effective length for all simulated frequencies, azimuth and zenith angles and dumps
-    them into a pickle file according to the NuRadioReco specification.
->>>>>>> 73479dc2
 
     Parameters
     ----------
