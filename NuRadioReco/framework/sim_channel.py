--- conflicted
+++ resolved
@@ -1,15 +1,8 @@
 from __future__ import absolute_import, division, print_function
 import NuRadioReco.framework.base_trace
 import NuRadioReco.framework.channel
-<<<<<<< HEAD
-import NuRadioReco.framework.parameter_serialization
+
 import pickle
-=======
-try:
-    import cPickle as pickle
-except ImportError:
-    import pickle
->>>>>>> 4105940e
 import logging
 logger = logging.getLogger('NuRadioReco.SimChannel')
 
