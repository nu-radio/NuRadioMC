"""
Provides an interface to store simulated and reconstructed quantities

The parameters module provides access to store and read simulated or
reconstructed quantities in the different custom classes used in NuRadioMC.

"""

from aenum import Enum


class stationParameters(Enum):
    nu_zenith = 1  #: the zenith angle of the incoming neutrino direction
    nu_azimuth = 2  #: the azimuth angle of the incoming neutrino direction
    nu_energy = 3  #: the energy of the neutrino
    nu_flavor = 4  #: the flavor of the neutrino
    ccnc = 5  #: neutral current of charged current interaction
    nu_vertex = 6  #: the neutrino vertex position
    inelasticity = 7  #: inelasticity ot neutrino interaction
    triggered = 8  #: flag if station was triggered or not
    cr_energy = 9  #: the cosmic-ray energy
    cr_zenith = 10  #: zenith angle of the cosmic-ray incoming direction
    cr_azimuth = 11  #: azimuth angle of the cosmic-ray incoming direction
    channels_max_amplitude = 12  #: the maximum amplitude of all channels (considered in the trigger module)
    zenith = 13  #: the zenith angle of the incoming signal direction (WARNING: this parameter is not well defined as the incoming signal direction might be different for different channels)
    azimuth = 14  #: the azimuth angle of the incoming signal direction (WARNING: this parameter is not well defined as the incoming signal direction might be different for different channels)
    zenith_cr_templatefit = 15
    zenith_nu_templatefit = 16
    cr_xcorrelations = 19  #: dict of result of crosscorrelations with cr templates
    nu_xcorrelations = 20  #: dict of result of crosscorrelations with nu templates
    station_time = 21
    cr_energy_em = 24  #: the electromagnetic shower energy (the cosmic ray energy that ends up in electrons, positrons and gammas)
    nu_inttype = 25  #: interaction type, e.g., cc, nc, tau_em, tau_had
    chi2_efield_time_direction_fit = 26  #: the chi2 of the direction fitter that used the maximum pulse times of the efields
    ndf_efield_time_direction_fit = 27  #: the number of degrees of freedom of the direction fitter that used the maximum pulse times of the efields
    cr_xmax = 28  #: Depth of shower maximum of the air shower
    vertex_2D_fit = 29  #: horizontal distance and z coordinate of the reconstructed vertex of the neutrino
    distance_correlations = 30
    shower_energy = 31 #: the energy of the shower
    viewing_angles = 32 #: reconstructed viewing angles. A nested map structure. First key is channel id, second key is ray tracing solution id. Value is a float
    flagged_channels = 60  #: a defaultdict of flagged NRR channel ids with as value a list of the reason(s) for flagging (used in readLOFARData, stationRFIFilter)
    cr_dominant_polarisation = 61  #: the channel orientation containing the dominant cosmic ray signal (calculated by stationPulseFinder)
    dirty_fft_channels = 62  #: a list of FFT channels flagged as RFI (calculated by stationRFIFilter)
    channels_max_amplitude_norm = 63  #: maximum std-normalised peak to peak amplitude of all chosen channels

class channelParameters(Enum):
    zenith = 1  #: zenith angle of the incoming signal direction
    azimuth = 2  #: azimuth angle of the incoming signal direction
    maximum_amplitude = 4  #: the maximum ampliude of the magnitude of the trace
    SNR = 5  #: a dictionary with the following signal-to-noise ratio definitions:
    # 'integrated_power': 
        # Difference of the sum of the squared amplitudes in the signal window and in the noise window
        # SNR = sum_sig(V_i^2) - sum_noise(V_i^2)
    # 'peak_amplitude': 
        # Maximum amplitude of the absolute signal trace divided by the rms of the noise window
        # SNR = max(abs(V_sig))/V_rms_noise
    # 'peak_2_peak_amplitude': 
        # Difference between max and min of the signal trace divided by twice the rms value in the noise window
        # SNR = (max(V_sig)-min(V_sig))/2*V_rms_noise
    # 'peak_2_peak_amplitude_split_noise_rms': 
        # Peak to peak amplitude in the trace divided by twice the noise rms value, where the latter is calculated by splitting the trace into segments and taking the mean of the lowest few segment rms values
        # SNR = V_p2p/2*V_rms_noise
    maximum_amplitude_envelope = 6  #: the maximum ampliude of the hilbert envelope of the trace
    P2P_amplitude = 7  #: the peak to peak amplitude
    cr_xcorrelations = 8  #: dict of result of crosscorrelations with cr templates
    nu_xcorrelations = 9  #: dict of result of crosscorrelations with nu templates
    signal_time = 10  #: the time of the maximum amplitude of the envelope
    noise_rms = 11  #: the root mean square of the noise
    signal_regions = 12     #: list of start and end times of regions that likely contain a signal
    noise_regions = 13      #: list of start and end times of regions that likel do not contain any signals
    signal_time_offset = 14     #: the relative timing differences of the signal arrival times between channels
    signal_receiving_zenith = 15    #: the zenith angle of direction at which the radio signal arrived at the antenna
    signal_ray_type = 16        #: type of the ray propagation path of the signal received by this channel. Options are direct, reflected and refracted
    signal_receiving_azimuth = 17   #: the azimuth angle of direction at which the radio signal arrived at the antenna
    block_offsets = 18 #: 'block' or pedestal offsets. See `NuRadioReco.modules.RNO_G.channelBlockOffsetFitter`
    Vrms_NuRadioMC_simulation = 19  #: the noise rms used in the MC simulation
    bandwidth_NuRadioMC_simulation = 20  #: the integrated channel response (=bandwidth for signal chains without amplification) used in the MC simulation
    Vrms_trigger_NuRadioMC_simulation = 21  #: the noise rms of the trigger channels (optional) used in the MC simulation
    root_power_ratio = 22 #: the root power ratio (float) 
    impulsivity = 23  #: average of the CDF about the peak of the coherently summed waveform
    
class channelParametersRNOG(Enum):
    # RNO-G specific channel parameters
    # FS: I did not start with a negative parameter on the 1, hence I chose 100
<<<<<<< HEAD
    glitch = 100 #: True if channel has a glitch. See 'NuRadioReco.modules.RNO_G.channelGlitchDetector'

class stationParametersRNOG(Enum):
    # RNO-G specific station parameters
    coherent_snr = 1  #: Signal to Noise Ratio of the coherently summed waveform using the SNR definition of #63 avg_ch_snr 
    
=======
    glitch = 100 #: True if channel is likely to have a glitch. See 'NuRadioReco.modules.RNO_G.channelGlitchDetector'
    glitch_test_statistic = 101 #: Numerical value delivered by the glitch detector. Positive values indicate a likely glitch.

class eventParametersRNOG(Enum):
    max_corr_coords = 4 #: azimuth, zenith corresponding to max correlation
    max_corr = 5 #: maximum correlation value obtained through reconstruction
    csw_snr = 6 #: signal to noise ratio of coherently summed waveform
    csw_rpr = 7 #: root power ratio of coherently summed waveform
    csw_hilbert_snr = 8 #: signal to noise ratio of hilberted coherently summed waveform
    csw_impulsivity = 9 #: coherently summed waveform's impulsivity and other statistical measures (dict)
    surf_corr_ratio = 10 #: ratio comparing max surface correlation to max overall correlation
    max_surf_corr = 11 #: maximum surface correlation
    avg_snr = 12 #: average signal to noise ratio across all channels ("peak to peak")
    avg_rpr = 13 #: average root power ratio across all channels 

>>>>>>> d4b7785c
class electricFieldParameters(Enum):
    ray_path_type = 1  #: the type of the ray tracing solution ('direct', 'refracted' or 'reflected')
    polarization_angle = 2  #: electric field polarization in onsky-coordinates. 0 corresponds to polarization in e_theta, 90deg is polarization in e_phi
    polarization_angle_expectation = 3  #: expected polarization based on shower geometry. Defined analogous to polarization_angle
    signal_energy_fluence = 4  #: Energy/area in the radio signal
    cr_spectrum_slope = 5  #: Slope of the radio signal's spectrum as reconstructed by the voltageToAnalyticEfieldConverter
    zenith = 7  #: zenith angle of the signal. Note that refraction at the air/ice boundary is not taken into account
    azimuth = 8  #: azimuth angle of the signal. Note that refraction at the air/ice boundary is not taken into account
    signal_time = 9
    nu_vertex_distance = 10  #: the distance along the ray path from the vertex to the channel
    nu_viewing_angle = 11  #: the angle between shower axis and launch vector
    max_amp_antenna = 12  #: the maximum amplitude of the signal after convolution with the antenna response pattern, dict with channelid as key
    max_amp_antenna_envelope = 13  #: the maximum amplitude of the signal envelope after convolution with the antenna response pattern, dict with channelid as key
    reflection_coefficient_theta = 14  #: for reflected rays: the complex Fresnel reflection coefficient of the eTheta component
    reflection_coefficient_phi = 15  #: for reflected rays: the complex Fresnel reflection coefficient of the ePhi component
    cr_spectrum_quadratic_term = 16  #: result of the second order correction to the spectrum fitted by the voltageToAnalyticEfieldConverter
    energy_fluence_ratios = 17   #: Ratios of the energy fluences in different passbands
    nu_vertex_propagation_time = 18  #: the time it takes for the signal to propagate from the vertex to the channel
    raytracing_solution = 19  #: the ray tracing solution (the dictionary returned by `get_raytracing_output(i_solution)`)
    launch_vector = 20  #: the launch vector of the ray from which this efield originates (only available for in-ice simulations)

class ARIANNAParameters(Enum):  #: this class stores parameters specific to the ARIANNA data taking
    seq_start_time = 1  #: the start time of a sequence
    seq_stop_time = 2  #: the stop time of a sequence
    seq_num = 3  #: the sequence number of the current event
    comm_period = 4  #: length of data taking window
    comm_duration = 5  #: maximum diration of communication window
    trigger_thresholds = 6  #: trigger thresholds converted to voltage
    l1_supression_value = 7  #: This provieds the L1 supression value for given event
    internal_clock_time = 8  #: time since last trigger with ms precision


class showerParameters(Enum):
    zenith = 1  #: zenith angle of the shower axis pointing towards xmax
    azimuth = 2  #: azimuth angle of the shower axis pointing towards xmax
    core = 3  #: position of the intersection between shower axis and an observer plane
    energy = 4  #: total energy of the primary particle, or shower energy for in-ice particle showers
    electromagnetic_energy = 5  #: energy of the electromagnetic shower component
    radiation_energy = 6  #: totally emitted radiation energy
    electromagnetic_radiation_energy = 7  #: radiation energy originated from the electromagnetic emission
    primary_particle = 8  #: particle id of the primary particle
    shower_maximum = 9  #: position of shower maximum in slant depth, e.g., Xmax
    distance_shower_maximum_geometric = 10  #: distance to xmax in meter
    distance_shower_maximum_grammage = 11  #: distance to xmax in g / cm^2
    parent_id = 12 #: id of parent in sim particles

    #: dedicated parameter for sim showers
    refractive_index_at_ground = 100  #: refractivity at sea level
    atmospheric_model = 101  #: atmospheric model used in simulation
    #: offset between magnetic field and north in reconstruction corrdinatesystem
    magnetic_field_rotation = 102
    magnetic_field_vector = 103  #: magnetic field used in simulation in local coordinate system
    observation_level = 104  #: altitude a.s.l where the particles are stored

    charge_excess_profile_id = 105  #: the id of the charge-excess profile used in the ARZ Askaryan calculation
    type = 106  #: for neutrino induces showers in ice: can be "HAD" or "EM"
    vertex = 107  #: the interaction vertex (for air showers this corresponds to the point of X0)
    vertex_time = 108  #: the propagation time relative to the first interactions
    interaction_type = 109  #: the interaction type, e.g. cc or nc
    k_L = 110  #: the k_L parameter of the Alvarez2009 parameter that controls the longitudional width of the charge excess profile
    flavor = 111  #: the flavor of the particle initiating the shower
    n_interaction = 112 #: Hierarchical counter for the number of showers per event group (also accounts for showers which did not trigger and might not be saved)

    interferometric_shower_maximum = 120  #: depth of the maximum of the longitudinal profile of the beam-formed signal
    interferometric_shower_axis = 121  #: shower axis (direction) derived from beam-formed signal
    interferometric_core = 122  #: core (intersection of shower axis with obs plane) derived from beam-formed signal


class emitterParameters(Enum):
    position = 1  #: the interaction vertex (for air showers this corresponds to the point of X0)
    model = 2  #: the emitter model used to simulate the emission (as defined in NuRadioMC/SignalGen/emitter.py)
    amplitude = 3  #: the amplitude of the signal
    polarization = 4  #: the polarization of the signal
    half_width = 5  #: the width of square and tone_burst signal
    frequency = 6  #: the frequency of a signal (for cw and tone_burst model)
    orientation_phi = 7  #: the orientation of the emiting antenna, defined via two vectors that are defined with two angles each
    orientation_theta = 8  #: the orientation of the emiting antenna, defined via two vectors that are defined with two angles each
    rotation_phi = 9  #: the orientation of the emiting antenna, defined via two vectors that are defined with two angles each
    rotation_theta = 10  #: the orientation of the emiting antenna, defined via two vectors that are defined with two angles each
    realization_id = 11  #: the id of the measurement of the emitted electric field
    antenna_type =  12  #: the type of the antenna used to simulate the emission
    time = 13  #: the time when the signal was emitted


class particleParameters(Enum):
    parent_id = 1 #: the entry number of the parent particle, None if primary.
    zenith = 2  #: the zenith angle of the incoming neutrino direction
    azimuth = 3  #: the azimuth angle of the incoming neutrino direction
    energy = 4  #: the energy of the neutrino
    flavor = 5  #: the flavor of the neutrino, more generally the PDG code
    vertex = 6  #: the neutrino vertex position (x,y,z)
    vertex_time = 9
    weight = 10
    inelasticity = 11  #: inelasticity ot neutrino interaction
    interaction_type = 12  #: interaction type, e.g., cc, nc
    n_interaction = 13 #: number of interaction
    shower_id = 14 #: the shower id associated with this particle. This is needed to generate HDF5 files that contain the primary particle

    cr_energy = 101  #: the cosmic-ray energy
    cr_zenith = 102  #: zenith angle of the cosmic-ray incoming direction
    cr_azimuth = 103  #: azimuth angle of the cosmic-ray incoming direction
    cr_energy_em = 104  #: the electromagnetic shower energy (the cosmic ray energy that ends up in electrons, positrons and gammas)

class generatorAttributes(Enum):
    Emax = 1 #: maximum simulated energy
    Emin = 2 #: minimum simulated energy

    deposited = 3 #: deposited energies or neutrino energies?

    fiducial_rmin = 4 #: fiducial volume parameter (if cylindrical footprint used)
    fiducial_rmax = 5 #: fiducial volume parameter (if cylindrical footprint used)

    fiducial_xmin = 6 #: fiducial volume parameter (if rectangular footprint used)
    fiducial_xmax = 7 #: fiducial volume parameter (if rectangular footprint used)
    fiducial_ymin = 8 #: fiducial volume parameter (if rectangular footprint used)
    fiducial_ymax = 9 #: fiducial volume parameter (if rectangular footprint used)

    fiducial_zmin = 10
    fiducial_zmax = 11

    rmin = 12 #: volume parameter (if cylindrical)
    rmax = 13 #: volume parameter (if cylindrical)

    xmin = 14 #: volume parameter (if rectangular)
    xmax = 15 #: volume parameter (if rectangular)
    ymin = 16 #: volume parameter (if rectangular)
    ymax = 17 #: volume parameter (if rectangular)

    zmin = 18
    zmax = 19

    # volume calculated from the (z r) min max or (x y z) min max parameters
    volume = 20
    area = 21

    phimax = 22 #: simulated space angle range
    phimin = 23 #: simulated space angle range
    thetamax = 24 #: simulated space angle range
    thetamin = 25 #: simulated space angle range

    flavors = 26 #: list of simulated event flavours
    dt = 27 #: inverse of sampling rate used in the simulation
    Tnoise = 28 #: noise temperature used in the simulation
    Vrms = 29 #: noise rms used in the simulation,
    bandwidth = 30 #: integrated channel response used in the simulation

    # simulated statistics
    n_events = 100
    n_samples = 101
    start_event_id = 102
    total_number_of_events = 103

    # version numbers
    NuRadioMC_EvtGen_version = 200
    NuRadioMC_EvtGen_version_hash = 201
    NuRadioMC_version = 202
    NuRadioMC_version_hash = 203

class eventParameters(Enum):
    sim_config = 1 #: contents of the config file that the NuRadioMC simulation was run with
    hash_NuRadioReco = 2 #: deprecated, since NuRadioReco is no longer its own repository
    hash_NuRadioMC = 3 #: git hash of the NuRadioMC commit that the file was created with<|MERGE_RESOLUTION|>--- conflicted
+++ resolved
@@ -82,17 +82,13 @@
 class channelParametersRNOG(Enum):
     # RNO-G specific channel parameters
     # FS: I did not start with a negative parameter on the 1, hence I chose 100
-<<<<<<< HEAD
-    glitch = 100 #: True if channel has a glitch. See 'NuRadioReco.modules.RNO_G.channelGlitchDetector'
+    glitch = 100 #: True if channel is likely to have a glitch. See 'NuRadioReco.modules.RNO_G.channelGlitchDetector'
+    glitch_test_statistic = 101 #: Numerical value delivered by the glitch detector. Positive values indicate a likely glitch.
 
 class stationParametersRNOG(Enum):
     # RNO-G specific station parameters
     coherent_snr = 1  #: Signal to Noise Ratio of the coherently summed waveform using the SNR definition of #63 avg_ch_snr 
-    
-=======
-    glitch = 100 #: True if channel is likely to have a glitch. See 'NuRadioReco.modules.RNO_G.channelGlitchDetector'
-    glitch_test_statistic = 101 #: Numerical value delivered by the glitch detector. Positive values indicate a likely glitch.
-
+        
 class eventParametersRNOG(Enum):
     max_corr_coords = 4 #: azimuth, zenith corresponding to max correlation
     max_corr = 5 #: maximum correlation value obtained through reconstruction
@@ -105,7 +101,6 @@
     avg_snr = 12 #: average signal to noise ratio across all channels ("peak to peak")
     avg_rpr = 13 #: average root power ratio across all channels 
 
->>>>>>> d4b7785c
 class electricFieldParameters(Enum):
     ray_path_type = 1  #: the type of the ray tracing solution ('direct', 'refracted' or 'reflected')
     polarization_angle = 2  #: electric field polarization in onsky-coordinates. 0 corresponds to polarization in e_theta, 90deg is polarization in e_phi
