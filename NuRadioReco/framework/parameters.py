--- conflicted
+++ resolved
@@ -62,11 +62,7 @@
     block_offsets = 18 #: 'block' or pedestal offsets. See `NuRadioReco.modules.RNO_G.channelBlockOffsetFitter`
     Vrms_NuRadioMC_simulation = 19  #: the noise rms used in the MC simulation
     bandwidth_NuRadioMC_simulation = 20  #: the integrated channel response (=bandwidth for signal chains without amplification) used in the MC simulation
-<<<<<<< HEAD
-
-=======
     Vrms_trigger_NuRadioMC_simulation = 21  #: the noise rms of the trigger channels (optional) used in the MC simulation
->>>>>>> 5e3306a6
 
 class electricFieldParameters(Enum):
     ray_path_type = 1  #: the type of the ray tracing solution ('direct', 'refracted' or 'reflected')
