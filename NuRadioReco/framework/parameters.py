--- conflicted
+++ resolved
@@ -81,14 +81,10 @@
     reflection_coefficient_phi = 15  #: for reflected rays: the complex Fresnel reflection coefficient of the ePhi component
     cr_spectrum_quadratic_term = 16  #: result of the second order correction to the spectrum fitted by the voltageToAnalyticEfieldConverter
     energy_fluence_ratios = 17   #: Ratios of the energy fluences in different passbands
-<<<<<<< HEAD
-    raytracing_solution = 18  #: the ray tracing solution (the dictionary returned by `get_raytracing_output(i_solution)`)
-    launch_vector = 19  #: the launch vector of the ray from which this efield originates (only available for in-ice simulations)
-    nu_vertex_travel_time = 20  #: the time it took the ray to travel from the vertex to the channel
-
-=======
     nu_vertex_propagation_time = 18  #: the time it takes for the signal to propagate from the vertex to the channel
->>>>>>> d4fcc7ed
+    raytracing_solution = 19  #: the ray tracing solution (the dictionary returned by `get_raytracing_output(i_solution)`)
+    launch_vector = 20  #: the launch vector of the ray from which this efield originates (only available for in-ice simulations)
+    nu_vertex_travel_time = 21  #: the time it took the ray to travel from the vertex to the channel
 
 class ARIANNAParameters(Enum):  #: this class stores parameters specific to the ARIANNA data taking
     seq_start_time = 1  #: the start time of a sequence
