from __future__ import absolute_import, division, print_function, unicode_literals
import NuRadioReco.framework.base_trace
import NuRadioReco.framework.trigger
import NuRadioReco.framework.electric_field
import NuRadioReco.framework.parameters as parameters
import datetime
import astropy.time
import NuRadioReco.framework.parameter_serialization

try:
    import cPickle as pickle
except ImportError:
    import pickle
import logging
import collections

logger = logging.getLogger('NuRadioReco.BaseStation')


class BaseStation():

    def __init__(self, station_id):
        self._parameters = {}
        self._ARIANNA_parameters = {}
        self._parameter_covariances = {}
        self._station_id = station_id
        self._station_time = None
        self._triggers = collections.OrderedDict()
        self._triggered = False
        self._electric_fields = []
        self._particle_type = ''

    def __setitem__(self, key, value):
        self.set_parameter(key, value)

    def __getitem__(self, key):
        return self.get_parameter(key)

    def get_parameter(self, key):
        if not isinstance(key, parameters.stationParameters):
            logger.error("parameter key needs to be of type NuRadioReco.framework.parameters.stationParameters")
            raise ValueError("parameter key needs to be of type NuRadioReco.framework.parameters.stationParameters")
        return self._parameters[key]

    def get_parameters(self):
        return self._parameters

    def has_parameter(self, key):
        if not isinstance(key, parameters.stationParameters):
            logger.error("parameter key needs to be of type NuRadioReco.framework.parameters.stationParameters")
            raise ValueError("parameter key needs to be of type NuRadioReco.framework.parameters.stationParameters")
        return key in self._parameters.keys()

    def set_parameter(self, key, value):
        if not isinstance(key, parameters.stationParameters):
            logger.error("parameter key needs to be of type NuRadioReco.framework.parameters.stationParameters")
            raise ValueError("parameter key needs to be of type NuRadioReco.framework.parameters.stationParameters")
        self._parameters[key] = value

    def set_parameter_error(self, key, value):
        if not isinstance(key, parameters.stationParameters):
            logger.error("parameter key needs to be of type NuRadioReco.framework.parameters.stationParameters")
            raise ValueError("parameter key needs to be of type NuRadioReco.framework.parameters.stationParameters")
        self._parameter_covariances[(key, key)] = value ** 2

    def get_parameter_error(self, key):
        if not isinstance(key, parameters.stationParameters):
            logger.error("parameter key needs to be of type NuRadioReco.framework.parameters.stationParameters")
            raise ValueError("parameter key needs to be of type NuRadioReco.framework.parameters.stationParameters")
        return self._parameter_covariances[(key, key)] ** 0.5

    def remove_parameter(self, key):
        if not isinstance(key, parameters.stationParameters):
            logger.error("parameter key needs to be of type NuRadioReco.framework.parameters.stationParameters")
            raise ValueError("parameter key needs to be of type NuRadioReco.framework.parameters.stationParameters")
        self._parameters.pop(key, None)

    def set_station_time(self, time, format=None):
        """
        Set the (absolute) time for the station (stored as astropy.time.Time).
        Not related to the event._event_time.

        Parameters
        ----------

        time: astropy.time.Time or datetime.datetime or float
            If "time" is a float, you have to specify its format.

        format: str
            Only used when "time" is a float. Format to interpret "time". (Default: None)
        """

        if isinstance(time, datetime.datetime):
            self._station_time = astropy.time.Time(time)
        elif isinstance(time, astropy.time.Time):
            self._station_time = time
        elif time is None:
            self._station_time = None
        else:
            self._station_time = astropy.time.Time(time, format=format)

    def get_station_time(self, format='isot'):
        """
        Returns a astropy.time.Time object

        Parameters
        ----------

        format: str
            Format in which the time object is displayed. (Default: isot)

        Returns
        -------

        _station_time: astropy.time.Time
        """
        if self._station_time is None:
            return None

        self._station_time.format = format
        return self._station_time

    def get_station_time_dict(self):
        """ Return the station time as dict {value, format}. Used for reading and writing """
        if self._station_time is None:
            return None
        else:
            return {'value': self._station_time.value, 'format': self._station_time.format}

    def get_id(self):
        return self._station_id

    def remove_triggers(self):
        """
        removes all triggers from the station
        """
        self._triggers = collections.OrderedDict()

    def get_trigger(self, name):
<<<<<<< HEAD
        """
        returns the trigger with the name 'name'

        Parameters
        ----------
        name: string
            the name of the trigger

        Returns
        -------
            trigger: Trigger
        """
        if (name not in self._triggers):
            raise ValueError("trigger with name {} not present".format(name))
        return self._triggers[name]

    def get_primary_trigger(self):
        """
        returns the primary trigger of the station. If no primary trigger exists, it returns None
        """
        trigger = None
        primary_trigger_count = 0
        # test if only one primary trigger exists
        for trig in self.get_triggers().values():
            if trig.is_primary():
                primary_trigger_count += 1
                trigger = trig
        if primary_trigger_count > 1:
            logger.error('More than one primary trigger exists. Only one trigger can be the primary trigger. Please check your code.')
            raise ValueError
        return trigger
=======
        if name not in self._triggers:
            raise ValueError("trigger with name {} not present".format(name))
        return self._triggers[name]

    def get_first_trigger(self):
        """
        Returns the first trigger. Returns None if no trigger is present.
        """
        if not self._triggered:
            return None

        min_trigger_time = float('inf')
        for trig in self._triggers.values():
            if trig.has_triggered() and trig.get_trigger_time() < min_trigger_time:
                min_trigger_time = trig.get_trigger_time()
                min_trig = trig

        return min_trig
>>>>>>> d4fcc7ed

    def has_trigger(self, trigger_name):
        """
        Checks if station has a trigger with a certain name.
        WARNING: This function does not check if the trigger has triggered.

        Parameters
        ----------
        trigger_name: string
            the name of the trigger

        Returns bool
        """
        return trigger_name in self._triggers

    def get_triggers(self):
        """
        Returns a dictionary of the triggers. key is the trigger name, value is a trigger object
        """
        return self._triggers

    def set_trigger(self, trigger):
<<<<<<< HEAD
        """
        sets a trigger for the station. If a trigger with the same name already exists, it will be overridden

        Parameters
        ----------
        trigger: Trigger
            the trigger object to set
        """
        if (trigger.get_name() in self._triggers):
=======
        if trigger.get_name() in self._triggers:
>>>>>>> d4fcc7ed
            logger.warning(
                f"Station has already a trigger with name {trigger.get_name()}. The previous trigger will be overridden!")

        self._triggers[trigger.get_name()] = trigger
        self._triggered = trigger.has_triggered() or self._triggered

    def has_triggered(self, trigger_name=None):
        """
<<<<<<< HEAD
        convenience function. Returns True if the station was triggered. If a trigger name is set, it returns if the
        selected trigger has triggered.
=======
        Checks if the station has triggered. If trigger_name is set, check if the trigger with that name has triggered.
>>>>>>> d4fcc7ed

        Parameters
        ----------
        trigger_name: string or None (default None)
            * if None: The function returns False if not trigger was set. If one or multiple triggers were set,
                       it returns True if any of those triggers triggered
            * if trigger name is set: return if the trigger with name 'trigger_name' has a trigger
        """
        if trigger_name is None:
            return self._triggered
        else:
            return self.get_trigger(trigger_name).has_triggered()

    def set_triggered(self, triggered=True):
        """
        Convenience function to set a simple trigger. The recommended interface is to set triggers through the
        set_trigger() interface.
        """
        if len(self._triggers) > 1:
            raise ValueError("more then one trigger were set. Request is ambiguous")
        trigger = NuRadioReco.framework.trigger.Trigger('default')
        trigger.set_triggered(triggered)
        self.set_trigger(trigger)

    def set_electric_fields(self, electric_fields):
        self._electric_fields = electric_fields

    def get_electric_fields(self):
        return self._electric_fields

    def get_electric_field_ids(self):
        """
        returns a list with the electric field IDs of all simElectricFields of the simStation
        """
        efield_ids = []
        for efield in self._electric_fields:
            efield_ids.append(efield.get_unique_identifier())
        efield_ids.sort()
        return efield_ids

    def add_electric_field(self, electric_field):
        self._electric_fields.append(electric_field)

    def get_electric_fields_for_channels(self, channel_ids=None, ray_path_type=None):
        for e_field in self._electric_fields:
            channel_ids2 = channel_ids
            if channel_ids is None:
                channel_ids2 = e_field.get_channel_ids()
            if e_field.has_channel_ids(channel_ids2):
                if ray_path_type is None:
                    yield e_field
                elif ray_path_type == e_field.get_parameter(parameters.electricFieldParameters.ray_path_type):
                    yield e_field

    def is_neutrino(self):
        if self._particle_type == '':
            msg = "Stations particle type has not been set. Please call the module `eventTypeIdentifier.run(event, station, mode='forced', forced_event_type='neutrino'/'cosmic_ray')`."
            msg += " This flag is used to differentiate between signals that originate from air vs. signals that originate from within the ice which is needed to e.g. determine if refraction "
            msg += "into the ice needs to be considered."
            logger.error(msg)
            raise ValueError(msg)

        return self._particle_type == 'nu'

    def is_cosmic_ray(self):
        if self._particle_type == '':
            msg = "Stations particle type has not been set. Please call the module `eventTypeIdentifier.run(event, station, mode='forced', forced_event_type='neutrino'/'cosmic_ray')`."
            msg += " This flag is used to differentiate between signals that originate from air vs. signals that originate from within the ice which is needed to e.g. determine if refraction "
            msg += "into the ice needs to be considered."
            logger.error(msg)
            raise ValueError(msg)

        return self._particle_type == 'cr'

    def set_is_neutrino(self):
        """
        set station type to neutrino
        """
        self._particle_type = 'nu'

    def set_is_cosmic_ray(self):
        """
        set station type to cosmic rays (relevant e.g. for refraction into the snow)
        """
        self._particle_type = 'cr'

    # provide interface to ARIANNA specific parameters
    def get_ARIANNA_parameter(self, key):
        if not isinstance(key, parameters.ARIANNAParameters):
            logger.error("parameter key needs to be of type NuRadioReco.framework.parameters.ARIANNAParameters")
            raise ValueError("parameter key needs to be of type NuRadioReco.framework.parameters.ARIANNAParameters")
        return self._ARIANNA_parameters[key]

    def get_ARIANNA_parameters(self):
        return self._ARIANNA_parameters

    def has_ARIANNA_parameter(self, key):
        if not isinstance(key, parameters.ARIANNAParameters):
            logger.error("parameter key needs to be of type NuRadioReco.framework.parameters.ARIANNAParameters")
            raise ValueError("parameter key needs to be of type NuRadioReco.framework.parameters.ARIANNAParameters")
        return key in self._ARIANNA_parameters.keys()

    def set_ARIANNA_parameter(self, key, value):
        if not isinstance(key, parameters.ARIANNAParameters):
            logger.error("parameter key needs to be of type NuRadioReco.framework.parameters.ARIANNAParameters")
            raise ValueError("parameter key needs to be of type NuRadioReco.framework.parameters.ARIANNAParameters")
        self._ARIANNA_parameters[key] = value

    def serialize(self, save_efield_traces):
        trigger_pkls = []
        for trigger in self._triggers.values():
            trigger_pkls.append(trigger.serialize())

        efield_pkls = []
        for efield in self.get_electric_fields():
            efield_pkls.append(efield.serialize(save_trace=save_efield_traces))

        station_time_dict = self.get_station_time_dict()

        data = {'_parameters': NuRadioReco.framework.parameter_serialization.serialize(self._parameters),
                '_parameter_covariances': NuRadioReco.framework.parameter_serialization.serialize_covariances(self._parameter_covariances),
                '_ARIANNA_parameters': self._ARIANNA_parameters,
                '_station_id': self._station_id,
                '_station_time': station_time_dict,
                '_particle_type': self._particle_type,
                'triggers': trigger_pkls,
                '_triggered': self._triggered,
                'electric_fields': efield_pkls}

        return pickle.dumps(data, protocol=4)

    def deserialize(self, data_pkl):
        data = pickle.loads(data_pkl)

        if 'triggers' in data:
            self._triggers = NuRadioReco.framework.trigger.deserialize(data['triggers'])

        if 'triggers' in data:
            self._triggered = data['_triggered']

        for electric_field in data['electric_fields']:
            efield = NuRadioReco.framework.electric_field.ElectricField([])
            efield.deserialize(electric_field)
            self.add_electric_field(efield)

        self._parameters = NuRadioReco.framework.parameter_serialization.deserialize(data['_parameters'],
                                                                                     parameters.stationParameters)

        self._parameter_covariances = NuRadioReco.framework.parameter_serialization.deserialize_covariances(
            data['_parameter_covariances'], parameters.stationParameters)

        if '_ARIANNA_parameters' in data:
            self._ARIANNA_parameters = data['_ARIANNA_parameters']

        self._station_id = data['_station_id']
        if data['_station_time'] is not None:
            if isinstance(data['_station_time'], dict):
                station_time = astropy.time.Time(data['_station_time']['value'], format=data['_station_time']['format'])
                self.set_station_time(station_time)
            # For backward compatibility, we also keep supporting station times stored as astropy.time objects
            else:
                self.set_station_time(data['_station_time'])

        self._particle_type = data['_particle_type']


    def __add__(self, x):
        if not isinstance(x, BaseStation):
            raise AttributeError("Can only add BaseStation to BaseStation")
        if self.get_id() != x.get_id():
            raise AttributeError("Can only add BaseStations with the same ID")
        for trigger in x.get_triggers().values():
            self.set_trigger(trigger)
        for efield in x.get_electric_fields():
            self.add_electric_field(efield)
        for key, value in x.get_parameters().items():
            self.set_parameter(key, value)
        for key, value in x.get_ARIANNA_parameters().items():
            self.set_ARIANNA_parameter(key, value)
        return self<|MERGE_RESOLUTION|>--- conflicted
+++ resolved
@@ -137,7 +137,6 @@
         self._triggers = collections.OrderedDict()
 
     def get_trigger(self, name):
-<<<<<<< HEAD
         """
         returns the trigger with the name 'name'
 
@@ -150,7 +149,7 @@
         -------
             trigger: Trigger
         """
-        if (name not in self._triggers):
+        if name not in self._triggers:
             raise ValueError("trigger with name {} not present".format(name))
         return self._triggers[name]
 
@@ -169,10 +168,6 @@
             logger.error('More than one primary trigger exists. Only one trigger can be the primary trigger. Please check your code.')
             raise ValueError
         return trigger
-=======
-        if name not in self._triggers:
-            raise ValueError("trigger with name {} not present".format(name))
-        return self._triggers[name]
 
     def get_first_trigger(self):
         """
@@ -188,7 +183,6 @@
                 min_trig = trig
 
         return min_trig
->>>>>>> d4fcc7ed
 
     def has_trigger(self, trigger_name):
         """
@@ -211,7 +205,6 @@
         return self._triggers
 
     def set_trigger(self, trigger):
-<<<<<<< HEAD
         """
         sets a trigger for the station. If a trigger with the same name already exists, it will be overridden
 
@@ -220,10 +213,7 @@
         trigger: Trigger
             the trigger object to set
         """
-        if (trigger.get_name() in self._triggers):
-=======
         if trigger.get_name() in self._triggers:
->>>>>>> d4fcc7ed
             logger.warning(
                 f"Station has already a trigger with name {trigger.get_name()}. The previous trigger will be overridden!")
 
@@ -232,12 +222,7 @@
 
     def has_triggered(self, trigger_name=None):
         """
-<<<<<<< HEAD
-        convenience function. Returns True if the station was triggered. If a trigger name is set, it returns if the
-        selected trigger has triggered.
-=======
         Checks if the station has triggered. If trigger_name is set, check if the trigger with that name has triggered.
->>>>>>> d4fcc7ed
 
         Parameters
         ----------
