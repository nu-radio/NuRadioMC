--- conflicted
+++ resolved
@@ -314,17 +314,8 @@
 
         self._station_id = data['_station_id']
         if data['_station_time'] is not None:
-<<<<<<< HEAD
-            if isinstance(data['_station_time'], dict):
-                station_time = astropy.time.Time(data['_station_time']['value'], format=data['_station_time']['format'])
-                self.set_station_time(station_time)
-            # For backward compatibility, we also keep supporting station times stored as astropy.time objects
-            else:
-                self.set_station_time(data['_station_time'])
-=======
             station_time = io_utilities._time_object_to_astropy(data['_station_time'])
             self.set_station_time(station_time)
->>>>>>> 5e3306a6
 
         self._particle_type = data['_particle_type']
 
@@ -341,19 +332,6 @@
         """
         if not isinstance(x, BaseStation):
             raise AttributeError("Can only add BaseStation to BaseStation")
-<<<<<<< HEAD
-        if self.get_id() != x.get_id():
-            raise AttributeError("Can only add BaseStations with the same ID")
-        for trigger in x.get_triggers().values():
-            self.set_trigger(trigger)
-        for efield in x.get_electric_fields():
-            self.add_electric_field(efield)
-        for key, value in x.get_parameters().items():
-            self.set_parameter(key, value)
-        for key, value in x.get_ARIANNA_parameters().items():
-            self.set_ARIANNA_parameter(key, value)
-        return self
-=======
 
         if self.get_id() != x.get_id():
             raise AttributeError("Can only add BaseStations with the same ID")
@@ -386,5 +364,4 @@
 
     def set_ARIANNA_parameter(self, key, value):
         logger.warning("`set_ARIANNA_parameter` is deprecated. Use `set_parameter` instead.")
-        raise NotImplementedError("`set_ARIANNA_parameter` is deprecated. Use `set_parameter` instead.")
->>>>>>> 5e3306a6
+        raise NotImplementedError("`set_ARIANNA_parameter` is deprecated. Use `set_parameter` instead.")