--- conflicted
+++ resolved
@@ -10,17 +10,7 @@
 import astropy.time
 import logging
 import collections
-
-<<<<<<< HEAD
 import pickle
-import logging
-import collections
-=======
-try:
-    import cPickle as pickle
-except ImportError:
-    import pickle
->>>>>>> 4105940e
 
 logger = logging.getLogger('NuRadioReco.BaseStation')
 
