from __future__ import absolute_import, division, print_function, unicode_literals
import NuRadioReco.framework.base_trace
import NuRadioReco.framework.trigger
import NuRadioReco.framework.electric_field
import NuRadioReco.framework.parameters as parameters
import datetime
import astropy.time
import NuRadioReco.framework.parameter_serialization

try:
    import cPickle as pickle
except ImportError:
    import pickle
import logging
import collections

logger = logging.getLogger('NuRadioReco.BaseStation')


class BaseStation():

    def __init__(self, station_id):
        self._parameters = {}
        self._ARIANNA_parameters = {}
        self._parameter_covariances = {}
        self._station_id = station_id
        self._station_time = None
        self._triggers = collections.OrderedDict()
        self._triggered = False
        self._electric_fields = []
        self._particle_type = ''

    def __setitem__(self, key, value):
        self.set_parameter(key, value)

    def __getitem__(self, key):
        return self.get_parameter(key)

    def get_parameter(self, key):
        if not isinstance(key, parameters.stationParameters):
            logger.error("parameter key needs to be of type NuRadioReco.framework.parameters.stationParameters")
            raise ValueError("parameter key needs to be of type NuRadioReco.framework.parameters.stationParameters")
        return self._parameters[key]

    def get_parameters(self):
        return self._parameters

    def has_parameter(self, key):
        if not isinstance(key, parameters.stationParameters):
            logger.error("parameter key needs to be of type NuRadioReco.framework.parameters.stationParameters")
            raise ValueError("parameter key needs to be of type NuRadioReco.framework.parameters.stationParameters")
        return key in self._parameters.keys()

    def set_parameter(self, key, value):
        if not isinstance(key, parameters.stationParameters):
            logger.error("parameter key needs to be of type NuRadioReco.framework.parameters.stationParameters")
            raise ValueError("parameter key needs to be of type NuRadioReco.framework.parameters.stationParameters")
        self._parameters[key] = value

    def set_parameter_error(self, key, value):
        if not isinstance(key, parameters.stationParameters):
            logger.error("parameter key needs to be of type NuRadioReco.framework.parameters.stationParameters")
            raise ValueError("parameter key needs to be of type NuRadioReco.framework.parameters.stationParameters")
        self._parameter_covariances[(key, key)] = value ** 2

    def get_parameter_error(self, key):
        if not isinstance(key, parameters.stationParameters):
            logger.error("parameter key needs to be of type NuRadioReco.framework.parameters.stationParameters")
            raise ValueError("parameter key needs to be of type NuRadioReco.framework.parameters.stationParameters")
        return self._parameter_covariances[(key, key)] ** 0.5

    def remove_parameter(self, key):
        if not isinstance(key, parameters.stationParameters):
            logger.error("parameter key needs to be of type NuRadioReco.framework.parameters.stationParameters")
            raise ValueError("parameter key needs to be of type NuRadioReco.framework.parameters.stationParameters")
        self._parameters.pop(key, None)

    def set_station_time(self, time, format=None):
        """
        Set the (absolute) time for the station (stored as astropy.time.Time).
        Not related to the event._event_time.

        Parameters
        ----------

        time: astropy.time.Time or datetime.datetime or float
            If "time" is a float, you have to specify its format.

        format: str
            Only used when "time" is a float. Format to interpret "time". (Default: None)
        """

        if isinstance(time, datetime.datetime):
            self._station_time = astropy.time.Time(time)
        elif isinstance(time, astropy.time.Time):
            self._station_time = time
        elif time is None:
            self._station_time = None
        else:
            self._station_time = astropy.time.Time(time, format=format)

    def get_station_time(self, format='isot'):
        """
        Returns a astropy.time.Time object

        Parameters
        ----------

        format: str
            Format in which the time object is displayed. (Default: isot)

        Returns
        -------

        _station_time: astropy.time.Time
        """
        if self._station_time is None:
            return None

        self._station_time.format = format
        return self._station_time

    def get_station_time_dict(self):
        """ Return the station time as dict {value, format}. Used for reading and writing """
        if self._station_time is None:
            return None
        else:
            return {'value': self._station_time.value, 'format': self._station_time.format}

    def get_id(self):
        return self._station_id

    def remove_triggers(self):
        """
        removes all triggers from the station
        """
        self._triggers = collections.OrderedDict()

    def get_trigger(self, name):
        """
        returns the trigger with the name 'name'

        Parameters
        ----------
        name: string
            the name of the trigger

        Returns
        -------
            trigger: Trigger
        """
        if name not in self._triggers:
            raise ValueError("trigger with name {} not present".format(name))
        return self._triggers[name]

    def get_primary_trigger(self):
        """
        Returns the primary trigger of the station. If no primary trigger exists, it returns None
        """
        trigger = None
        primary_trigger_count = 0
        # test if only one primary trigger exists
        for trig in self.get_triggers().values():
            if trig.is_primary():
                primary_trigger_count += 1
                trigger = trig

        if primary_trigger_count > 1:
            logger.error(
                'More than one primary trigger exists. Only one trigger can be the primary trigger. '
                'Please check your code.')
            raise ValueError

        return trigger

    def get_first_trigger(self):
        """
        Returns the first/earliest trigger. Returns None if no trigger fired.
        """
        if not self._triggered:
            return None

        min_trigger_time = float('inf')
        for trig in self._triggers.values():
            if trig.has_triggered() and trig.get_trigger_time() < min_trigger_time:
                min_trigger_time = trig.get_trigger_time()
                min_trig = trig

        return min_trig

    def has_trigger(self, trigger_name):
        """
        Checks if station has a trigger with a certain name.
        WARNING: This function does not check if the trigger has triggered.

        Parameters
        ----------
        trigger_name: string
            the name of the trigger

        Returns bool
        """
        return trigger_name in self._triggers

    def get_triggers(self):
        """
        Returns a dictionary of the triggers. key is the trigger name, value is a trigger object
        """
        return self._triggers

    def set_trigger(self, trigger):
        """
        sets a trigger for the station. If a trigger with the same name already exists, it will be overridden

        Parameters
        ----------
        trigger: Trigger
            the trigger object to set
        """
        if trigger.get_name() in self._triggers:
            logger.warning(
                f"Station has already a trigger with name {trigger.get_name()}. The previous trigger will be overridden!")

        self._triggers[trigger.get_name()] = trigger
        self._triggered = trigger.has_triggered() or self._triggered

    def has_triggered(self, trigger_name=None):
        """
        Checks if the station has triggered. If trigger_name is set, check if the trigger with that name has triggered.

        Parameters
        ----------
        trigger_name: string or None (default None)
            * if None: The function returns False if not trigger was set. If one or multiple triggers were set,
                       it returns True if any of those triggers triggered
            * if trigger name is set: return if the trigger with name 'trigger_name' has a trigger
        """
        if trigger_name is None:
            return self._triggered
        else:
            return self.get_trigger(trigger_name).has_triggered()

    def set_triggered(self, triggered=True):
        """
        Convenience function to set a simple trigger. The recommended interface is to set triggers through the
        set_trigger() interface.
        """
        if len(self._triggers) > 1:
            raise ValueError("more then one trigger were set. Request is ambiguous")
        trigger = NuRadioReco.framework.trigger.Trigger('default')
        trigger.set_triggered(triggered)
        self.set_trigger(trigger)

    def set_electric_fields(self, electric_fields):
        self._electric_fields = electric_fields

    def get_electric_fields(self):
        return self._electric_fields

    def get_electric_field_ids(self):
        """
<<<<<<< HEAD
        returns a list with the electric field IDs of all simElectricFields of the simStation
=======
        returns a sorted list with the electric field IDs of all simElectricFields of the simStation

        Returns
        -------
        efield_ids: list
>>>>>>> 7afd779d
        """
        efield_ids = []
        for efield in self._electric_fields:
            efield_ids.append(efield.get_unique_identifier())
        efield_ids.sort()
        return efield_ids

    def add_electric_field(self, electric_field):
        self._electric_fields.append(electric_field)

    def get_electric_fields_for_channels(self, channel_ids=None, ray_path_type=None):
        for e_field in self._electric_fields:
            channel_ids2 = channel_ids
            if channel_ids is None:
                channel_ids2 = e_field.get_channel_ids()
            if e_field.has_channel_ids(channel_ids2):
                if ray_path_type is None:
                    yield e_field
                elif ray_path_type == e_field.get_parameter(parameters.electricFieldParameters.ray_path_type):
                    yield e_field

    def is_neutrino(self):
        if self._particle_type == '':
            msg = "Stations particle type has not been set. Please call the module `eventTypeIdentifier.run(event, station, mode='forced', forced_event_type='neutrino'/'cosmic_ray')`."
            msg += " This flag is used to differentiate between signals that originate from air vs. signals that originate from within the ice which is needed to e.g. determine if refraction "
            msg += "into the ice needs to be considered."
            logger.error(msg)
            raise ValueError(msg)

        return self._particle_type == 'nu'

    def is_cosmic_ray(self):
        if self._particle_type == '':
            msg = "Stations particle type has not been set. Please call the module `eventTypeIdentifier.run(event, station, mode='forced', forced_event_type='neutrino'/'cosmic_ray')`."
            msg += " This flag is used to differentiate between signals that originate from air vs. signals that originate from within the ice which is needed to e.g. determine if refraction "
            msg += "into the ice needs to be considered."
            logger.error(msg)
            raise ValueError(msg)

        return self._particle_type == 'cr'

    def set_is_neutrino(self):
        """
        set station type to neutrino
        """
        self._particle_type = 'nu'

    def set_is_cosmic_ray(self):
        """
        set station type to cosmic rays (relevant e.g. for refraction into the snow)
        """
        self._particle_type = 'cr'

    # provide interface to ARIANNA specific parameters
    def get_ARIANNA_parameter(self, key):
        if not isinstance(key, parameters.ARIANNAParameters):
            logger.error("parameter key needs to be of type NuRadioReco.framework.parameters.ARIANNAParameters")
            raise ValueError("parameter key needs to be of type NuRadioReco.framework.parameters.ARIANNAParameters")
        return self._ARIANNA_parameters[key]

    def get_ARIANNA_parameters(self):
        return self._ARIANNA_parameters

    def has_ARIANNA_parameter(self, key):
        if not isinstance(key, parameters.ARIANNAParameters):
            logger.error("parameter key needs to be of type NuRadioReco.framework.parameters.ARIANNAParameters")
            raise ValueError("parameter key needs to be of type NuRadioReco.framework.parameters.ARIANNAParameters")
        return key in self._ARIANNA_parameters.keys()

    def set_ARIANNA_parameter(self, key, value):
        if not isinstance(key, parameters.ARIANNAParameters):
            logger.error("parameter key needs to be of type NuRadioReco.framework.parameters.ARIANNAParameters")
            raise ValueError("parameter key needs to be of type NuRadioReco.framework.parameters.ARIANNAParameters")
        self._ARIANNA_parameters[key] = value

    def serialize(self, save_efield_traces):
        trigger_pkls = []
        for trigger in self._triggers.values():
            trigger_pkls.append(trigger.serialize())

        efield_pkls = []
        for efield in self.get_electric_fields():
            efield_pkls.append(efield.serialize(save_trace=save_efield_traces))

        station_time_dict = self.get_station_time_dict()

        data = {'_parameters': NuRadioReco.framework.parameter_serialization.serialize(self._parameters),
                '_parameter_covariances': NuRadioReco.framework.parameter_serialization.serialize_covariances(self._parameter_covariances),
                '_ARIANNA_parameters': self._ARIANNA_parameters,
                '_station_id': self._station_id,
                '_station_time': station_time_dict,
                '_particle_type': self._particle_type,
                'triggers': trigger_pkls,
                '_triggered': self._triggered,
                'electric_fields': efield_pkls}

        return pickle.dumps(data, protocol=4)

    def deserialize(self, data_pkl):
        data = pickle.loads(data_pkl)

        if 'triggers' in data:
            self._triggers = NuRadioReco.framework.trigger.deserialize(data['triggers'])

        if 'triggers' in data:
            self._triggered = data['_triggered']

        for electric_field in data['electric_fields']:
            efield = NuRadioReco.framework.electric_field.ElectricField([])
            efield.deserialize(electric_field)
            self.add_electric_field(efield)

        self._parameters = NuRadioReco.framework.parameter_serialization.deserialize(data['_parameters'],
                                                                                     parameters.stationParameters)

        self._parameter_covariances = NuRadioReco.framework.parameter_serialization.deserialize_covariances(
            data['_parameter_covariances'], parameters.stationParameters)

        if '_ARIANNA_parameters' in data:
            self._ARIANNA_parameters = data['_ARIANNA_parameters']

        self._station_id = data['_station_id']
        if data['_station_time'] is not None:
            if isinstance(data['_station_time'], dict):
                station_time = astropy.time.Time(data['_station_time']['value'], format=data['_station_time']['format'])
                self.set_station_time(station_time)
            # For backward compatibility, we also keep supporting station times stored as astropy.time objects
            else:
                self.set_station_time(data['_station_time'])

        self._particle_type = data['_particle_type']


    def __add__(self, x):
        """
        adds a BaseStation object to another BaseStation object
        WARNING: Only channel and efield objects are added but no other meta information

        Parameters
        ----------
        x: BaseStation
            the BaseStation object to add
        """
        if not isinstance(x, BaseStation):
            raise AttributeError("Can only add BaseStation to BaseStation")
        if self.get_id() != x.get_id():
            raise AttributeError("Can only add BaseStations with the same ID")
        for trigger in x.get_triggers().values():
            self.set_trigger(trigger)
        for efield in x.get_electric_fields():
            self.add_electric_field(efield)
        for key, value in x.get_parameters().items():
            self.set_parameter(key, value)
        for key, value in x.get_ARIANNA_parameters().items():
            self.set_ARIANNA_parameter(key, value)
        return self<|MERGE_RESOLUTION|>--- conflicted
+++ resolved
@@ -259,15 +259,11 @@
 
     def get_electric_field_ids(self):
         """
-<<<<<<< HEAD
-        returns a list with the electric field IDs of all simElectricFields of the simStation
-=======
         returns a sorted list with the electric field IDs of all simElectricFields of the simStation
 
         Returns
         -------
         efield_ids: list
->>>>>>> 7afd779d
         """
         efield_ids = []
         for efield in self._electric_fields:
