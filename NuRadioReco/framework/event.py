--- conflicted
+++ resolved
@@ -187,12 +187,6 @@
 
         return self.__stations[station_id]
 
-<<<<<<< HEAD
-    def set_event_time(self, event_time):
-        self.__event_time = event_time
-
-    def get_event_time(self):
-=======
     def set_event_time(self, time, format=None):
         """
         Set the (absolute) event time (will be stored as astropy.time.Time).
@@ -234,7 +228,6 @@
             logger.error("Event time is not set. You either have to set it or use `station.get_station_time()`")
             raise ValueError("Event time is not set. You either have to set it or use `station.get_station_time()`")
 
->>>>>>> 5e3306a6
         return self.__event_time
 
     def get_stations(self):
