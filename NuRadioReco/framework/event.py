--- conflicted
+++ resolved
@@ -5,20 +5,16 @@
 import NuRadioReco.framework.sim_emitter
 import NuRadioReco.framework.hybrid_information
 import NuRadioReco.framework.particle
-<<<<<<< HEAD
+import NuRadioReco.framework.parameter_storage
+
 from NuRadioReco.framework.parameters import (
     eventParameters as evp, channelParameters as chp, showerParameters as shp,
     particleParameters as pap, generatorAttributes as gta)
-import NuRadioReco.utilities.version
-=======
-import NuRadioReco.framework.parameters as parameters
-import NuRadioReco.framework.parameter_storage
 
 from NuRadioReco.utilities import io_utilities, version
 
 import astropy.time
 import datetime
->>>>>>> 4b3caa96
 from six import itervalues
 import collections
 import pickle
@@ -100,43 +96,6 @@
                 iE += 1
                 yield self.__modules_event[iE - 1]
 
-<<<<<<< HEAD
-    def get_parameter(self, key):
-        if not isinstance(key, evp):
-            logger.error("parameter key needs to be of type NuRadioReco.framework.parameters.eventParameters")
-            raise ValueError("parameter key needs to be of type NuRadioReco.framework.parameters.eventParameters")
-        return self._parameters[key]
-
-    def set_parameter(self, key, value):
-        if not isinstance(key, evp):
-            logger.error("parameter key needs to be of type NuRadioReco.framework.parameters.eventParameters")
-            raise ValueError("parameter key needs to be of type NuRadioReco.framework.parameters.eventParameters")
-        self._parameters[key] = value
-
-    def has_parameter(self, key):
-        if not isinstance(key, evp):
-            logger.error("parameter key needs to be of type NuRadioReco.framework.parameters.eventParameters")
-            raise ValueError("parameter key needs to be of type NuRadioReco.framework.parameters.eventParameters")
-        return key in self._parameters
-
-    def get_generator_info(self, key):
-        if not isinstance(key, gta):
-            logger.error("generator information key needs to be of type NuRadioReco.framework.parameters.generatorAttributes")
-            raise ValueError("generator information key needs to be of type NuRadioReco.framework.parameters.generatorAttributes")
-        return self._generator_info[key]
-
-    def set_generator_info(self, key, value):
-        if not isinstance(key, gta):
-            logger.error("generator information key needs to be of type NuRadioReco.framework.parameters.generatorAttributes")
-            raise ValueError("generator information key needs to be of type NuRadioReco.framework.parameters.generatorAttributes")
-        self._generator_info[key] = value
-
-    def has_generator_info(self, key):
-        if not isinstance(key, gta):
-            logger.error("generator information key needs to be of type NuRadioReco.framework.parameters.generatorAttributes")
-            raise ValueError("generator information key needs to be of type NuRadioReco.framework.parameters.generatorAttributes")
-        return key in self._generator_info
-=======
     def get_generator_info(self, key):
         logger.warning("`get_generator_info` is deprecated. Use `get_parameter` instead.")
         return self.get_parameter(key)
@@ -148,7 +107,6 @@
     def has_generator_info(self, key):
         logger.warning("`has_generator_info` is deprecated. Use `has_parameter` instead.")
         return self.has_parameter(key)
->>>>>>> 4b3caa96
 
     def get_id(self):
         return self._id
@@ -574,13 +532,8 @@
     def serialize(self, mode):
         stations_pkl = []
         try:
-<<<<<<< HEAD
-            commit_hash = NuRadioReco.utilities.version.get_NuRadioMC_commit_hash()
+            commit_hash = version.get_NuRadioMC_commit_hash()
             self.set_parameter(evp.hash_NuRadioMC, commit_hash)
-=======
-            commit_hash = version.get_NuRadioMC_commit_hash()
-            self.set_parameter(parameters.eventParameters.hash_NuRadioMC, commit_hash)
->>>>>>> 4b3caa96
         except:
             logger.warning("Event is serialized without commit hash!")
             self.set_parameter(evp.hash_NuRadioMC, None)
