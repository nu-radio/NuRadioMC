--- conflicted
+++ resolved
@@ -1,8 +1,4 @@
 from __future__ import absolute_import, division, print_function
-<<<<<<< HEAD
-
-=======
->>>>>>> cb10d3a2
 import NuRadioReco.framework.station
 import NuRadioReco.framework.radio_shower
 import NuRadioReco.framework.emitter
@@ -10,18 +6,12 @@
 import NuRadioReco.framework.hybrid_information
 import NuRadioReco.framework.particle
 import NuRadioReco.framework.parameters as parameters
-<<<<<<< HEAD
 import NuRadioReco.framework.parameter_storage
-import NuRadioReco.utilities.version
-
-import pickle
-=======
 
 from NuRadioReco.utilities import io_utilities, version
 
 import astropy.time
 import datetime
->>>>>>> cb10d3a2
 from six import itervalues
 import collections
 import pickle
@@ -559,16 +549,16 @@
                 modules_out_station[key].append([value[0], value[1], None, value[3]])
                 invalid_keys = [key for key,val in value[3].items() if isinstance(val, BaseException)]
                 if len(invalid_keys):
-<<<<<<< HEAD
                     logger.warning(f"The following arguments to module {value[0]} could not be "
                                    f"serialized and will not be stored: {invalid_keys}")
 
         data = NuRadioReco.framework.parameter_storage.ParameterStorage.serialize(self)
 
+        event_time_dict = io_utilities._astropy_to_dict(self.__event_time)
         data.update({
             '__run_number': self.__run_number,
             '_id': self._id,
-            '__event_time': self.__event_time,
+            '__event_time': event_time_dict,
             'stations': stations_pkl,
             'showers': showers_pkl,
             'sim_showers': sim_showers_pkl,
@@ -579,26 +569,6 @@
             '__modules_station': modules_out_station
         })
 
-=======
-                    logger.warning(f"The following arguments to module {value[0]} could not be serialized and will not be stored: {invalid_keys}")
-
-        event_time_dict = io_utilities._astropy_to_dict(self.__event_time)
-
-        data = {'_parameters': self._parameters,
-                '__run_number': self.__run_number,
-                '_id': self._id,
-                '__event_time': event_time_dict,
-                'stations': stations_pkl,
-                'showers': showers_pkl,
-                'sim_showers': sim_showers_pkl,
-                'sim_emitters': sim_emitters_pkl,
-                'particles': particles_pkl,
-                'hybrid_info': hybrid_info,
-                'generator_info': self._generator_info,
-                '__modules_event': modules_out_event,
-                '__modules_station': modules_out_station
-                }
->>>>>>> cb10d3a2
         return pickle.dumps(data, protocol=4)
 
     def deserialize(self, data_pkl):
