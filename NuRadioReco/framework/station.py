--- conflicted
+++ resolved
@@ -30,13 +30,8 @@
 
     def add_sim_station(self, sim_station):
         """
-<<<<<<< HEAD
-        Adds a SimStation to the Station. If a SimStation is already present, the new SimStation is merged to the existing
-        one.
-=======
         Adds a SimStation to the Station. If a SimStation is already present,
         the new SimStation is merged to the existing one.
->>>>>>> 5e3306a6
 
         Parameters
         ----------
@@ -71,18 +66,11 @@
         return self.__sim_station is not None
 
     def iter_channels(self, use_channels=None, sorted=False):
-<<<<<<< HEAD
-        """
-        Iterates over all channels of the station. If `use_channels` is not None, only the channels with the ids in
-        `use_channels` are iterated over. If `sorted` is True, the channels are iterated over in ascending order of their
-        ids.
-=======
         """ Iterates over all channels of the station.
 
         If `use_channels` is not None, only the channels with the ids in `use_channels`
         are iterated over. If `sorted` is True, the channels are iterated over in
         ascending order of their ids.
->>>>>>> 5e3306a6
 
         Parameters
         ----------
@@ -106,8 +94,6 @@
 
         for channel_id in channel_ids:
             yield self.get_channel(channel_id)
-<<<<<<< HEAD
-=======
 
     def iter_trigger_channels(self, use_channels=None):
         """ Iterates over all channels of the station and yields `channel.get_trigger_channel()` for each.
@@ -136,7 +122,6 @@
             else:
                 if channel_id in use_channels:
                     yield channel.get_trigger_channel()
->>>>>>> 5e3306a6
 
     def get_channel(self, channel_id):
         return self.__channels[channel_id]
@@ -197,8 +182,6 @@
             channel_ids = self.__channels.keys()
 
         return list(channel_ids)
-<<<<<<< HEAD
-=======
 
     def add_channel(self, channel, overwrite=False):
         """
@@ -219,7 +202,6 @@
             raise AttributeError(
                 f"Channel with the id {channel.get_id()} is already present in Station. "
                 "If you want to add this channel nonetheless please pass `overwrite=True` as argument")
->>>>>>> 5e3306a6
 
         self.__channels[channel.get_id()] = channel
 
