"""
(old) implementation of ice models

Only returns one of two values depending on whether the depth is below
or above 0 (assumed to be the ice-air) interface.

.. Warning::
    This function is used internally in some modules, but should not
    be used in new user code. Please use the `NuRadioMC.utilities.medium`
    module instead

"""
import logging

logger = logging.getLogger('NuRadioReco.utilities.ice')

def get_refractive_index(depth, site='southpole'):
    """
    Get refractive index for depth

    For sites that are not at the poles, always returns the refractive index
    of air (1.000293). Otherwise, returns 1.3

    .. Warning::
        This function is only used internally. New user code should
        use the ice models in `NuRadioMC.utilities.medium` instead

    Parameters
    ----------
    depth : float
        The depth
    site : str, optional
        The site to use. For sites on land (not in-ice),
        the refractive index returned is always that for air.

    Returns
    -------
    n : float
        The refractive index. For land-based sites,
        this is always n_air=1.000293; for in-ice sites,
        returns n_ice=1.3 or n_air depending on the depth.

    """
    if site.lower() in ['lofar', 'auger', 'ska']:
        return 1.000293
    else:
<<<<<<< HEAD
        if not site.lower() in ['southpole', 'mooresbay', 'summit']:
            logger.warning(f"site '{site}' unknown, assuming in-ice detector")
        if(depth <= 0):
=======
        if not site.lower() in ['southpole', 'mooresbay', 'summit', 'greenland', 'sp']:
            logger.warning(f"Site '{site}' unknown, assuming in-ice detector")
        if depth <= 0:
>>>>>>> ee591807
            return 1.3
        else:
            return 1.000293<|MERGE_RESOLUTION|>--- conflicted
+++ resolved
@@ -44,15 +44,9 @@
     if site.lower() in ['lofar', 'auger', 'ska']:
         return 1.000293
     else:
-<<<<<<< HEAD
-        if not site.lower() in ['southpole', 'mooresbay', 'summit']:
-            logger.warning(f"site '{site}' unknown, assuming in-ice detector")
-        if(depth <= 0):
-=======
         if not site.lower() in ['southpole', 'mooresbay', 'summit', 'greenland', 'sp']:
             logger.warning(f"Site '{site}' unknown, assuming in-ice detector")
         if depth <= 0:
->>>>>>> ee591807
             return 1.3
         else:
             return 1.000293