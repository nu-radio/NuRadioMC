--- conflicted
+++ resolved
@@ -179,17 +179,10 @@
     elif window_samples is None:
         window_samples = len(h1)
 
-<<<<<<< HEAD
-    stokes = np.array([[
-            np.sum(i[j:j+window_samples]) for j in range(len(h1)-window_samples+1)]
-        for i in stokes]
-    ) / window_samples
-=======
     stokes = np.asarray([
         scipy.signal.convolve(i, np.ones(window_samples), mode='valid') for i in stokes
     ])
     stokes /= window_samples
->>>>>>> 489096bd
 
     if squeeze:
         return np.squeeze(stokes)
