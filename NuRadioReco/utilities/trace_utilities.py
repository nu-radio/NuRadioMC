--- conflicted
+++ resolved
@@ -32,16 +32,10 @@
 # see Phys. Rev. D DOI: 10.1103/PhysRevD.93.122005
 # to convert V**2/m**2 * s -> J/m**2 -> eV/m**2
 
-<<<<<<< HEAD
-def get_efield_antenna_factor(station, frequencies, channels, detector, zenith, azimuth, antenna_pattern_provider):
-    """
-    Returns the antenna response to a radio signal coming from a specific direction
-=======
 def get_efield_antenna_factor(*args, **kwargs):
     warnings.warn("get_efield_antenna_factor is moved to NuRadioReco.utilities.signal_processing.get_efield_antenna_factor", DeprecationWarning)
     return signal_processing.get_efield_antenna_factor(*args, **kwargs)
 
->>>>>>> 7c29e643
 
 def get_channel_voltage_from_efield(*args, **kwargs):
     warnings.warn("get_channel_voltage_from_efield is moved to NuRadioReco.utilities.signal_processing.get_channel_voltage_from_efield", DeprecationWarning)
@@ -68,251 +62,6 @@
 
 
 
-<<<<<<< HEAD
-def get_electric_field_energy_fluence(electric_field_trace, times, signal_window_mask=None, noise_window_mask=None, return_uncertainty=False, method="noise_subtraction", estimator_kwargs={}):
-    """
-    Returns the energy fluence of each component of a 3-dimensional electric field trace.
-
-    Parameters
-    ----------
-    electric_field_trace : numpy.ndarray
-        The electric field trace to calculate the energy fluence for
-    times : numpy.ndarray
-        The time grid for the electric field trace
-    signal_window_mask : numpy.ndarray (optional)
-        A boolean mask that selects the signal window in which the energy fluence is calculated
-    noise_window_mask : numpy.ndarray (optional)
-        A boolean mask that selects the noise window. Only used if method is "noise_subtraction"
-    return_uncertainty : bool (optional)
-        If True, the uncertainty of the energy fluence is returned
-    method : str (optional)
-        The method to use for the energy fluence calculation. Can be either "noise_subtraction" or "rice_distribution".
-        The Rice distribution is method implementation is based on the code published alongside S. Martinelli et al.: https://arxiv.org/pdf/2407.18654
-    estimator_kwargs : dict (optional)
-        Additional keyword arguments for the _get_noise_fluence_estimators and _get_signal_fluence_estimators functions.
-        Only used if method is "rice_distribution".
-
-    Returns
-    -------
-    signal_energy_fluence : numpy.ndarray
-        The energy fluence of each component of the electric field trace
-    signal_energy_fluence_error : numpy.ndarray
-        The uncertainty of the energy fluences. Only returned if return_uncertainty is True
-    """
-
-    dt = times[1] - times[0]
-
-    if method == "noise_subtraction":
-        if signal_window_mask is None:
-            f_signal = np.sum(electric_field_trace ** 2, axis=1)
-        else:
-            f_signal = np.sum(electric_field_trace[:, signal_window_mask] ** 2, axis=1)
-
-        if noise_window_mask is not None and np.sum(noise_window_mask) > 0:
-            f_noise = np.sum(electric_field_trace[:, noise_window_mask] ** 2, axis=1)
-            f_signal -= f_noise * np.sum(signal_window_mask) / np.sum(noise_window_mask)
-            f_signal[f_signal < 0] = 0
-
-            # calculate RMS noise for error estimation
-            RMSNoise = np.sqrt(np.mean(electric_field_trace[:, noise_window_mask] ** 2, axis=1))
-        else:
-            RMSNoise = None
-
-        signal_energy_fluence = f_signal * dt * conversion_factor_integrated_signal
-
-        # calculate error if RMSNoise is known:
-        if RMSNoise is not None and return_uncertainty:
-            signal_window_duration = sum(signal_window_mask) * dt if signal_window_mask is not None else len(times) * dt
-            signal_energy_fluence_error = (4 * np.abs(signal_energy_fluence / conversion_factor_integrated_signal) * RMSNoise ** 2 * dt + 2 * signal_window_duration * RMSNoise ** 4 * dt) ** 0.5  * conversion_factor_integrated_signal
-        else:
-            signal_energy_fluence_error = np.zeros(3)
-    
-    elif method == "rice_disttribution":
-        signal_energy_fluence = np.zeros(len(electric_field_trace))
-        signal_energy_fluence_error = np.zeros(len(electric_field_trace))
-        for i_pol in range(len(electric_field_trace)):
-            noise_estimators, frequencies_window = _get_noise_fluence_estimators(
-                trace = electric_field_trace[i_pol, :],
-                times = times,
-                signal_window_mask = signal_window_mask,
-                **estimator_kwargs
-                )
-            estimators, variances = _get_signal_fluence_estimators(
-                trace = electric_field_trace[i_pol, :],
-                times = times,
-                signal_window_mask = signal_window_mask,
-                noise_estimators = noise_estimators,
-                **estimator_kwargs
-                )
-
-            #sample frequency (after the windowing) in MHz
-            delta_f = frequencies_window[1] - frequencies_window[0]
-
-            #get the fluence of the trace summing up the frequency estimators and converting in eV/m^2
-            fluence_freq = np.sum(estimators) * delta_f * conversion_factor_integrated_signal
-
-            if estimator_kwargs.get("truncate_negative_estimators") == "after_sum":
-                fluence_freq = np.maximum(fluence_freq, 0)
-
-            #get the variance of the trace fluence summing up the frequency variances and converting in (eV/m^2)^2
-            fluence_freq_variance = np.sum(variances) * (delta_f * conversion_factor_integrated_signal)**2
-
-            #get the fluence uncertainty as the root square of the variance
-            fluence_freq_error = np.sqrt(fluence_freq_variance)
-
-            signal_energy_fluence[i_pol] = fluence_freq
-            signal_energy_fluence_error[i_pol] = fluence_freq_error
-
-    if return_uncertainty:
-        return signal_energy_fluence, signal_energy_fluence_error
-    else:
-        return signal_energy_fluence
-
-def _get_noise_fluence_estimators(trace, times, signal_window_mask, spacing_noise_signal=20*units.ns, relative_taper_width=0.142857143, use_median_value=False, truncate_negative_estimators="before_sum"):
-    """
-    Estimate the noise fluence from the trace.
-
-    Parameters
-    ----------
-    trace : np.ndarray
-        Trace to estimate the noise fluence from.
-    times : np.ndarray
-        Time grid for the trace.
-    signal_window_mask : np.ndarray
-        Boolean mask for the signal window.
-    spacing_noise_signal : float (optional)
-        Spacing between noise windows and signal window. Makes sure no signal leaks into the noise windows.
-    relative_taper_width : float (optional)
-        Width of the taper region for the Tukey window relative to the full window length.
-    use_median_value : bool (optional)
-        If True, the median of the squared spectra of the noise windows is used as estimator. Otherwise, the mean is used.
-    truncate_negative_estimators : str (optional)
-        Not used in this function. Introduced for compatibility with _get_signal_fluence_estimators.
-
-    Returns
-    -------
-    np.ndarray
-        Estimators for the noise fluence.
-    np.ndarray
-        Frequencies corresponding to the estimators.
-    """
-
-    dt = times[1] - times[0]
-    n_samples_window = sum(signal_window_mask)
-    signal_start = times[signal_window_mask][0] - spacing_noise_signal
-    signal_stop = times[signal_window_mask][-1] + spacing_noise_signal
-    list_ffts_squared = []
-
-    if signal_start < times[0]:
-        signal_start = times[0]
-        logger.warning("The signal window overlaps with the start of the trace. The efield pulse may be partialy outside the trace.")
-    elif signal_stop > times[-1]:
-        logger.warning("The signal window overlaps with the end of the trace. The efield pulse may be partialy outside the trace.")
-
-    #generate Tukey window
-    window = scipy.signal.windows.tukey(n_samples_window, relative_taper_width * 2)
-
-    #loop over the trace defining noise windows (excluding the signal window)
-    noise_start = times[0]
-    while noise_start < times[-1]:
-
-        noise_stop = noise_start + n_samples_window * dt
-        if noise_stop > times[-1]:
-            break
-
-        elif (noise_stop <= signal_start and noise_start < signal_start) or (noise_stop > signal_stop and noise_start >= signal_stop):
-
-            #clipping the noise window (rounding is needed because noise_stop = noise_start + n_samples_window * dt has numerical uncertainties)
-            mask_time = np.all([np.round(times, 5) >= np.round(noise_start, 5), np.round(times, 5) < np.round(noise_stop, 5)], axis=0)
-            time_trace_clipped = trace[mask_time]
-
-            #applying the Tukey window
-            windowed_trace = time_trace_clipped * window
-
-            #calculating the spectrum and frequencies
-            frequencies_window = fft.freqs(n_samples_window, 1/dt)
-            spectrum_window = np.abs(fft.time2freq(windowed_trace, 1/dt))
-
-            list_ffts_squared.append(spectrum_window**2)
-            noise_start = noise_stop
-
-        elif noise_stop > signal_start and noise_start <= signal_start:
-            noise_start = signal_stop
-
-        else:
-            logger.error("The noise window does not fulfill any of the conditions. This should not happen.")
-            raise RuntimeError("The noise window does not fulfill any of the conditions. This should not happen.")
-
-    list_ffts_squared = np.array(list_ffts_squared, dtype=float)
-
-    if use_median_value:
-        #robust estimator in presence of outliers from the noise windows
-        estimators = np.median(list_ffts_squared, axis=0) / 1.405 #from chi2 distribution
-    else:
-        #it works well in presence of small number of outliers
-        estimators=np.mean(list_ffts_squared, axis=0)
-
-    return estimators, frequencies_window
-
-def _get_signal_fluence_estimators(trace, times, signal_window_mask, noise_estimators, spacing_noise_signal=20*units.ns, relative_taper_width=0.142857143, use_median_value=False, truncate_negative_estimators="before_sum"):
-    """
-    Estimate the signal fluence from the trace.
-
-    Parameters
-    ----------
-    trace : np.ndarray
-        Trace to estimate the signal fluence from.
-    times : np.ndarray
-        Time grid for the trace.
-    signal_window_mask : np.ndarray
-        Boolean mask for the signal window.
-    noise_estimators : np.ndarray
-        Estimators for the noise fluence.
-    spacing_noise_signal : float (optional)
-        Not used in this function. Indroduced for compatibility with _get_noise_fluence_estimators.
-    relative_taper_width : float (optional)
-        Width of the taper region for the Tukey window relative to the full window length.
-    use_median_value : bool (optional)
-        Not used in this function. Indroduced for compatibility with _get_noise_fluence_estimators.
-    truncate_negative_estimators : str (optional)
-        If "before_sum", negative estimators are set to zero before summing over frequencies.
-        If "after_sum", negative estimators are set to zero after summing over frequencies. note
-        that this is done in get_electric_field_energy_fluence.
-
-    Returns
-    -------
-    np.ndarray
-        Estimators for the signal fluence.
-    np.ndarray
-        Variance of the signal fluence estimators.
-    """
-
-    dt = times[1] - times[0]
-    n_samples_window = sum(signal_window_mask)
-    signal_start = times[signal_window_mask][0]
-    signal_stop = times[signal_window_mask][-1] + dt
-
-    #generate Tukey window
-    window = scipy.signal.windows.tukey(n_samples_window, relative_taper_width * 2)
-
-    #clipping the signal window around the pulse position
-    mask_time = np.all([times >= signal_start, times < signal_stop], axis=0)
-    trace_clipped = trace[mask_time]
-
-    #applying the Tukey window
-    windowed_trace = trace_clipped * window
-
-    #calculating the spectrum and frequencies
-    spectrum_window = np.abs(fft.time2freq(windowed_trace, 1/dt))
-
-    #signal estimator and variance for each frequency bin
-    signal_estimators = spectrum_window**2 - noise_estimators
-    if truncate_negative_estimators == "before_sum":
-        signal_estimators[signal_estimators < 0] = 0
-    variances = noise_estimators * (noise_estimators + 2*signal_estimators)
-
-    return signal_estimators, variances
-=======
 def get_electric_field_energy_fluence(electric_field_trace, times, signal_window_mask=None, noise_window_mask=None):
     """ Compute the energy fluence of an electric field trace.
 
@@ -344,7 +93,6 @@
 
     dt = times[1] - times[0]
     return f_signal * dt * conversion_factor_integrated_signal
->>>>>>> 7c29e643
 
 
 def get_stokes(trace_u, trace_v, window_samples=128, squeeze=True):
