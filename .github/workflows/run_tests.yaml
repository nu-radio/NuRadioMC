name: Unit tests

on:
  push:
  pull_request:
  workflow_dispatch:
    inputs:
      python_version:
        description: Specify Python version to run tests on
        type: string
        required: true
        default: '3.10'
      os:
        description: OS to run tests on
        type: string
        default: ubuntu-latest
  workflow_call:
    inputs:
      python_version:
        description: Specify Python version to run tests on
        type: string
        required: true
        default: '3.10'
      os:
        description: OS to run tests on
        type: string
        default: ubuntu-latest

env: # set the python_version to 3.10 if the workflow is not triggered by workflow_call or workflow_dispatch
  PYTHON_VERSION: ${{ inputs.python_version || '3.10' }}

jobs:
  build:
    runs-on: ${{ inputs.os || 'ubuntu-latest' }}
    if: github.event_name != 'pull_request' || github.event.pull_request.head.repo.full_name != github.event.pull_request.base.repo.full_name

    steps:
    - uses: actions/checkout@v4
    - name: Set up Python [${{ env.PYTHON_VERSION }}]
      uses: actions/setup-python@v5
      with:
        python-version: ${{ env.PYTHON_VERSION }}
    - name: Cache pip
      uses: actions/cache@v4
      with:
        # This path is specific to Ubuntu
        path: ~/.cache/pip
        # Look to see if there is a cache hit for the corresponding requirements file
        key: ${{ runner.os }}-pip-${{ hashFiles('NuRadioMC/test/requirements.txt') }}
        restore-keys: |
          ${{ runner.os }}-pip-
          ${{ runner.os }}-
    - name: Install dependencies
      run: |
        sudo apt-get install libgsl-dev
        python -m pip install --upgrade pip
        pip install flake8 pytest
        export GSLDIR=$(gsl-config --prefix)
        pip install -e .
        pip uninstall numba -y # easiest way to test ARZ without numba

    - name: Display Python version
      run: python -c "import sys; print(sys.version)"
    - name: Lint with flake8 (important)
      run: |
        # stop the build if there are Python syntax errors or undefined names
        flake8 . --count --select=E9,F63,F7,F82 --show-source --statistics
    - name: Lint with flake8 (unimportant)
      run: |
        # exit-zero treats all errors as warnings. The GitHub editor is 127 chars wide
        flake8 . --count --max-complexity=10 --max-line-length=127 --statistics  --exit-zero

    # Cache data used in tests
    - name: Cache CI data
      uses: actions/cache@v4
      with:
        path: |
          NuRadioReco/examples/Interactive/data
          NuRadioReco/test/data
        key: 'ci-data'

    ### Neutrino simulations
    # Single event tests
    - name: "Single event test (South Pole)"
      if: always()
      run: |
        export GSLDIR=$(gsl-config --prefix)
        NuRadioMC/test/SingleEvents/test_build.sh
    - name: Single event test (Moore's Bay)
      if: always()
      run: |
        export GSLDIR=$(gsl-config --prefix)
        NuRadioMC/test/SingleEvents/validate_MB.sh
    - name: Single event test (ARZ)
      if: always()
      run: |
        export GSLDIR=$(gsl-config --prefix)
        NuRadioMC/test/SingleEvents/validate_ARZ.sh

    # Signal generation tests
    - name: Test Numba version of ARZ
      if: always()
      run: |
        export GSLDIR=$(gsl-config --prefix)
        pip install numba
        NuRadioMC/test/SingleEvents/validate_ARZ.sh
    - name: Signal generation test
      if: always()
      run : |
        export GSLDIR=$(gsl-config --prefix)
        NuRadioMC/test/SignalGen/test_build.sh
    - name: "Validate separate trigger channels"
      if: always()
      run: |
        export GSLDIR=$(gsl-config --prefix)
        NuRadioMC/test/SingleEvents/validate_separate_trigger_channels.sh

    # Signal propagation and birefringence
    - name: "Signal propagation tests"
      if: always()
      run: |
        export GSLDIR=$(gsl-config --prefix)
        NuRadioMC/test/SignalProp/run_signal_test.sh
    - name: "Test Birefringence"
      if: always()
      run: |
        export GSLDIR=$(gsl-config --prefix)
        NuRadioMC/test/SignalProp/run_birefringence_tests.sh

    # Effective volume, pulsers
    - name: "Test Veff example"
      if: always()
      run: |
        export GSLDIR=$(gsl-config --prefix)
        pip install -e .[proposal]
        NuRadioMC/test/examples/test_veff_example.sh
    - name: "Test calibration pulser example"
      if: always()
      run: |
        export GSLDIR=$(gsl-config --prefix)
        NuRadioMC/test/examples/test_cal_pulser_example.sh
    - name: "Test radio emitter pulser example"
      if: always()
      run: |
        export GSLDIR=$(gsl-config --prefix)
        NuRadioMC/test/examples/test_radio_emitting_pulser_example.sh
    - name: "Veff test"
      if: always()
      run: |
        export GSLDIR=$(gsl-config --prefix)
        NuRadioMC/test/Veff/1e18eV/test_build.sh
    - name: "Veff test with noise and phased array"
      if: always()
      run: |
        export GSLDIR=$(gsl-config --prefix)
        NuRadioMC/test/Veff/1e18eV/test_build_noise.sh
    - name: "Atmospheric Aeff test"
      if: always()
      run: |
        export GSLDIR=$(gsl-config --prefix)
        NuRadioMC/test/atmospheric_Aeff/1e18eV/test_build.sh
    - name: "Trigger tests"
      if: always()
      run: |
        export GSLDIR=$(gsl-config --prefix)
        NuRadioReco/test/trigger_tests/run_trigger_test.sh

    ### RNO-G specific tests
    - name: "RNO-G Detector"
      if: always()
      run: |
        python NuRadioReco/detector/test/test_rnog_detector.py
    - name: "RNO-G data reader"
      if: always()
      run: |
        pip install git+https://github.com/RNO-G/mattak.git
        NuRadioReco/test/RNO_G/test_read_rnog_data.sh

    ### Other tests
    - name: "channelGalacticNoiseAdder"
      if: always()
      run: |
        pip install git+https://github.com/telegraphic/pygdsm pylfmap
        python NuRadioReco/examples/StandAloneScripts/B01galacticnoiseadder.py
<<<<<<< HEAD
    - name: "detector.Response"
=======
    - name: "Test unfolding with voltageToEfieldConverter"
      if: always()
      run: |
        python NuRadioReco/test/voltageToEfieldConverter/test-unfolding.py
    - name: "Test all examples"
>>>>>>> cf5d483d
      if: always()
      run: |
        python NuRadioReco/detector/test/test_response.py
    - name: "Test module structure of all modules in NuRadioReco.modules"
      if: always()
      run: |
        export GSLDIR=$(gsl-config --prefix)
        python NuRadioReco/test/check_modules.py -r

    ### Test examples
    - name: "Test webinar examples"
      if: always()
      run: |
        export GSLDIR=$(gsl-config --prefix)
        NuRadioMC/test/examples/test_webinar.sh
    - name: "Test all examples"
      if: always()
      run: |
        export GSLDIR=$(gsl-config --prefix)
        pip install -e .[cr_interpolator]
        NuRadioReco/test/test_examples.sh
    - name: "Test interactive examples"
      run: |
        export GSLDIR=$(gsl-config --prefix)
        pip install jupyter
        jupyter execute NuRadioMC/examples/Interactive/W01-simulate-neutrino-detector.ipynb
        jupyter execute NuRadioMC/examples/Interactive/W02-reading-nur-files.ipynb
        jupyter execute NuRadioReco/examples/Interactive/read_lofar_data.ipynb
        jupyter execute NuRadioReco/examples/Interactive/processing-RNOG-files.ipynb
<|MERGE_RESOLUTION|>--- conflicted
+++ resolved
@@ -182,18 +182,14 @@
       run: |
         pip install git+https://github.com/telegraphic/pygdsm pylfmap
         python NuRadioReco/examples/StandAloneScripts/B01galacticnoiseadder.py
-<<<<<<< HEAD
     - name: "detector.Response"
-=======
+      if: always()
+      run: |
+        python NuRadioReco/detector/test/test_response.py
     - name: "Test unfolding with voltageToEfieldConverter"
       if: always()
       run: |
         python NuRadioReco/test/voltageToEfieldConverter/test-unfolding.py
-    - name: "Test all examples"
->>>>>>> cf5d483d
-      if: always()
-      run: |
-        python NuRadioReco/detector/test/test_response.py
     - name: "Test module structure of all modules in NuRadioReco.modules"
       if: always()
       run: |
