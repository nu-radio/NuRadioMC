name: Unit tests

on:
  push:
  pull_request:
  workflow_dispatch:
    inputs:
      python_version:
        description: Specify Python version to run tests on
        type: string
        required: true
        default: '3.10'
      os:
        description: OS to run tests on
        type: string
        default: ubuntu-latest
  workflow_call:
    inputs:
      python_version:
        description: Specify Python version to run tests on
        type: string
        required: true
        default: '3.10'
      os:
        description: OS to run tests on
        type: string
        default: ubuntu-latest

env: # set the python_version to 3.10 if the workflow is not triggered by workflow_call or workflow_dispatch
  PYTHON_VERSION: ${{ inputs.python_version || '3.10' }}

jobs:
  build:
    runs-on: ${{ inputs.os || 'ubuntu-latest' }}
    if: github.event_name != 'pull_request' || github.event.pull_request.head.repo.full_name != github.event.pull_request.base.repo.full_name

    steps:
    - uses: actions/checkout@v4
    - name: Set up Python [${{ env.PYTHON_VERSION }}]
      uses: actions/setup-python@v5
      with:
        python-version: ${{ env.PYTHON_VERSION }}
    - name: Cache pip
      uses: actions/cache@v4
      with:
        # This path is specific to Ubuntu
        path: ~/.cache/pip
        # Look to see if there is a cache hit for the corresponding requirements file
        key: ${{ runner.os }}-pip-${{ hashFiles('NuRadioMC/test/requirements.txt') }}
        restore-keys: |
          ${{ runner.os }}-pip-
          ${{ runner.os }}-
    - name: Install dependencies
      run: |
        sudo apt-get install libgsl-dev
        python -m pip install --upgrade pip
        pip install flake8 pytest
        export GSLDIR=$(gsl-config --prefix)
        pip install -e .
        pip uninstall numba -y # easiest way to test ARZ without numba

    - name: Display Python version
      run: python -c "import sys; print(sys.version)"
    - name: Lint with flake8 (important)
      run: |
        # stop the build if there are Python syntax errors or undefined names
        flake8 . --count --select=E9,F63,F7,F82 --show-source --statistics
    - name: Lint with flake8 (unimportant)
      run: |
        # exit-zero treats all errors as warnings. The GitHub editor is 127 chars wide
        flake8 . --count --max-complexity=10 --max-line-length=127 --statistics  --exit-zero
    - name: "RNO-G Detector"
      if: always()
      run: |
        python NuRadioReco/detector/test/test_rnog_detector.py
    - name: "detector.Response"
      if: always()
      run: |
        python NuRadioReco/detector/test/test_response.py
    - name: "RNO-G data reader"
      if: always()
      run: |
        pip install git+https://github.com/RNO-G/mattak.git
        NuRadioReco/test/RNO_G/test_read_rnog_data.sh
    - name: "Single event test (South Pole)"
      if: always()
      run: |
        export GSLDIR=$(gsl-config --prefix)
        NuRadioMC/test/SingleEvents/test_build.sh
    - name: Single event test (Moore's Bay)
      if: always()
      run: |
        export GSLDIR=$(gsl-config --prefix)
        NuRadioMC/test/SingleEvents/validate_MB.sh
    - name: Single event test (ARZ)
      if: always()
      run: |
        export GSLDIR=$(gsl-config --prefix)
        NuRadioMC/test/SingleEvents/validate_ARZ.sh
    - name: Test Numba version of ARZ
      if: always()
      run: |
        export GSLDIR=$(gsl-config --prefix)
        pip install numba
        NuRadioMC/test/SingleEvents/validate_ARZ.sh
    - name: Signal generation test
      if: always()
      run : |
        export GSLDIR=$(gsl-config --prefix)
        NuRadioMC/test/SignalGen/test_build.sh
    - name: "Validate separate trigger channels"
      if: always()
      run: |
        export GSLDIR=$(gsl-config --prefix)
        NuRadioMC/test/SingleEvents/validate_separate_trigger_channels.sh
    - name: "Signal propagation tests"
      if: always()
      run: |
         export GSLDIR=$(gsl-config --prefix)
         NuRadioMC/test/SignalProp/run_signal_test.sh
    - name: "Test Birefringence"
      if: always()
      run: |
         export GSLDIR=$(gsl-config --prefix)
         NuRadioMC/test/SignalProp/run_birefringence_tests.sh
    - name: "Test Veff example"
      if: always()
      run: |
        export GSLDIR=$(gsl-config --prefix)
        pip install -e .[proposal]
        NuRadioMC/test/examples/test_veff_example.sh
    - name: "Test calibration pulser example"
      if: always()
      run: |
        export GSLDIR=$(gsl-config --prefix)
        NuRadioMC/test/examples/test_cal_pulser_example.sh
    - name: "Test radio emitter pulser example"
      if: always()
      run: |
        export GSLDIR=$(gsl-config --prefix)
        NuRadioMC/test/examples/test_radio_emitting_pulser_example.sh
    - name: "Test webinar examples"
      if: always()
      run: |
        export GSLDIR=$(gsl-config --prefix)
        NuRadioMC/test/examples/test_webinar.sh
    - name: "Veff test"
      if: always()
      run: |
        export GSLDIR=$(gsl-config --prefix)
        NuRadioMC/test/Veff/1e18eV/test_build.sh
    - name: "Veff test with noise and phased array"
      if: always()
      run: |
        export GSLDIR=$(gsl-config --prefix)
        NuRadioMC/test/Veff/1e18eV/test_build_noise.sh
    - name: "Atmospheric Aeff test"
      if: always()
      run: |
        export GSLDIR=$(gsl-config --prefix)
        NuRadioMC/test/atmospheric_Aeff/1e18eV/test_build.sh
<<<<<<< HEAD
=======
    - name: "Tiny reconstrucution"
      if: always()
      run: |
        export GSLDIR=$(gsl-config --prefix)
        NuRadioReco/test/tiny_reconstruction/testTinyReconstruction.sh
>>>>>>> 997c5121
    - name: "Trigger tests"
      if: always()
      run: |
        export GSLDIR=$(gsl-config --prefix)
        NuRadioReco/test/trigger_tests/run_trigger_test.sh
    - name: "Test channelGalacticNoiseAdder"
      if: always()
      run: |
        pip install -e .[galacticnoise]
        python NuRadioReco/examples/StandAloneScripts/B01galacticnoiseadder.py
    - name: "Test all examples"
      if: always()
      run: |
        export GSLDIR=$(gsl-config --prefix)
<<<<<<< HEAD
        export PYTHONPATH=$(pwd):$PYTHONPATH
        python install_dev.py --dev cr_interpolator --no-interactive
=======
>>>>>>> 997c5121
        NuRadioReco/test/test_examples.sh
    - name: "Test module structure of all modules in NuRadioReco.modules"
      if: always()
      run: |
        export GSLDIR=$(gsl-config --prefix)
        python NuRadioReco/test/check_modules.py -r<|MERGE_RESOLUTION|>--- conflicted
+++ resolved
@@ -159,14 +159,6 @@
       run: |
         export GSLDIR=$(gsl-config --prefix)
         NuRadioMC/test/atmospheric_Aeff/1e18eV/test_build.sh
-<<<<<<< HEAD
-=======
-    - name: "Tiny reconstrucution"
-      if: always()
-      run: |
-        export GSLDIR=$(gsl-config --prefix)
-        NuRadioReco/test/tiny_reconstruction/testTinyReconstruction.sh
->>>>>>> 997c5121
     - name: "Trigger tests"
       if: always()
       run: |
@@ -181,11 +173,7 @@
       if: always()
       run: |
         export GSLDIR=$(gsl-config --prefix)
-<<<<<<< HEAD
-        export PYTHONPATH=$(pwd):$PYTHONPATH
-        python install_dev.py --dev cr_interpolator --no-interactive
-=======
->>>>>>> 997c5121
+        pip install -e .[cr_interpolator]
         NuRadioReco/test/test_examples.sh
     - name: "Test module structure of all modules in NuRadioReco.modules"
       if: always()
