name: Deploy Documentation

on: [push, pull_request, workflow_dispatch]

jobs:
  build:
    runs-on: ubuntu-latest
    if: github.event_name != 'pull_request' || github.event.pull_request.head.repo.full_name != github.event.pull_request.base.repo.full_name


    steps:
      - uses: actions/checkout@v4 # get the develop branch
        with:
          ref: 'refs/heads/develop'
      - uses: actions/checkout@v4
      - name: Set up Python 3.10
        uses: actions/setup-python@v5
        with:
          python-version: "3.10"

      - name: Cache pip
        uses: actions/cache@v4
        with:
          # This path is specific to Ubuntu
          path: ~/.cache/pip
          # Look to see if there is a cache hit for the corresponding requirements file
          key: ${{ runner.os }}-pip-${{ hashFiles('NuRadioMC/test/requirements.txt') }}
          restore-keys: |
            ${{ runner.os }}-pip-
            ${{ runner.os }}-
      - name: Install dependencies
        run: |
          sudo apt-get install libgsl-dev
          python -m pip install --upgrade pip
          pip install flake8 pytest
          export GSLDIR=$(gsl-config --prefix)
<<<<<<< HEAD
          python install_dev.py --install --dev documentation proposal cr_interpolator --no-interactive
=======
          pip install -e .[dev,proposal]
>>>>>>> 997c5121
          export PYTHONPATH=$PWD:$PYTHONPATH
          echo $PYTHONPATH
          NuRadioMC/SignalProp/install.sh

      - name: Debugging
        run: |
          echo checking git status...
          git status
          echo show last 3 commits
          git log -n 3
          echo show list of files modified wrt develop
          git diff origin/develop --name-only
          echo checking PYTHONPATH
          echo $PYTHONPATH
          echo checking current directory
          echo $(pwd)
          echo checking NuRadioReco folder structure
          echo $(ls NuRadioReco)
          echo checking NuRadioMC folder structure
          echo $(ls NuRadioMC)

      - name: Build Documentation
        run: |
          export PYTHONPATH=$(pwd):$PYTHONPATH
          cd documentation/
          python make_docs.py --debug

      - name: No Jekyll
        if: ${{ github.ref == 'refs/heads/develop'}}
        run: |
          touch documentation/build/html/.nojekyll


      - name: Deploy 🚀
        if: ${{ github.ref == 'refs/heads/develop'}} # only runs if the push is to develop
        uses: JamesIves/github-pages-deploy-action@v4
        with:
          branch: gh-pages # The branch the action should deploy to.
          folder: documentation/build/html # The folder the action should deploy.<|MERGE_RESOLUTION|>--- conflicted
+++ resolved
@@ -34,11 +34,7 @@
           python -m pip install --upgrade pip
           pip install flake8 pytest
           export GSLDIR=$(gsl-config --prefix)
-<<<<<<< HEAD
-          python install_dev.py --install --dev documentation proposal cr_interpolator --no-interactive
-=======
-          pip install -e .[dev,proposal]
->>>>>>> 997c5121
+          pip install -e .[dev,proposal,cr_interpolator]
           export PYTHONPATH=$PWD:$PYTHONPATH
           echo $PYTHONPATH
           NuRadioMC/SignalProp/install.sh
