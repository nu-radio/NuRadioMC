--- conflicted
+++ resolved
@@ -18,11 +18,8 @@
    now also need the sampling rate as an argument.
 -Envelope phased array available
 -Trigger times now include the time with respect to the first interaction (vertex times)
-<<<<<<< HEAD
 -Analog to digital converter module added
-=======
 -Improved calculation of the diode noise parameters
->>>>>>> 85cf31c7
 
 Detector description can be stored in .nur files
 Large overhaul of the event structure. Adds shower classes and hybrid detector information.
