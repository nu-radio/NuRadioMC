--- conflicted
+++ resolved
@@ -42,23 +42,6 @@
 importlib-metadata = {version = ">=4.8.1", python = "<3.8"}
 numba = "*"
 filelock = "*"
-<<<<<<< HEAD
-
-[tool.poetry.dev-dependencies]
-Sphinx = "*"
-sphinx-rtd-theme = "*"
-numpydoc = "*"
-proposal = "7.6.2"
-pygdsm = {git = "https://github.com/telegraphic/pygdsm"}
-nifty5 = {git = "https://gitlab.mpcdf.mpg.de/ift/nifty.git", branch="NIFTy_5"}
-pypocketfft = {git = "https://gitlab.mpcdf.mpg.de/mtr/pypocketfft"}
-MCEq = "*"
-crflux = "*"
-pandas = "*"
-mattak = {git = "https://github.com/RNO-G/mattak"}
-runtable = {git = "ssh://git@github.com/RNO-G/rnog-runtable.git"}
-cr-pulse-interpolator = {git = "https://github.com/nu-radio/cr-pulse-interpolator"}
-=======
 Sphinx = {version = "*", optional = true}
 sphinx-rtd-theme = {version = "*", optional = true}
 numpydoc = {version = "*", optional = true}
@@ -70,21 +53,15 @@
 crflux = {version = "*", optional = true}
 mattak = {git = "https://github.com/RNO-G/mattak", optional = true}
 rnog-runtable = {git = "ssh://git@github.com/RNO-G/rnog-runtable.git", optional = true}
->>>>>>> 0f6999b6
+cr-pulse-interpolator = {git = "https://github.com/nu-radio/cr-pulse-interpolator", optional = true}
 
 [tool.poetry.extras]
 documentation = ["Sphinx", "sphinx-rtd-theme", "numpydoc"]
 proposal = ["proposal"]
 galacticnoise = ['pygdsm']
-<<<<<<< HEAD
-ift_reco = ['nifty5', 'pypocketfft']
-muon_flux_calc = ['MCEq', 'crflux']
-RNO_G_DATA = ["mattak", "runtable", "pandas"]
-cr_interpolator = ['cr-pulse-interpolator']
-=======
 ift-reco = ['nifty5', 'pypocketfft']
 muon-flux = ['MCEq', 'crflux']
 RNO-G = ["mattak"]
 RNO-G-extras = ["rnog-runtable"]
-ALL = ["Sphinx", "sphinx-rtd-theme", "numpydoc", "proposal", "pygdsm", "nifty5", "pypocketfft", "MCEq", "crflux", "mattak"]
->>>>>>> 0f6999b6
+cr_interpolator = ['cr-pulse-interpolator']
+ALL = ["Sphinx", "sphinx-rtd-theme", "numpydoc", "proposal", "pygdsm", "nifty5", "pypocketfft", "MCEq", "crflux", "mattak", "cr-pulse-interpolator"]