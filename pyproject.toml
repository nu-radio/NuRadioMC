[build-system]
requires = ["poetry-core>=1.0.0"]
build-backend = "poetry.core.masonry.api"

[tool.poetry]
name = "NuRadioMC"
version = "3.1.0-dev"
authors = ["Christian Glaser et al."]
homepage = "https://github.com/nu-radio/NuRadioMC"
documentation = "https://nu-radio.github.io/NuRadioMC/main.html"
license = "GPL-3.0-or-later"
packages = [
    {include = "NuRadioMC"},
    {include = "NuRadioReco"}
]
readme = "README.md"
include = ["changelog.txt"]
description = "A Monte Carlo simulation package for radio neutrino detectors and reconstruction framework for radio detectors of high-energy neutrinos and cosmic-rays."
# classifiers = ["License :: OSI Approved :: GNU General Public License v3 or later (GPLv3+)"]

[tool.poetry.dependencies]
numpy = "*"
scipy = "*"
tinydb = ">=4.1.1"
tinydb-serialization = ">=2.1"
aenum = "*"
astropy = "*"
radiotools = ">=0.2.1"
cython = "*"
dash = ">=2.0"
future = "*"
h5py = "*"
peakutils = "*"
pymongo = "*"
pyyaml = "*"
awkward = "*"
python = "^3.7"
matplotlib = "*"
requests = "*"
toml = ">=0.10.2"
uproot = "*"
importlib-metadata = {version = ">=4.8.1", python = "<3.8"}
numba = "*"
filelock = "*"
Sphinx = {version = "*", optional = true}
sphinx-rtd-theme = {version = "*", optional = true}
numpydoc = {version = "*", optional = true}
proposal = {version = "7.6.2", optional = true}
pylfmap = {version = "*", optional = true}
healpy = {version = "*", optional = true}
MCEq = {version = "*", optional = true}
crflux = {version = "*", optional = true}
<<<<<<< HEAD
mattak = {git = "https://github.com/RNO-G/mattak", optional = true}
rnog-runtable = {git = "ssh://git@github.com/RNO-G/rnog-runtable.git", optional = true}
cr-pulse-interpolator = {git = "https://github.com/nu-radio/cr-pulse-interpolator", optional = true}
=======
cr-pulse-interpolator = {version = ">=1.1.1", optional = true}
pre-commit = {version = "*", optional = true}

[tool.poetry.dev-dependencies]
pre-commit = "*"
>>>>>>> 432f9f61

[tool.poetry.extras]
dev = ["pre-commit", "Sphinx", "sphinx-rtd-theme", "numpydoc"]
proposal = ["proposal"]
galacticnoise = ['pylfmap', 'healpy']
muon-flux = ['MCEq', 'crflux']
<<<<<<< HEAD
RNO-G = ["mattak"]
RNO-G-extras = ["rnog-runtable"]
cr_interpolator = ['cr-pulse-interpolator']
ALL = ["Sphinx", "sphinx-rtd-theme", "numpydoc", "proposal", "pygdsm", 'pylfmap', "nifty5", "pypocketfft", "MCEq", "crflux", "mattak", "cr-pulse-interpolator"]
=======
cr_interpolator = ["cr-pulse-interpolator"]
ALL = ["proposal", "pylfmap", "healpy", "MCEq", "crflux", "cr-pulse-interpolator"]
>>>>>>> 432f9f61
<|MERGE_RESOLUTION|>--- conflicted
+++ resolved
@@ -50,29 +50,16 @@
 healpy = {version = "*", optional = true}
 MCEq = {version = "*", optional = true}
 crflux = {version = "*", optional = true}
-<<<<<<< HEAD
-mattak = {git = "https://github.com/RNO-G/mattak", optional = true}
-rnog-runtable = {git = "ssh://git@github.com/RNO-G/rnog-runtable.git", optional = true}
-cr-pulse-interpolator = {git = "https://github.com/nu-radio/cr-pulse-interpolator", optional = true}
-=======
 cr-pulse-interpolator = {version = ">=1.1.1", optional = true}
 pre-commit = {version = "*", optional = true}
 
 [tool.poetry.dev-dependencies]
 pre-commit = "*"
->>>>>>> 432f9f61
 
 [tool.poetry.extras]
 dev = ["pre-commit", "Sphinx", "sphinx-rtd-theme", "numpydoc"]
 proposal = ["proposal"]
 galacticnoise = ['pylfmap', 'healpy']
 muon-flux = ['MCEq', 'crflux']
-<<<<<<< HEAD
-RNO-G = ["mattak"]
-RNO-G-extras = ["rnog-runtable"]
-cr_interpolator = ['cr-pulse-interpolator']
-ALL = ["Sphinx", "sphinx-rtd-theme", "numpydoc", "proposal", "pygdsm", 'pylfmap', "nifty5", "pypocketfft", "MCEq", "crflux", "mattak", "cr-pulse-interpolator"]
-=======
 cr_interpolator = ["cr-pulse-interpolator"]
-ALL = ["proposal", "pylfmap", "healpy", "MCEq", "crflux", "cr-pulse-interpolator"]
->>>>>>> 432f9f61
+ALL = ["proposal", "pylfmap", "healpy", "MCEq", "crflux", "cr-pulse-interpolator"]