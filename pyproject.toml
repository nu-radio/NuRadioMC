[build-system]
requires = ["poetry-core>=1.0.0"]
build-backend = "poetry.core.masonry.api"

[tool.poetry]
name = "NuRadioMC"
version = "2.3.0-dev"
authors = ["Christian Glaser et al."]
homepage = "https://github.com/nu-radio/NuRadioMC"
documentation = "https://nu-radio.github.io/NuRadioMC/main.html"
license = "GPL-3.0-or-later"
packages = [
    {include = "NuRadioMC"},
    {include = "NuRadioReco"}
]
readme = "README.md"
include = ["changelog.txt"]
description = "A Monte Carlo simulation package for radio neutrino detectors and reconstruction framework for radio detectors of high-energy neutrinos and cosmic-rays."
# classifiers = ["License :: OSI Approved :: GNU General Public License v3 or later (GPLv3+)"]

[tool.poetry.dependencies]
numpy = "*"
scipy = "*"
tinydb = ">=4.1.1"
tinydb-serialization = ">=2.1"
aenum = "*"
astropy = "*"
radiotools = ">=0.2.1"
cython = "*"
dash = ">=2.0"
future = "*"
h5py = "*"
peakutils = "*"
pymongo = "*"
pyyaml = "*"
awkward = "*"
python = "^3.6"
matplotlib = "*"
requests = "*"
toml = ">=0.10.2"
uproot = "*"
importlib-metadata = {version = ">=4.8.1", python = "<3.8"}
numba = "*"
filelock = "*"
<<<<<<< HEAD

[tool.poetry.dev-dependencies]
Sphinx = "*"
sphinx-rtd-theme = "*"
numpydoc = "*"
proposal = "7.6.2"
pygdsm = {git = "https://github.com/telegraphic/pygdsm"}
pylfmap = "*"
nifty5 = {git = "https://gitlab.mpcdf.mpg.de/ift/nifty.git", branch="NIFTy_5"}
pypocketfft = {git = "https://gitlab.mpcdf.mpg.de/mtr/pypocketfft"}
MCEq = "*"
crflux = "*"
pandas = "*"
mattak = {git = "https://github.com/RNO-G/mattak"}
runtable = {git = "ssh://git@github.com/RNO-G/rnog-runtable.git"}
=======
Sphinx = {version = "*", optional = true}
sphinx-rtd-theme = {version = "*", optional = true}
numpydoc = {version = "*", optional = true}
proposal = {version = "7.6.2", optional = true}
pygdsm = {git = "https://github.com/telegraphic/pygdsm", optional = true}
nifty5 = {git = "https://gitlab.mpcdf.mpg.de/ift/nifty.git", branch="NIFTy_5", optional = true}
pypocketfft = {git = "https://gitlab.mpcdf.mpg.de/mtr/pypocketfft", optional = true}
MCEq = {version = "*", optional = true}
crflux = {version = "*", optional = true}
mattak = {git = "https://github.com/RNO-G/mattak", optional = true}
rnog-runtable = {git = "ssh://git@github.com/RNO-G/rnog-runtable.git", optional = true}
>>>>>>> 0275a6a2

[tool.poetry.extras]
documentation = ["Sphinx", "sphinx-rtd-theme", "numpydoc"]
proposal = ["proposal"]
<<<<<<< HEAD
galacticnoise = ['pygdsm', 'pylfmap']
ift_reco = ['nifty5', 'pypocketfft']
muon_flux_calc = ['MCEq', 'crflux']
RNO_G_DATA = ["mattak", "runtable", "pandas"]
=======
galacticnoise = ['pygdsm']
ift-reco = ['nifty5', 'pypocketfft']
muon-flux = ['MCEq', 'crflux']
RNO-G = ["mattak"]
RNO-G-extras = ["rnog-runtable"]
ALL = ["Sphinx", "sphinx-rtd-theme", "numpydoc", "proposal", "pygdsm", "nifty5", "pypocketfft", "MCEq", "crflux", "mattak"]
>>>>>>> 0275a6a2
<|MERGE_RESOLUTION|>--- conflicted
+++ resolved
@@ -42,49 +42,25 @@
 importlib-metadata = {version = ">=4.8.1", python = "<3.8"}
 numba = "*"
 filelock = "*"
-<<<<<<< HEAD
-
-[tool.poetry.dev-dependencies]
-Sphinx = "*"
-sphinx-rtd-theme = "*"
-numpydoc = "*"
-proposal = "7.6.2"
-pygdsm = {git = "https://github.com/telegraphic/pygdsm"}
-pylfmap = "*"
-nifty5 = {git = "https://gitlab.mpcdf.mpg.de/ift/nifty.git", branch="NIFTy_5"}
-pypocketfft = {git = "https://gitlab.mpcdf.mpg.de/mtr/pypocketfft"}
-MCEq = "*"
-crflux = "*"
-pandas = "*"
-mattak = {git = "https://github.com/RNO-G/mattak"}
-runtable = {git = "ssh://git@github.com/RNO-G/rnog-runtable.git"}
-=======
 Sphinx = {version = "*", optional = true}
 sphinx-rtd-theme = {version = "*", optional = true}
 numpydoc = {version = "*", optional = true}
 proposal = {version = "7.6.2", optional = true}
 pygdsm = {git = "https://github.com/telegraphic/pygdsm", optional = true}
+pylfmap = {version = "*", optional = true}
 nifty5 = {git = "https://gitlab.mpcdf.mpg.de/ift/nifty.git", branch="NIFTy_5", optional = true}
 pypocketfft = {git = "https://gitlab.mpcdf.mpg.de/mtr/pypocketfft", optional = true}
 MCEq = {version = "*", optional = true}
 crflux = {version = "*", optional = true}
 mattak = {git = "https://github.com/RNO-G/mattak", optional = true}
 rnog-runtable = {git = "ssh://git@github.com/RNO-G/rnog-runtable.git", optional = true}
->>>>>>> 0275a6a2
 
 [tool.poetry.extras]
 documentation = ["Sphinx", "sphinx-rtd-theme", "numpydoc"]
 proposal = ["proposal"]
-<<<<<<< HEAD
 galacticnoise = ['pygdsm', 'pylfmap']
-ift_reco = ['nifty5', 'pypocketfft']
-muon_flux_calc = ['MCEq', 'crflux']
-RNO_G_DATA = ["mattak", "runtable", "pandas"]
-=======
-galacticnoise = ['pygdsm']
 ift-reco = ['nifty5', 'pypocketfft']
 muon-flux = ['MCEq', 'crflux']
 RNO-G = ["mattak"]
 RNO-G-extras = ["rnog-runtable"]
-ALL = ["Sphinx", "sphinx-rtd-theme", "numpydoc", "proposal", "pygdsm", "nifty5", "pypocketfft", "MCEq", "crflux", "mattak"]
->>>>>>> 0275a6a2
+ALL = ["Sphinx", "sphinx-rtd-theme", "numpydoc", "proposal", "pygdsm", 'pylfmap', "nifty5", "pypocketfft", "MCEq", "crflux", "mattak"]