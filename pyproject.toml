--- conflicted
+++ resolved
@@ -4,11 +4,7 @@
 
 [tool.poetry]
 name = "NuRadioMC"
-<<<<<<< HEAD
 version = "3.1.0-dev"
-=======
-version = "3.0.1"
->>>>>>> 32b9422e
 authors = ["Christian Glaser et al."]
 homepage = "https://github.com/nu-radio/NuRadioMC"
 documentation = "https://nu-radio.github.io/NuRadioMC/main.html"
